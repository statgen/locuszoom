!function() {
    
    var semanticVersionIsOk = function(minimum_version, current_version){
        // handle the trivial case
        if (current_version == minimum_version){ return true; }
        // compare semantic versions by component as integers
        var minimum_version_array = minimum_version.split(".");
        var current_version_array = current_version.split(".");
        var version_is_ok = false;
        minimum_version_array.forEach(function(d, i){
            if (!version_is_ok && +current_version_array[i] > +minimum_version_array[i]){
                version_is_ok = true;
            }
        });
        return version_is_ok;
    };
    
    try {

        // Verify dependency: d3.js
        var minimum_d3_version = "3.5.6";
        if (typeof d3 != "object"){
            throw("LocusZoom unable to load: d3 dependency not met. Library missing.");
        } else if (!semanticVersionIsOk(minimum_d3_version, d3.version)){
            throw("LocusZoom unable to load: d3 dependency not met. Outdated version detected.\nRequired d3 version: " + minimum_d3_version + " or higher (found: " + d3.version + ").");
        }

        // Verify dependency: Q.js
        if (typeof Q != "function"){
            throw("LocusZoom unable to load: Q dependency not met. Library missing.");
        }
        
        /* global d3,Q */
/* eslint-env browser */
/* eslint-disable no-console */

var LocusZoom = {
    version: "0.4.2"
};
    
// Populate a single element with a LocusZoom instance.
// selector can be a string for a DOM Query or a d3 selector.
LocusZoom.populate = function(selector, datasource, layout, state) {
    if (typeof selector == "undefined"){
        throw ("LocusZoom.populate selector not defined");
    }
    // Empty the selector of any existing content
    d3.select(selector).html("");
    // If state was passed as a fourth argument then merge it with layout (for backward compatibility)
    if (typeof state != "undefined"){
        console.warn("Warning: state passed to LocusZoom.populate as fourth argument. This behavior is deprecated. Please include state as a parameter of layout");
        var stateful_layout = { state: state };
        var base_layout = layout || {};
        layout = LocusZoom.mergeLayouts(stateful_layout, base_layout);
    }
    var instance;
    d3.select(selector).call(function(){
        // Require each containing element have an ID. If one isn't present, create one.
        if (typeof this.node().id == "undefined"){
            var iterator = 0;
            while (!d3.select("#lz-" + iterator).empty()){ iterator++; }
            this.attr("id", "#lz-" + iterator);
        }
        // Create the instance
        instance = new LocusZoom.Instance(this.node().id, datasource, layout);
        // Detect data-region and fill in state values if present
        if (typeof this.node().dataset !== "undefined" && typeof this.node().dataset.region !== "undefined"){
            var parsed_state = LocusZoom.parsePositionQuery(this.node().dataset.region);
            Object.keys(parsed_state).forEach(function(key){
                instance.state[key] = parsed_state[key];
            });
        }
        // Add an SVG to the div and set its dimensions
        instance.svg = d3.select("div#" + instance.id)
            .append("svg")
            .attr("version", "1.1")
            .attr("xmlns", "http://www.w3.org/2000/svg")
            .attr("id", instance.id + "_svg").attr("class", "lz-locuszoom");
        instance.setDimensions();
        instance.positionPanels();
        // Initialize the instance
        instance.initialize();
        // If the instance has defined data sources then trigger its first mapping based on state values
        if (typeof datasource == "object" && Object.keys(datasource).length){
            instance.refresh();
        }
    });
    return instance;
};

// Populate arbitrarily many elements each with a LocusZoom instance
// using a common datasource, layout, and/or state
LocusZoom.populateAll = function(selector, datasource, layout, state) {
    var instances = [];
    d3.selectAll(selector).each(function(d,i) {
        instances[i] = LocusZoom.populate(this, datasource, layout, state);
    });
    return instances;
};

// Convert an integer position to a string (e.g. 23423456 => "23.42" (Mb))
// pos    - Position value (integer, required)
// exp    - Exponent of the returned string's base. E.g. 6 => Mb, regardless of pos. (integer, optional)
//          If not provided returned string will select smallest base divisible by 3 for a whole number value
// suffix - Whether or not to append a sufix (e.g. "Mb") to the end of the returned string (boolean, optional)
LocusZoom.positionIntToString = function(pos, exp, suffix){
    var exp_symbols = { 0: "", 3: "K", 6: "M", 9: "G" };
    suffix = suffix || false;
    if (isNaN(exp) || exp == null){
        var log = Math.log(pos) / Math.LN10;
        exp = Math.min(Math.max(log - (log % 3), 0), 9);
    }
    var places_exp = exp - Math.floor((Math.log(pos) / Math.LN10).toFixed(exp + 3));
    var min_exp = Math.min(Math.max(exp, 0), 2);
    var places = Math.min(Math.max(places_exp, min_exp), 12);
    var ret = "" + (pos / Math.pow(10, exp)).toFixed(places);
    if (suffix && typeof exp_symbols[exp] !== "undefined"){
        ret += " " + exp_symbols[exp] + "b";
    }
    return ret;
};

// Convert a string position to an integer (e.g. "5.8 Mb" => 58000000)
LocusZoom.positionStringToInt = function(p) {
    var val = p.toUpperCase();
    val = val.replace(/,/g, "");
    var suffixre = /([KMG])[B]*$/;
    var suffix = suffixre.exec(val);
    var mult = 1;
    if (suffix) {
        if (suffix[1]=="M") {
            mult = 1e6;
        } else if (suffix[1]=="G") {
            mult = 1e9;
        } else {
            mult = 1e3; //K
        }
        val = val.replace(suffixre,"");
    }
    val = Number(val) * mult;
    return val;
};

// Parse region queries that look like
// chr:start-end
// chr:center+offset
// chr:pos
// TODO: handle genes (or send off to API)
LocusZoom.parsePositionQuery = function(x) {
    var chrposoff = /^(\w+):([\d,.]+[kmgbKMGB]*)([-+])([\d,.]+[kmgbKMGB]*)$/;
    var chrpos = /^(\w+):([\d,.]+[kmgbKMGB]*)$/;
    var match = chrposoff.exec(x);
    if (match) {
        if (match[3] == "+") {
            var center = LocusZoom.positionStringToInt(match[2]);
            var offset = LocusZoom.positionStringToInt(match[4]);
            return {
                chr:match[1],
                start: center - offset,
                end: center + offset
            };
        } else {
            return {
                chr: match[1],
                start: LocusZoom.positionStringToInt(match[2]),
                end: LocusZoom.positionStringToInt(match[4])
            };
        }
    }
    match = chrpos.exec(x);
    if (match) {
        return {
            chr:match[1],
            position: LocusZoom.positionStringToInt(match[2])
        };
    }
    return null;
};

// Generate a "pretty" set of ticks (multiples of 1, 2, or 5 on the same order of magnitude for the range)
// Based on R's "pretty" function: https://github.com/wch/r-source/blob/b156e3a711967f58131e23c1b1dc1ea90e2f0c43/src/appl/pretty.c
//
// clip_range - string, optional - default "neither"
// First and last generated ticks may extend beyond the range. Set this to "low", "high", "both", or
// "neither" to clip the first (low) or last (high) tick to be inside the range or allow them to extend beyond.
// e.g. "low" will clip the first (low) tick if it extends beyond the low end of the range but allow the
// last (high) tick to extend beyond the range. "both" clips both ends, "neither" allows both to extend beyond.
//
// target_tick_count - integer, optional - default 5
// Specify a "target" number of ticks. Will not necessarily be the number of ticks you get, but should be
// pretty close. Defaults to 5.

LocusZoom.prettyTicks = function(range, clip_range, target_tick_count){
    if (typeof target_tick_count == "undefined" || isNaN(parseInt(target_tick_count))){
        target_tick_count = 5;
    }
    target_tick_count = parseInt(target_tick_count);
    
    var min_n = target_tick_count / 3;
    var shrink_sml = 0.75;
    var high_u_bias = 1.5;
    var u5_bias = 0.5 + 1.5 * high_u_bias;
    
    var d = Math.abs(range[0] - range[1]);
    var c = d / target_tick_count;
    if ((Math.log(d) / Math.LN10) < -2){
        c = (Math.max(Math.abs(d)) * shrink_sml) / min_n;
    }
    
    var base = Math.pow(10, Math.floor(Math.log(c)/Math.LN10));
    var base_toFixed = 0;
    if (base < 1 && base != 0){
        base_toFixed = Math.abs(Math.round(Math.log(base)/Math.LN10));
    }
    
    var unit = base;
    if ( ((2 * base) - c) < (high_u_bias * (c - unit)) ){
        unit = 2 * base;
        if ( ((5 * base) - c) < (u5_bias * (c - unit)) ){
            unit = 5 * base;
            if ( ((10 * base) - c) < (high_u_bias * (c - unit)) ){
                unit = 10 * base;
            }
        }
    }
    
    var ticks = [];
    var i = parseFloat( (Math.floor(range[0]/unit)*unit).toFixed(base_toFixed) );
    while (i < range[1]){
        ticks.push(i);
        i += unit;
        if (base_toFixed > 0){
            i = parseFloat(i.toFixed(base_toFixed));
        }
    }
    ticks.push(i);
    
    if (typeof clip_range == "undefined" || ["low", "high", "both", "neither"].indexOf(clip_range) == -1){
        clip_range = "neither";
    }
    if (clip_range == "low" || clip_range == "both"){
        if (ticks[0] < range[0]){ ticks = ticks.slice(1); }
    }
    if (clip_range == "high" || clip_range == "both"){
        if (ticks[ticks.length-1] > range[1]){ ticks.pop(); }
    }
    
    return ticks;
};

// From http://www.html5rocks.com/en/tutorials/cors/
// and with promises from https://gist.github.com/kriskowal/593076
LocusZoom.createCORSPromise = function (method, url, body, headers, timeout) {
    var response = Q.defer();
    var xhr = new XMLHttpRequest();
    if ("withCredentials" in xhr) {
        // Check if the XMLHttpRequest object has a "withCredentials" property.
        // "withCredentials" only exists on XMLHTTPRequest2 objects.
        xhr.open(method, url, true);
    } else if (typeof XDomainRequest != "undefined") {
        // Otherwise, check if XDomainRequest.
        // XDomainRequest only exists in IE, and is IE's way of making CORS requests.
        xhr = new XDomainRequest();
        xhr.open(method, url);
    } else {
        // Otherwise, CORS is not supported by the browser.
        xhr = null;
    }
    if (xhr) {
        xhr.onreadystatechange = function() {
            if (xhr.readyState === 4) {
                if (xhr.status === 200 || xhr.status === 0 ) {
                    response.resolve(xhr.response);
                } else {
                    response.reject("HTTP " + xhr.status + " for " + url);
                }
            }
        };
        timeout && setTimeout(response.reject, timeout);
        body = typeof body !== "undefined" ? body : "";
        if (typeof headers !== "undefined"){
            for (var header in headers){
                xhr.setRequestHeader(header, headers[header]);
            }
        }
        // Send the request
        xhr.send(body);
    } 
    return response.promise;
};

// Merge two layout objects
// Primarily used to merge values from the second argument (the "default" layout) into the first (the "custom" layout)
// Ensures that all values defined in the second layout are at least present in the first
// Favors values defined in the first layout if values are defined in both but different
LocusZoom.mergeLayouts = function (custom_layout, default_layout) {
    if (typeof custom_layout != "object" || typeof default_layout != "object"){
        throw("LocusZoom.mergeLayouts only accepts two layout objects; " + (typeof custom_layout) + ", " + (typeof default_layout) + " given");
    }
    for (var property in default_layout) {
        if (!default_layout.hasOwnProperty(property)){ continue; }
        // Get types for comparison. Treat nulls in the custom layout as undefined for simplicity.
        // (javascript treats nulls as "object" when we just want to overwrite them as if they're undefined)
        // Also separate arrays from objects as a discrete type.
        var custom_type  = custom_layout[property] == null ? "undefined" : typeof custom_layout[property];
        var default_type = typeof default_layout[property];
        if (custom_type == "object" && Array.isArray(custom_layout[property])){ custom_type = "array"; }
        if (default_type == "object" && Array.isArray(default_layout[property])){ default_type = "array"; }
        // Unsupported property types: throw an exception
        if (custom_type == "function" || default_type == "function"){
            throw("LocusZoom.mergeLayouts encountered an unsupported property type");
        }
        // Undefined custom value: pull the default value
        if (custom_type == "undefined"){
            custom_layout[property] = JSON.parse(JSON.stringify(default_layout[property]));
            continue;
        }
        // Both values are objects: merge recursively
        if (custom_type == "object" && default_type == "object"){
            custom_layout[property] = LocusZoom.mergeLayouts(custom_layout[property], default_layout[property]);
            continue;
        }
    }
    return custom_layout;
};

// Replace placeholders in an html string with field values defined in a data object
// Only works on scalar values! Will ignore non-scalars.
LocusZoom.parseFields = function (data, html) {
    if (typeof data != "object"){
        throw ("LocusZoom.parseFields invalid arguments: data is not an object");
    }
    if (typeof html != "string"){
        throw ("LocusZoom.parseFields invalid arguments: html is not a string");
    }
    var regex, replace;
    for (var field in data) {
        if (!data.hasOwnProperty(field)){ continue; }
        if (typeof data[field] != "string" && typeof data[field] != "number" && typeof data[field] != "boolean" && data[field] != null){ continue; }
        regex = new RegExp("\\{\\{" + field.replace("|","\\|").replace(":","\\:") + "\\}\\}","g");
        replace = (data[field] == null ? "" : data[field]);
        html = html.replace(regex, replace);
    }
    return html;
};

// Shortcut method for getting the data bound to a tool tip.
// Accepts the node object for any element contained within the tool tip.
LocusZoom.getToolTipData = function(node){
    if (typeof node != "object" || typeof node.parentNode == "undefined"){
        throw("Invalid node object");
    }
    // If this node is a locuszoom tool tip then return its data
    var selector = d3.select(node);
    if (selector.classed("lz-data_layer-tooltip") && typeof selector.data()[0] != "undefined"){
        return selector.data()[0];
    } else {
        return LocusZoom.getToolTipData(node.parentNode);
    }
};

// Standard Layout
LocusZoom.StandardLayout = {
    state: {},
    width: 800,
    height: 450,
    resizable: "responsive",
    aspect_ratio: (16/9),
    panels: [
        {
            id: "positions",
<<<<<<< HEAD
            title: "Analysis ID: 3",
            description: "Example panel description",
=======
            title: "LocusZoom",
            description: "<b>Lorem ipsum</b> dolor sit amet, consectetur adipiscing elit.",
>>>>>>> 0c9218fb
            width: 800,
            height: 225,
            origin: { x: 0, y: 0 },
            min_width:  400,
            min_height: 200,
            proportional_width: 1,
            proportional_height: 0.5,
            proportional_origin: { x: 0, y: 0 },
            margin: { top: 35, right: 50, bottom: 40, left: 50 },
            inner_border: "rgba(210, 210, 210, 0.85)",
            controls: { description: true, model: true, reposition: true },
            axes: {
                x: {
                    label_function: "chromosome",
                    label_offset: 32,
                    tick_format: "region",
                    extent: "state"
                },
                y1: {
                    label: "-log10 p-value",
                    label_offset: 28
                },
                y2: {
                    label: "Recombination Rate (cM/Mb)",
                    label_offset: 40
                }
            },
            interaction: {
                drag_background_to_pan: true,
                drag_x_ticks_to_scale: true,
                drag_y1_ticks_to_scale: true,
                drag_y2_ticks_to_scale: true,
                scroll_to_zoom: true,
                x_linked: true
            },
            data_layers: [
                {
                    id: "significance",
                    type: "line",
                    fields: ["sig:x", "sig:y"],
                    z_index: 0,
                    style: {
                        "stroke": "#D3D3D3",
                        "stroke-width": "3px",
                        "stroke-dasharray": "10px 10px"
                    },
                    x_axis: {
                        field: "sig:x",
                        decoupled: true
                    },
                    y_axis: {
                        axis: 1,
                        field: "sig:y"
                    },
                    tooltip: {
                        html: "Significance Threshold: 3 × 10^-5"
                    }
                },
                {
                    id: "recomb",
                    type: "line",
                    fields: ["recomb:position", "recomb:recomb_rate"],
                    z_index: 1,
                    style: {
                        "stroke": "#0000FF",
                        "stroke-width": "1.5px"
                    },
                    x_axis: {
                        field: "recomb:position"
                    },
                    y_axis: {
                        axis: 2,
                        field: "recomb:recomb_rate",
                        floor: 0,
                        ceiling: 100
                    }
                },
                {
                    id: "positions",
                    type: "scatter",
                    point_shape: "circle",
                    point_size: {
                        scale_function: "if",
                        field: "ld:isrefvar",
                        parameters: {
                            field_value: 1,
                            then: 80,
                            else: 40
                        }
                    },
                    color: [
                        {
                            scale_function: "if",
                            field: "ld:isrefvar",
                            parameters: {
                                field_value: 1,
                                then: "#9632b8"
                            }
                        },
                        {
                            scale_function: "numerical_bin",
                            field: "ld:state",
                            parameters: {
                                breaks: [0, 0.2, 0.4, 0.6, 0.8],
                                values: ["#357ebd","#46b8da","#5cb85c","#eea236","#d43f3a"]
                            }
                        },
                        "#B8B8B8"
                    ],
                    fields: ["variant", "position", "pvalue|scinotation", "pvalue|neglog10", "log_pvalue", "ref_allele", "ld:state", "ld:isrefvar"],
                    id_field: "variant",
                    z_index: 2,
                    x_axis: {
                        field: "position"
                    },
                    y_axis: {
                        axis: 1,
                        field: "log_pvalue",
                        floor: 0,
                        upper_buffer: 0.10,
                        min_extent: [ 0, 10 ]
                    },
                    highlighted: {
                        onmouseover: "on",
                        onmouseout: "off"
                    },
                    selected: {
                        onclick: "toggle_exclusive",
                        onshiftclick: "toggle"
                    },
                    tooltip: {
                        closable: true,
                        show: { or: ["highlighted", "selected"] },
                        hide: { and: ["unhighlighted", "unselected"] },
                        html: "<strong>{{variant}}</strong><br>"
                            + "P Value: <strong>{{pvalue|scinotation}}</strong><br>"
                            + "Ref. Allele: <strong>{{ref_allele}}</strong><br>"
                            + "<button onclick=\"plot.addModelCovariate(LocusZoom.getToolTipData(this)); LocusZoom.getToolTipData(this).deselect();\">Condition on this Variant</button>"
                    }
                }
            ]
        },
        {
            id: "genes",
            width: 800,
            height: 225,
            origin: { x: 0, y: 225 },
            min_width: 400,
            min_height: 112.5,
            proportional_width: 1,
            proportional_height: 0.5,
            proportional_origin: { x: 0, y: 0.5 },
            margin: { top: 20, right: 50, bottom: 20, left: 50 },
            controls:  { reposition: true },
            axes: {},
            interaction: {
                drag_background_to_pan: true,
                scroll_to_zoom: true,
                x_linked: true
            },
            data_layers: [
                {
                    id: "genes",
                    type: "genes",
                    fields: ["gene:gene", "constraint:constraint"],
                    id_field: "gene_id",
                    highlighted: {
                        onmouseover: "on",
                        onmouseout: "off"
                    },
                    selected: {
                        onclick: "toggle_exclusive",
                        onshiftclick: "toggle"
                    },
                    tooltip: {
                        closable: true,
                        show: { or: ["highlighted", "selected"] },
                        hide: { and: ["unhighlighted", "unselected"] },
                        html: "<h4><strong><i>{{gene_name}}</i></strong></h4>"
                            + "<div style=\"float: left;\">Gene ID: <strong>{{gene_id}}</strong></div>"
                            + "<div style=\"float: right;\">Transcript ID: <strong>{{transcript_id}}</strong></div>"
                            + "<div style=\"clear: both;\"></div>"
                            + "<table>"
                            + "<tr><th>Constraint</th><th>Expected variants</th><th>Observed variants</th><th>Const. Metric</th></tr>"
                            + "<tr><td>Synonymous</td><td>{{exp_syn}}</td><td>{{n_syn}}</td><td>z = {{syn_z}}</td></tr>"
                            + "<tr><td>Missense</td><td>{{exp_mis}}</td><td>{{n_mis}}</td><td>z = {{mis_z}}</td></tr>"
                            + "<tr><td>LoF</td><td>{{exp_lof}}</td><td>{{n_lof}}</td><td>pLI = {{pLI}}</td></tr>"
                            + "</table>"
                            + "<div style=\"width: 100%; text-align: right;\"><a href=\"http://exac.broadinstitute.org/gene/{{gene_id}}\" target=\"_new\">More data on ExAC</a></div>"
                    }
                }
            ]
        }
    ]
};

/* global d3,LocusZoom */
/* eslint-env browser */
/* eslint-disable no-console */

"use strict";

/**

  Data Layer Class

  A data layer is an abstract class representing a data set and its
  graphical representation within a panel

*/

LocusZoom.DataLayer = function(layout, parent) {

    this.initialized = false;
    this.layout_idx = null;

    this.id     = null;
    this.parent = parent || null;
    this.svg    = {};

    this.layout = LocusZoom.mergeLayouts(layout || {}, LocusZoom.DataLayer.DefaultLayout);
    if (this.layout.id){ this.id = this.layout.id; }

    // Ensure any axes defined in the layout have an explicit axis number (default: 1)
    if (this.layout.x_axis != {} && typeof this.layout.x_axis.axis != "number"){ this.layout.x_axis.axis = 1; }
    if (this.layout.y_axis != {} && typeof this.layout.y_axis.axis != "number"){ this.layout.y_axis.axis = 1; }

    // Define state parameters specific to this data layer
    if (this.parent){
        this.state = this.parent.state;
        this.state_id = this.parent.id + "." + this.id;
        this.state[this.state_id] = this.state[this.state_id] || {};
        if (typeof this.layout.highlighted == "object"){
            this.state[this.state_id].highlighted = this.state[this.state_id].highlighted || [];
        }
        if (typeof this.layout.selected == "object"){
            this.state[this.state_id].selected = this.state[this.state_id].selected || [];
        }
    } else {
        this.state = {};
        this.state_id = null;
    }

    // Initialize parameters for storing data and tool tips
    this.data = [];
    if (this.layout.tooltip){
        this.tooltips = {};
    }
    
    return this;

};

LocusZoom.DataLayer.DefaultLayout = {
    type: "",
    fields: [],
    x_axis: {},
    y_axis: {}
};

LocusZoom.DataLayer.prototype.getBaseId = function(){
    return this.parent.parent.id + "." + this.parent.id + "." + this.id;
};

LocusZoom.DataLayer.prototype.getElementId = function(element){
    var element_id = "element";
    if (typeof element == "string"){
        element_id = element;
    } else if (typeof element == "object"){
        var id_field = this.layout.id_field || "id";
        if (typeof element[id_field] == "undefined"){
            throw("Unable to generate element ID");
        }
        element_id = element[id_field].replace(/\W/g,"");
    }
    return (this.getBaseId() + "-" + element_id).replace(/(:|\.|\[|\]|,)/g, "_");
};

LocusZoom.DataLayer.prototype.getElementById = function(id){
    var selector = d3.select("#" + id.replace(/(:|\.|\[|\]|,)/g, "\\$1"));
    if (!selector.empty() && selector.data() && selector.data().length){
        return selector.data()[0];
    } else {
        return null;
    }
};

// Basic method to apply arbitrary methods and properties to data elements.
// This is called on all data immediately after being fetched.
LocusZoom.DataLayer.prototype.applyDataMethods = function(){
    this.data.forEach(function(d, i){
        // Basic toHTML() method - return the stringified value in the id_field, if defined.
        this.data[i].toHTML = function(){
            var id_field = this.layout.id_field || "id";
            var html = "";
            if (this.data[i][id_field]){ html = this.data[i][id_field].toString(); }
            return html;
        }.bind(this);
        // getDataLayer() method - return a reference to the data layer
        this.data[i].getDataLayer = function(){
            return this;
        }.bind(this);
        // deselect() method - shortcut method to deselect the element
        this.data[i].deselect = function(){
            var data_layer = this.getDataLayer();
            data_layer.unselectElement(this);
        };
    }.bind(this));
    this.applyCustomDataMethods();
    return this;
};

// Arbitrarily advanced method to apply methods and properties to data elements.
// May be implemented by data layer classes as needed to do special things.
LocusZoom.DataLayer.prototype.applyCustomDataMethods = function(){
    return this;
};

// Initialize a data layer
LocusZoom.DataLayer.prototype.initialize = function(){

    // Append a container group element to house the main data layer group element and the clip path
    this.svg.container = this.parent.svg.group.append("g")
        .attr("id", this.getBaseId() + ".data_layer_container");
        
    // Append clip path to the container element
    this.svg.clipRect = this.svg.container.append("clipPath")
        .attr("id", this.getBaseId() + ".clip")
        .append("rect");
    
    // Append svg group for rendering all data layer elements, clipped by the clip path
    this.svg.group = this.svg.container.append("g")
        .attr("id", this.getBaseId() + ".data_layer")
        .attr("clip-path", "url(#" + this.getBaseId() + ".clip)");

    return this;

};

// Resolve a scalable parameter for an element into a single value based on its layout and the element's data
LocusZoom.DataLayer.prototype.resolveScalableParameter = function(layout, data){
    var ret = null;
    if (Array.isArray(layout)){
        var idx = 0;
        while (ret == null && idx < layout.length){
            ret = this.resolveScalableParameter(layout[idx], data);
            idx++;
        }
    } else {
        switch (typeof layout){
        case "number":
        case "string":
            ret = layout;
            break;
        case "object":
            if (layout.scale_function && layout.field) {
                ret = LocusZoom.ScaleFunctions.get(layout.scale_function, layout.parameters || {}, data[layout.field]);
            }
            break;
        }
    }
    return ret;
};

// Generate dimension extent function based on layout parameters
LocusZoom.DataLayer.prototype.getAxisExtent = function(dimension){

    if (["x", "y"].indexOf(dimension) == -1){
        throw("Invalid dimension identifier passed to LocusZoom.DataLayer.getAxisExtent()");
    }

    var axis = dimension + "_axis";

    // If a floor AND a ceiling are explicitly defined then just return that extent and be done
    if (!isNaN(this.layout[axis].floor) && !isNaN(this.layout[axis].ceiling)){
        return [+this.layout[axis].floor, +this.layout[axis].ceiling];
    }

    // If a field is defined for the axis and the data layer has data then generate the extent from the data set
    if (this.layout[axis].field && this.data && this.data.length){

        var extent = d3.extent(this.data, function(d) {
            return +d[this.layout[axis].field];
        }.bind(this));

        // Apply upper/lower buffers, if applicable
        var original_extent_span = extent[1] - extent[0];
        if (!isNaN(this.layout[axis].lower_buffer)){ extent.push(extent[0] - (original_extent_span * this.layout[axis].lower_buffer)); }
        if (!isNaN(this.layout[axis].upper_buffer)){ extent.push(extent[1] + (original_extent_span * this.layout[axis].upper_buffer)); }

        // Apply minimum extent
        if (typeof this.layout[axis].min_extent == "object" && !isNaN(this.layout[axis].min_extent[0]) && !isNaN(this.layout[axis].min_extent[1])){
            extent.push(this.layout[axis].min_extent[0], this.layout[axis].min_extent[1]);
        }

        // Generate a new base extent
        extent = d3.extent(extent);

        // Apply floor/ceiling, if applicable
        if (!isNaN(this.layout[axis].floor)){ extent[0] = this.layout[axis].floor; }
        if (!isNaN(this.layout[axis].ceiling)){ extent[1] = this.layout[axis].ceiling; }

        return extent;

    }

    // If this is for the x axis and no extent could be generated yet but state has a defined start and end
    // then default to using the state-defined region as the extent
    if (dimension == "x" && !isNaN(this.state.start) && !isNaN(this.state.end)) {
        return [this.state.start, this.state.end];
    }

    // No conditions met for generating a valid extent, return an empty array
    return [];

};

// Generate a tool tip for a given element
LocusZoom.DataLayer.prototype.createTooltip = function(d, id){
    if (typeof this.layout.tooltip != "object"){
        throw ("DataLayer [" + this.id + "] layout does not define a tooltip");
    }
    if (typeof id == "undefined"){ id = this.getElementId(d); }
    if (this.tooltips[id]){
        this.positionTooltip(id);
        return;
    }
    this.tooltips[id] = {
        data: d,
        arrow: null,
        selector: d3.select(this.parent.parent.svg.node().parentNode).append("div")
            .attr("class", "lz-data_layer-tooltip")
            .attr("id", id + "-tooltip")
    };
    this.updateTooltip(d);
};

// Update a tool tip (generate its inner HTML)
LocusZoom.DataLayer.prototype.updateTooltip = function(d, id){
    if (typeof id == "undefined"){ id = this.getElementId(d); }
    // Empty the tooltip of all HTML (including its arrow!)
    this.tooltips[id].selector.html("");
    this.tooltips[id].arrow = null;
    // Set the new HTML
    if (this.layout.tooltip.html){
        this.tooltips[id].selector.html(LocusZoom.parseFields(d, this.layout.tooltip.html));
    }
    // If the layout allows tool tips on this data layer to be closable then add the close button
    // and add padding to the tooltip to accomodate it
    if (this.layout.tooltip.closable){
        this.tooltips[id].selector.style("padding-right", "24px");
        this.tooltips[id].selector.append("button")
            .attr("class", "lz-tooltip-close-button")
            .attr("title", "Close")
            .text("×")
            .on("click", function(){
                this.destroyTooltip(id);
            }.bind(this));
    }
    // Apply data directly to the tool tip for easier retrieval by custom UI elements inside the tool tip
    this.tooltips[id].selector.data([d]);
    // Reposition and draw a new arrow
    this.positionTooltip(id);
};

// Destroy tool tip - remove the tool tip element from the DOM and delete the tool tip's record on the data layer
LocusZoom.DataLayer.prototype.destroyTooltip = function(d, id){
    if (typeof d == "string"){
        id = d;
    } else if (typeof id == "undefined"){
        id = this.getElementId(d);
    }
    if (this.tooltips[id]){
        if (typeof this.tooltips[id].selector == "object"){
            this.tooltips[id].selector.remove();
        }
        delete this.tooltips[id];
    }
};

// Loop through and destroy all tool tips on this data layer
LocusZoom.DataLayer.prototype.destroyAllTooltips = function(){
    for (var id in this.tooltips){
        this.destroyTooltip(id);
    }
};

// Position tool tip - naïve function to place a tool tip to the lower right of the current mouse element
// Most data layers reimplement this method to position tool tips specifically for the data they display
LocusZoom.DataLayer.prototype.positionTooltip = function(id){
    if (typeof id != "string"){
        throw ("Unable to position tooltip: id is not a string");
    }
    // Position the div itself
    this.tooltips[id].selector
        .style("left", (d3.event.pageX) + "px")
        .style("top", (d3.event.pageY) + "px");
    // Create / update position on arrow connecting tooltip to data
    if (!this.tooltips[id].arrow){
        this.tooltips[id].arrow = this.tooltips[id].selector.append("div")
            .style("position", "absolute")
            .attr("class", "lz-data_layer-tooltip-arrow_top_left");
    }
    this.tooltips[id].arrow
        .style("left", "-1px")
        .style("top", "-1px");
};

// Loop through and position all tool tips on this data layer
LocusZoom.DataLayer.prototype.positionAllTooltips = function(){
    for (var id in this.tooltips){
        this.positionTooltip(id);
    }
};

// Show or hide a tool tip by ID depending on directives in the layout and state values relative to the ID
LocusZoom.DataLayer.prototype.showOrHideTooltip = function(element){
    
    if (typeof this.layout.tooltip != "object"){ return; }
    var id = this.getElementId(element);

    var resolveStatus = function(statuses, directive, operator){
        var status = null;
        if (typeof statuses != "object" || statuses == null){ return null; }
        if (Array.isArray(directive)){
            if (typeof operator == "undefined"){ operator = "and"; }
            if (directive.length == 1){
                status = statuses[directive[0]];
            } else {
                status = directive.reduce(function(previousValue, currentValue) {
                    if (operator == "and"){
                        return statuses[previousValue] && statuses[currentValue];
                    } else if (operator == "or"){
                        return statuses[previousValue] || statuses[currentValue];
                    }
                    return null;
                });
            }
        } else if (typeof directive == "object"){
            var sub_status;
            for (var sub_operator in directive){
                sub_status = resolveStatus(statuses, directive[sub_operator], sub_operator);
                if (status == null){
                    status = sub_status;
                } else if (operator == "and"){
                    status = status && sub_status;
                } else if (operator == "or"){
                    status = status || sub_status;
                }
            }
        }
        return status;
    };

    var show_directive = {};
    if (typeof this.layout.tooltip.show == "string"){
        show_directive = { and: [ this.layout.tooltip.show ] };
    } else if (typeof this.layout.tooltip.show == "object"){
        show_directive = this.layout.tooltip.show;
    }

    var hide_directive = {};
    if (typeof this.layout.tooltip.hide == "string"){
        hide_directive = { and: [ this.layout.tooltip.hide ] };
    } else if (typeof this.layout.tooltip.hide == "object"){
        hide_directive = this.layout.tooltip.hide;
    }

    var statuses = {};
    statuses.highlighted = this.state[this.state_id].highlighted.indexOf(id) != -1;
    statuses.unhighlighted = !statuses.highlighted;
    statuses.selected = this.state[this.state_id].selected.indexOf(id) != -1;
    statuses.unselected = !statuses.selected;

    var show_resolved = resolveStatus(statuses, show_directive);
    var hide_resolved = resolveStatus(statuses, hide_directive);

    // Only show tooltip if the resolved logic explicitly shows and explicitly not hides the tool tip
    // Otherwise ensure tooltip does not exist
    if (show_resolved && !hide_resolved){
        this.createTooltip(element);
    } else {
        this.destroyTooltip(element);
    }
    
};

// Toggle the highlighted status of an element
LocusZoom.DataLayer.prototype.highlightElement = function(element){
    this.setElementStatus("highlighted", element, true);
};
LocusZoom.DataLayer.prototype.unhighlightElement = function(element){
    this.setElementStatus("highlighted", element, false);
};

// Toggle the highlighted status of all elements
LocusZoom.DataLayer.prototype.highlightAllElements = function(){
    this.setAllElementStatus("highlighted", true);
};
LocusZoom.DataLayer.prototype.unhighlightAllElements = function(){
    this.setAllElementStatus("highlighted", false);
};

// Toggle the selected status of an element
LocusZoom.DataLayer.prototype.selectElement = function(element){
    this.setElementStatus("selected", element, true);
};
LocusZoom.DataLayer.prototype.unselectElement = function(element){
    this.setElementStatus("selected", element, false);
};

// Toggle the selected status of all elements
LocusZoom.DataLayer.prototype.selectAllElements = function(){
    this.setAllElementStatus("selected", true);
};
LocusZoom.DataLayer.prototype.unselectAllElements = function(){
    this.setAllElementStatus("selected", false);
};

// Toggle a status (e.g. highlighted, selected) on an element
LocusZoom.DataLayer.prototype.setElementStatus = function(status, element, toggle){
    
    // Sanity checks
    if (typeof status == "undefined" || ["highlighted","selected"].indexOf(status) == -1){
        throw("Invalid status passed to setElementStatus()");
    }
    if (typeof element == "undefined"){
        throw("Invalid element passed to setElementStatus()");
    }
    if (typeof toggle == "undefined"){
        toggle = true;
    }

    var id = this.getElementId(element);
    
    // Set/unset the proper status class on the appropriate DOM element
    var element_id = id;
    var attr_class = "lz-data_layer-" + this.layout.type + "-" + status;
    if (this.layout.hover_element){
        element_id += "_" + this.layout.hover_element;
        attr_class = "lz-data_layer-" + this.layout.type + "-" + this.layout.hover_element + "-" + status;
    }
    d3.select("#" + element_id).classed(attr_class, toggle);
    
    // Track element ID in the proper status state array
    var element_status_idx = this.state[this.state_id][status].indexOf(id);
    if (toggle && element_status_idx == -1){
        this.state[this.state_id][status].push(id);
    }
    if (!toggle && element_status_idx != -1){
        this.state[this.state_id][status].splice(element_status_idx, 1);
    }
    
    // Trigger tool tip show/hide logic
    this.showOrHideTooltip(element);

    // Trigger layout changed event hook
    this.parent.emit("layout_changed");
    this.parent.parent.emit("layout_changed");
    
};

// Toggle a status on an all elements in the data layer
LocusZoom.DataLayer.prototype.setAllElementStatus = function(status, toggle){
    
    // Sanity check
    if (typeof status == "undefined" || ["highlighted","selected"].indexOf(status) == -1){
        throw("Invalid status passed to setAllElementStatus()");
    }
    if (typeof this.state[this.state_id][status] == "undefined"){ return this; }
    if (typeof toggle == "undefined"){ toggle = true; }

    // Apply statuses
    if (toggle){
        this.data.forEach(function(element){
            if (this.state[this.state_id][status].indexOf(this.getElementId(element)) == -1){
                this.setElementStatus(status, element, true);
            }
        }.bind(this));
    } else {
        var status_ids = this.state[this.state_id][status].slice();
        status_ids.forEach(function(id){
            var element = this.getElementById(id);
            if (typeof element == "object" && element != null){
                this.setElementStatus(status, element, false);
            }
        }.bind(this));
    }
    
    return this;
};

// Apply mouse event bindings to create status-related behavior (e.g. highlighted, selected)
LocusZoom.DataLayer.prototype.applyStatusBehavior = function(status, selection){

    // Glossary for this function:
    // status - an element property that can be tied to mouse behavior (e.g. highighted, selected)
    // event - a mouse event that can be bound to a watch function (e.g. "mouseover", "click")
    // action - a more verbose locuszoom-layout-specific form of an event (e.g. "onmouseover", "onshiftclick")

    // Sanity checks
    if (typeof status == "undefined" || ["highlighted","selected"].indexOf(status) == -1){ return; }
    if (typeof selection != "object"){ return; }
    if (typeof this.layout[status] != "object" || !this.layout[status]){ return; }

    // Map of supported d3 events and the locuszoom layout events they map to
    var event_directive_map = {
        "mouseover": ["onmouseover", "onctrlmouseover", "onshiftmouseover", "onctrlshiftmouseover"],
        "mouseout": ["onmouseout"],
        "click": ["onclick", "onctrlclick", "onshiftclick", "onctrlshiftclick"]
    };

    // General function to process mouse events and layout directives into discrete element status update calls
    var handleElementStatusEvent = function(status, event, element){
        var status_boolean = null;
        var ctrl = d3.event.ctrlKey;
        var shift = d3.event.shiftKey;
        if (!event_directive_map[event]){ return; }
        // Determine the directive by building the action string to use. Default down to basic actions
        // if more precise actions are not defined (e.g. if onclick is defined and onshiftclick is not,
        // but this click event happened with the shift key pressed, just treat it as a regular click)
        var base_action = "on" + event;
        var precise_action = "on" + (ctrl ? "ctrl" : "") + (shift ? "shift" : "") + event;
        var directive = this.layout[status][precise_action] || this.layout[status][base_action] || null;
        if (!directive){ return; }
        // Resolve the value of the status boolean from the directive and the element's current status
        switch (directive){
        case "on":
            status_boolean = true;
            break;
        case "off":
            status_boolean = false;
            break;
        case "toggle":
        case "toggle_exclusive":
            status_boolean = (this.state[this.state_id][status].indexOf(this.getElementId(element)) == -1);
            break;
        }
        if (status_boolean == null){ return; }
        // Special handling for toggle_exclusive - if the new status_boolean is true then first set the
        // status to off for all other elements
        if (status_boolean && directive == "toggle_exclusive"){
            this.setAllElementStatus(status, false);
        }
        // Apply the new status
        this.setElementStatus(status, element, status_boolean);
        // Trigger event emitters as needed
        if (event == "click"){
            this.parent.emit("element_clicked", element);
            this.parent.parent.emit("element_clicked", element);
        }
    }.bind(this);
    
    // Determine which bindings to set up
    var events_to_bind = {};
    Object.keys(event_directive_map).forEach(function(event){ events_to_bind[event] = false; });
    Object.keys(this.layout[status]).forEach(function(action){
        Object.keys(event_directive_map).forEach(function(event){
            if (event_directive_map[event].indexOf(action) != -1){ events_to_bind[event] = true; }
        });
    });

    // Set up the bindings
    Object.keys(events_to_bind).forEach(function(event){
        if (!events_to_bind[event]){ return; }
        selection.on(event, function(element){
            handleElementStatusEvent(status, event, element);
        }.bind(this));
    }.bind(this));
                    
};

// Apply all supported status behaviors to a selection of objects
LocusZoom.DataLayer.prototype.applyAllStatusBehaviors = function(selection){
    var supported_statuses = ["highlighted","selected"];
    supported_statuses.forEach(function(status){
        this.applyStatusBehavior(status, selection);
    }.bind(this));
};

// Get an object with the x and y coordinates of the panel's origin in terms of the entire page
// Necessary for positioning any HTML elements over the panel
LocusZoom.DataLayer.prototype.getPageOrigin = function(){
    var panel_origin = this.parent.getPageOrigin();
    return {
        x: panel_origin.x + this.parent.layout.margin.left,
        y: panel_origin.y + this.parent.layout.margin.top
    };
};


LocusZoom.DataLayer.prototype.draw = function(){
    this.svg.container.attr("transform", "translate(" + this.parent.layout.cliparea.origin.x +  "," + this.parent.layout.cliparea.origin.y + ")");
    this.svg.clipRect
        .attr("width", this.parent.layout.cliparea.width)
        .attr("height", this.parent.layout.cliparea.height);
    this.positionAllTooltips();
    return this;
};

// Re-Map a data layer to new positions according to the parent panel's parent instance's state
LocusZoom.DataLayer.prototype.reMap = function(){

    this.destroyAllTooltips(); // hack - only non-visible tooltips should be destroyed
                               // and then recreated if returning to visibility

    // Fetch new data
    var promise = this.parent.parent.lzd.getData(this.state, this.layout.fields); //,"ld:best"
    promise.then(function(new_data){
        this.data = new_data.body;
        this.applyDataMethods();
        this.initialized = true;
    }.bind(this));
    return promise;

};

/* global d3,LocusZoom */
/* eslint-env browser */
/* eslint-disable no-console */

"use strict";

/**

  Singletons

  LocusZoom has various singleton objects that are used for registering functions or classes.
  These objects provide safe, standard methods to redefine or delete existing functions/classes
  as well as define new custom functions/classes to be used in a plot.

*/


/* The Collection of "Known" Data Source Endpoints */

LocusZoom.KnownDataSources = (function() {
    var obj = {};
    var sources = [];

    var findSourceByName = function(x) {
        for(var i=0; i<sources.length; i++) {
            if (!sources[i].SOURCE_NAME) {
                throw("KnownDataSources at position " + i + " does not have a 'SOURCE_NAME' static property");
            }
            if (sources[i].SOURCE_NAME == x) {
                return sources[i];
            }
        }
        return null;
    };

    obj.get = function(name) {
        return findSourceByName(name);
    };

    obj.add = function(source) {
        if (!source.SOURCE_NAME) {
            console.warn("Data source added does not have a SOURCE_NAME");
        }
        sources.push(source);
    };

    obj.push = function(source) {
        console.warn("Warning: KnownDataSources.push() is depricated. Use .add() instead");
        obj.add(source);
    };

    obj.list = function() {
        return sources.map(function(x) {return x.SOURCE_NAME;});
    };

    obj.create = function(name) {
        //create new object (pass additional parameters to constructor)
        var newObj = findSourceByName(name);
        if (newObj) {
            var params = arguments;
            params[0] = null;
            return new (Function.prototype.bind.apply(newObj, params));
        } else {
            throw("Unable to find data source for name: " + name); 
        }
    };

    //getAll, setAll and clear really should only be used by tests
    obj.getAll = function() {
        return sources;
    };
    
    obj.setAll = function(x) {
        sources = x;
    };

    obj.clear = function() {
        sources = [];
    };

    return obj;
})();


/****************
  Label Functions

  These functions will generate a string based on a provided state object. Useful for dynamic axis labels.
*/

LocusZoom.LabelFunctions = (function() {
    var obj = {};
    var functions = {};

    obj.get = function(name, state) {
        if (!name) {
            return null;
        } else if (functions[name]) {
            if (typeof state == "undefined"){
                return functions[name];
            } else {
                return functions[name](state);
            }
        } else {
            throw("label function [" + name + "] not found");
        }
    };

    obj.set = function(name, fn) {
        if (fn) {
            functions[name] = fn;
        } else {
            delete functions[name];
        }
    };

    obj.add = function(name, fn) {
        if (functions[name]) {
            throw("label function already exists with name: " + name);
        } else {
            obj.set(name, fn);
        }
    };

    obj.list = function() {
        return Object.keys(functions);
    };

    return obj;
})();

// Label function for "Chromosome # (Mb)" where # comes from state
LocusZoom.LabelFunctions.add("chromosome", function(state){
    if (!isNaN(+state.chr)){ 
        return "Chromosome " + state.chr + " (Mb)";
    } else {
        return "Chromosome (Mb)";
    }
});


/**************************
  Transformation Functions

  Singleton for formatting or transforming a single input, for instance turning raw p values into negeative log10 form
  Transformation functions are chainable with a pipe on a field name, like so: "pvalue|neglog10"

  NOTE: Because these functions are chainable the FUNCTION is returned by get(), not the result of that function.

  All transformation functions must accept an object of parameters and a value to process.
*/
LocusZoom.TransformationFunctions = (function() {
    var obj = {};
    var transformations = {};

    var getTrans = function(name) {
        if (!name) {
            return null;
        }
        var fun = transformations[name];
        if (fun)  {
            return fun;
        } else {
            throw("transformation " + name + " not found");
        }
    };

    //a single transformation with any parameters
    //(parameters not currently supported)
    var parseTrans = function(name) {
        return getTrans(name);
    };

    //a "raw" transformation string with a leading pipe
    //and one or more transformations
    var parseTransString = function(x) {
        var funs = [];
        var re = /\|([^\|]+)/g;
        var result;
        while((result = re.exec(x))!=null) {
            funs.push(result[1]);
        }
        if (funs.length==1) {
            return parseTrans(funs[0]);
        } else if (funs.length > 1) {
            return function(x) {
                var val = x;
                for(var i = 0; i<funs.length; i++) {
                    val = parseTrans(funs[i])(val);
                }
                return val;
            };
        }
        return null;
    };

    //accept both "|name" and "name"
    obj.get = function(name) {
        if (name && name.substring(0,1)=="|") {
            return parseTransString(name);
        } else {
            return parseTrans(name);
        }
    };

    obj.set = function(name, fn) {
        if (name.substring(0,1)=="|") {
            throw("transformation name should not start with a pipe");
        } else {
            if (fn) {
                transformations[name] = fn;
            } else {
                delete transformations[name];
            }
        }
    };

    obj.add = function(name, fn) {
        if (transformations[name]) {
            throw("transformation already exists with name: " + name);
        } else {
            obj.set(name, fn);
        }
    };

    obj.list = function() {
        return Object.keys(transformations);
    };

    return obj;
})();

LocusZoom.TransformationFunctions.add("neglog10", function(x) {
    return -Math.log(x) / Math.LN10;
});

LocusZoom.TransformationFunctions.add("scinotation", function(x) {
    var log;
    if (Math.abs(x) > 1){
        log = Math.ceil(Math.log(x) / Math.LN10);
    } else {
        log = Math.floor(Math.log(x) / Math.LN10);
    }
    if (Math.abs(log) <= 3){
        return x.toFixed(3);
    } else {
        return x.toExponential(2).replace("+", "").replace("e", " × 10^");
    }
});


/****************
  Scale Functions

  Singleton for accessing/storing functions that will convert arbitrary data points to values in a given scale
  Useful for anything that needs to scale discretely with data (e.g. color, point size, etc.)

  All scale functions must accept an object of parameters and a value to process.
*/

LocusZoom.ScaleFunctions = (function() {
    var obj = {};
    var functions = {};

    obj.get = function(name, parameters, value) {
        if (!name) {
            return null;
        } else if (functions[name]) {
            if (typeof parameters == "undefined" && typeof value == "undefined"){
                return functions[name];
            } else {
                return functions[name](parameters, value);
            }
        } else {
            throw("scale function [" + name + "] not found");
        }
    };

    obj.set = function(name, fn) {
        if (fn) {
            functions[name] = fn;
        } else {
            delete functions[name];
        }
    };

    obj.add = function(name, fn) {
        if (functions[name]) {
            throw("scale function already exists with name: " + name);
        } else {
            obj.set(name, fn);
        }
    };

    obj.list = function() {
        return Object.keys(functions);
    };

    return obj;
})();

// Boolean scale function: bin a dataset numerically by matching against an array of distinct values
LocusZoom.ScaleFunctions.add("if", function(parameters, value){
    if (typeof value == "undefined" || parameters.field_value != value){
        if (typeof parameters.else != "undefined"){
            return parameters.else;
        } else {
            return null;
        }
    } else {
        return parameters.then;
    }
});

// Numerical Bin scale function: bin a dataset numerically by an array of breakpoints
LocusZoom.ScaleFunctions.add("numerical_bin", function(parameters, value){
    var breaks = parameters.breaks;
    var values = parameters.values;
    if (typeof value == "undefined" || value == null || isNaN(+value)){
        return (parameters.null_value ? parameters.null_value : null);
    }
    var threshold = breaks.reduce(function(prev, curr){
        if (+value < prev || (+value >= prev && +value < curr)){
            return prev;
        } else {
            return curr;
        }
    });
    return values[breaks.indexOf(threshold)];
});

// Categorical Bin scale function: bin a dataset numerically by matching against an array of distinct values
LocusZoom.ScaleFunctions.add("categorical_bin", function(parameters, value){
    if (typeof value == "undefined" || parameters.categories.indexOf(value) == -1){
        return (parameters.null_value ? parameters.null_value : null); 
    } else {
        return parameters.values[parameters.categories.indexOf(value)];
    }
});


/************************
  Data Layer Subclasses

  The abstract Data Layer class has general methods and properties that apply universally to all Data Layers
  Specific data layer subclasses (e.g. a scatter plot, a line plot, gene visualization, etc.) must be defined
  and registered with this singleton to be accessible.

  All new Data Layer subclasses must be defined by accepting an id string and a layout object.
  Singleton for storing available Data Layer classes as well as updating existing and/or registering new ones
*/

LocusZoom.DataLayers = (function() {
    var obj = {};
    var datalayers = {};

    obj.get = function(name, layout, parent) {
        if (!name) {
            return null;
        } else if (datalayers[name]) {
            if (typeof layout != "object"){
                throw("invalid layout argument for data layer [" + name + "]");
            } else {
                return new datalayers[name](layout, parent);
            }
        } else {
            throw("data layer [" + name + "] not found");
        }
    };

    obj.set = function(name, datalayer) {
        if (datalayer) {
            if (typeof datalayer != "function"){
                throw("unable to set data layer [" + name + "], argument provided is not a function");
            } else {
                datalayers[name] = datalayer;
                datalayers[name].prototype = new LocusZoom.DataLayer();
            }
        } else {
            delete datalayers[name];
        }
    };

    obj.add = function(name, datalayer) {
        if (datalayers[name]) {
            throw("data layer already exists with name: " + name);
        } else {
            obj.set(name, datalayer);
        }
    };

    obj.list = function() {
        return Object.keys(datalayers);
    };

    return obj;
})();



/*********************
  Scatter Data Layer
  Implements a standard scatter plot
*/

LocusZoom.DataLayers.add("scatter", function(layout){

    // Define a default layout for this DataLayer type and merge it with the passed argument
    this.DefaultLayout = {
        point_size: 40,
        point_shape: "circle",
        color: "#888888",
        y_axis: {
            axis: 1
        },
        id_field: "id"
    };
    layout = LocusZoom.mergeLayouts(layout, this.DefaultLayout);

    // Extra default for layout spacing
    // Not in default layout since that would make the label attribute always present
    if (layout.label && isNaN(layout.label.spacing)){
        layout.label.spacing = 4;
    }

    // Apply the arguments to set LocusZoom.DataLayer as the prototype
    LocusZoom.DataLayer.apply(this, arguments);

    // Reimplement the positionTooltip() method to be scatter-specific
    this.positionTooltip = function(id){
        if (typeof id != "string"){
            throw ("Unable to position tooltip: id is not a string");
        }
        if (!this.tooltips[id]){
            throw ("Unable to position tooltip: id does not point to a valid tooltip");
        }
        var tooltip = this.tooltips[id];
        var point_size = this.resolveScalableParameter(this.layout.point_size, tooltip.data);
        var arrow_width = 7; // as defined in the default stylesheet
        var stroke_width = 1; // as defined in the default stylesheet
        var border_radius = 6; // as defined in the default stylesheet
        var page_origin = this.getPageOrigin();
        var x_center = this.parent.x_scale(tooltip.data[this.layout.x_axis.field]);
        var y_scale  = "y"+this.layout.y_axis.axis+"_scale";
        var y_center = this.parent[y_scale](tooltip.data[this.layout.y_axis.field]);
        var tooltip_box = tooltip.selector.node().getBoundingClientRect();
        // Position horizontally on the left or the right depending on which side of the plot the point is on
        var offset = Math.sqrt(point_size / Math.PI);
        var left, arrow_type, arrow_left;
        if (x_center <= this.parent.layout.width / 2){
            left = page_origin.x + x_center + offset + arrow_width + stroke_width;
            arrow_type = "left";
            arrow_left = -1 * (arrow_width + stroke_width);
        } else {
            left = page_origin.x + x_center - tooltip_box.width - offset - arrow_width - stroke_width;
            arrow_type = "right";
            arrow_left = tooltip_box.width - stroke_width;
        }
        // Position vertically centered unless we're at the top or bottom of the plot
        var data_layer_height = this.parent.layout.height - (this.parent.layout.margin.top + this.parent.layout.margin.bottom);
        var top, arrow_top;
        if (y_center - (tooltip_box.height / 2) <= 0){ // Too close to the top, push it down
            top = page_origin.y + y_center - (1.5 * arrow_width) - border_radius;
            arrow_top = border_radius;
        } else if (y_center + (tooltip_box.height / 2) >= data_layer_height){ // Too close to the bottom, pull it up
            top = page_origin.y + y_center + arrow_width + border_radius - tooltip_box.height;
            arrow_top = tooltip_box.height - (2 * arrow_width) - border_radius;
        } else { // vertically centered
            top = page_origin.y + y_center - (tooltip_box.height / 2);
            arrow_top = (tooltip_box.height / 2) - arrow_width;
        }        
        // Apply positions to the main div
        tooltip.selector.style("left", left + "px").style("top", top + "px");
        // Create / update position on arrow connecting tooltip to data
        if (!tooltip.arrow){
            tooltip.arrow = tooltip.selector.append("div").style("position", "absolute");
        }
        tooltip.arrow
            .attr("class", "lz-data_layer-tooltip-arrow_" + arrow_type)
            .style("left", arrow_left + "px")
            .style("top", arrow_top + "px");
    };

    // Function to flip labels from being anchored at the start of the text to the end
    // Both to keep labels from running outside the data layer and  also as a first
    // pass on recursive separation
    this.flip_labels = function(){
        var data_layer = this;
        var point_size = data_layer.resolveScalableParameter(data_layer.layout.point_size, {});
        var spacing = data_layer.layout.label.spacing;
        var handle_lines = Boolean(data_layer.layout.label.lines);
        var min_x = 2 * spacing;
        var max_x = data_layer.parent.layout.width - data_layer.parent.layout.margin.left - data_layer.parent.layout.margin.right - (2 * spacing);
        var flip = function(dn, dnl){
            var dnx = +dn.attr("x");
            var text_swing = (2 * spacing) + (2 * Math.sqrt(point_size));
            if (handle_lines){
                var dnlx2 = +dnl.attr("x2");
                var line_swing = spacing + (2 * Math.sqrt(point_size));
            }
            if (dn.style("text-anchor") == "start"){
                dn.style("text-anchor", "end");
                dn.attr("x", dnx - text_swing);
                if (handle_lines){ dnl.attr("x2", dnlx2 - line_swing); }
            } else {
                dn.style("text-anchor", "start");
                dn.attr("x", dnx + text_swing);
                if (handle_lines){ dnl.attr("x2", dnlx2 + line_swing); }
            }
        };
        // Flip any going over the right edge from the right side to the left side
        // (all labels start on the right side)
        data_layer.label_texts.each(function (d, i) {
            var a = this;
            var da = d3.select(a);
            var dax = +da.attr("x");
            var abound = da.node().getBoundingClientRect();
            if (dax + abound.width + spacing > max_x){
                var dal = handle_lines ? d3.select(data_layer.label_lines[0][i]) : null;
                flip(da, dal);
            }
        });
        // Second pass to flip any others that haven't flipped yet if they collide with another label
        data_layer.label_texts.each(function (d, i) {
            var a = this;
            var da = d3.select(a);
            if (da.style("text-anchor") == "end") return;
            var dax = +da.attr("x");
            var abound = da.node().getBoundingClientRect();
            var dal = handle_lines ? d3.select(data_layer.label_lines[0][i]) : null;
            data_layer.label_texts.each(function () {
                var b = this;
                var db = d3.select(b);
                var bbound = db.node().getBoundingClientRect();
                var collision = abound.left < bbound.left + bbound.width + (2*spacing) &&
                    abound.left + abound.width + (2*spacing) > bbound.left &&
                    abound.top < bbound.top + bbound.height + (2*spacing) &&
                    abound.height + abound.top + (2*spacing) > bbound.top;
                if (collision){
                    flip(da, dal);
                    // Double check that this flip didn't push the label past min_x. If it did, immediately flip back.
                    dax = +da.attr("x");
                    if (dax - abound.width - spacing < min_x){
                        flip(da, dal);
                    }
                }
                return;
            });
        });
    };

    // Recursive function to space labels apart immediately after initial render
    // Adapted from thudfactor's fiddle here: https://jsfiddle.net/thudfactor/HdwTH/
    // TODO: Make labels also aware of data elements
    this.separate_labels = function(){
        this.seperate_iterations++;
        var data_layer = this;
        var alpha = 0.5;
        var spacing = this.layout.label.spacing;
        var again = false;
        data_layer.label_texts.each(function () {
            var a = this;
            var da = d3.select(a);
            var y1 = da.attr("y");
            data_layer.label_texts.each(function () {
                var b = this;
                // a & b are the same element and don't collide.
                if (a == b) return;
                var db = d3.select(b);
                // a & b are on opposite sides of the chart and
                // don't collide
                if (da.attr("text-anchor") != db.attr("text-anchor")) return;
                // Determine if the  bounding rects for the two text elements collide
                var abound = da.node().getBoundingClientRect();
                var bbound = db.node().getBoundingClientRect();
                var collision = abound.left < bbound.left + bbound.width + (2*spacing) &&
                    abound.left + abound.width + (2*spacing) > bbound.left &&
                    abound.top < bbound.top + bbound.height + (2*spacing) &&
                    abound.height + abound.top + (2*spacing) > bbound.top;
                if (!collision) return;
                again = true;
                // If the labels collide, we'll push each
                // of the two labels up and down a little bit.
                var y2 = db.attr("y");
                var sign = abound.top < bbound.top ? 1 : -1;
                var adjust = sign * alpha;
                var new_a_y = +y1 - adjust;
                var new_b_y = +y2 + adjust;
                // Keep new values from extending outside the data layer
                var min_y = 2 * spacing;
                var max_y = data_layer.parent.layout.height - data_layer.parent.layout.margin.top - data_layer.parent.layout.margin.bottom - (2 * spacing);
                var delta;
                if (new_a_y - (abound.height/2) < min_y){
                    delta = +y1 - new_a_y;
                    new_a_y = +y1;
                    new_b_y += delta;
                } else if (new_b_y - (bbound.height/2) < min_y){
                    delta = +y2 - new_b_y;
                    new_b_y = +y2;
                    new_a_y += delta;
                }
                if (new_a_y + (abound.height/2) > max_y){
                    delta = new_a_y - +y1;
                    new_a_y = +y1;
                    new_b_y -= delta;
                } else if (new_b_y + (bbound.height/2) > max_y){
                    delta = new_b_y - +y2;
                    new_b_y = +y2;
                    new_a_y -= delta;
                }
                da.attr("y",new_a_y);
                db.attr("y",new_b_y);
            });
        });
        if (again) {
            // Adjust lines to follow the labels
            if (data_layer.layout.label.lines){
                var label_elements = data_layer.label_texts[0];
                data_layer.label_lines.attr("y2",function(d,i) {
                    var label_line = d3.select(label_elements[i]);
                    return label_line.attr("y");
                });
            }
            // After ~150 iterations we're probably beyond diminising returns, so stop recursing
            if (this.seperate_iterations < 150){
                setTimeout(function(){
                    this.separate_labels();
                }.bind(this), 1);
            }
        }
    };

    // Implement the main render function
    this.render = function(){

        var data_layer = this;
        var x_scale = "x_scale";
        var y_scale = "y"+this.layout.y_axis.axis+"_scale";

        // Generate labels first (if defined)
        if (this.layout.label){
            // Apply filters to generate a filtered data set
            var filtered_data = this.data.filter(function(d){
                if (!data_layer.layout.label.filters){
                    return true;
                } else {
                    // Start by assuming a match, run through all filters to test if not a match on any one
                    var match = true;
                    data_layer.layout.label.filters.forEach(function(filter){
                        if (isNaN(d[filter.field])){
                            match = false;
                        } else {
                            switch (filter.operator){
                            case "<":
                                if (!(d[filter.field] < filter.value)){ match = false; }
                                break;
                            case "<=":
                                if (!(d[filter.field] <= filter.value)){ match = false; }
                                break;
                            case ">":
                                if (!(d[filter.field] > filter.value)){ match = false; }
                                break;
                            case ">=":
                                if (!(d[filter.field] >= filter.value)){ match = false; }
                                break;
                            case "=":
                                if (!(d[filter.field] == filter.value)){ match = false; }
                                break;
                            default:
                                // If we got here the operator is not valid, so the filter should fail
                                match = false;
                                break;
                            }
                        }
                    });
                    return match;
                }
            });
            // Render label groups
            this.label_groups = this.svg.group
                .selectAll("g.lz-data_layer-scatter-label")
                .data(filtered_data, function(d){ return d.id + "_label"; });
            this.label_groups.enter()
                .append("g")
                .attr("class", "lz-data_layer-scatter-label");
            // Render label texts
            if (this.label_texts){ this.label_texts.remove(); }
            this.label_texts = this.label_groups.append("text")
                .attr("class", "lz-data_layer-scatter-label");
            this.label_texts
                .text(function(d){
                    return LocusZoom.parseFields(d, data_layer.layout.label.text || "");
                })
                .style(data_layer.layout.label.style || {})
                .attr({
                    "x": function(d){
                        var x = data_layer.parent[x_scale](d[data_layer.layout.x_axis.field])
                              + Math.sqrt(data_layer.resolveScalableParameter(data_layer.layout.point_size, d))
                              + data_layer.layout.label.spacing;
                        if (isNaN(x)){ x = -1000; }
                        return x;
                    },
                    "y": function(d){
                        var y = data_layer.parent[y_scale](d[data_layer.layout.y_axis.field]);
                        if (isNaN(y)){ y = -1000; }
                        return y;
                    },
                    "text-anchor": function(){
                        return "start";
                    }
                });
            // Render label lines
            if (data_layer.layout.label.lines){
                if (this.label_lines){ this.label_lines.remove(); }
                this.label_lines = this.label_groups.append("line")
                    .attr("class", "lz-data_layer-scatter-label");
                this.label_lines
                    .style(data_layer.layout.label.lines.style || {})
                    .attr({
                        "x1": function(d){
                            var x = data_layer.parent[x_scale](d[data_layer.layout.x_axis.field]);
                            if (isNaN(x)){ x = -1000; }
                            return x;
                        },
                        "y1": function(d){
                            var y = data_layer.parent[y_scale](d[data_layer.layout.y_axis.field]);
                            if (isNaN(y)){ y = -1000; }
                            return y;
                        },
                        "x2": function(d){
                            var x = data_layer.parent[x_scale](d[data_layer.layout.x_axis.field])
                                  + Math.sqrt(data_layer.resolveScalableParameter(data_layer.layout.point_size, d))
                                  + (data_layer.layout.label.spacing/2);
                            if (isNaN(x)){ x = -1000; }
                            return x;
                        },
                        "y2": function(d){
                            var y = data_layer.parent[y_scale](d[data_layer.layout.y_axis.field]);
                            if (isNaN(y)){ y = -1000; }
                            return y;
                        }
                    });
            }
            // Remove labels when they're no longer in the filtered data set
            this.label_groups.exit().remove();
        }
            
        // Generate main scatter data elements
        var selection = this.svg.group
            .selectAll("path.lz-data_layer-scatter")
            .data(this.data, function(d){ return d[this.layout.id_field]; }.bind(this));

        // Create elements, apply class and ID
        selection.enter()
            .append("path")
            .attr("class", "lz-data_layer-scatter")
            .attr("id", function(d){ return this.getElementId(d); }.bind(this));

        // Generate new values (or functions for them) for position, color, size, and shape
        var transform = function(d) {
            var x = this.parent[x_scale](d[this.layout.x_axis.field]);
            var y = this.parent[y_scale](d[this.layout.y_axis.field]);
            if (isNaN(x)){ x = -1000; }
            if (isNaN(y)){ y = -1000; }
            return "translate(" + x + "," + y + ")";
        }.bind(this);

        var fill = function(d){ return this.resolveScalableParameter(this.layout.color, d); }.bind(this);

        var shape = d3.svg.symbol()
            .size(function(d){ return this.resolveScalableParameter(this.layout.point_size, d); }.bind(this))
            .type(function(d){ return this.resolveScalableParameter(this.layout.point_shape, d); }.bind(this));

        // Apply position and color, using a transition if necessary
        var dragging = this.parent.parent.ui.dragging || this.parent.parent.panel_boundaries.dragging;
        if (this.layout.transition && !dragging){
            selection
                .transition()
                .duration(this.layout.transition.duration || 0)
                .ease(this.layout.transition.ease || "cubic-in-out")
                .attr("transform", transform)
                .attr("fill", fill)
                .attr("d", shape);
        } else {
            selection
                .attr("transform", transform)
                .attr("fill", fill)
                .attr("d", shape);
        }

        // Remove old elements as needed
        selection.exit().remove();

        // Apply default event emitters to selection
        selection.on("click", function(element){
            this.parent.emit("element_clicked", element);
            this.parent.parent.emit("element_clicked", element);
        }.bind(this));
       
        // Apply selectable, tooltip, etc
        this.applyAllStatusBehaviors(selection);

        // Apply method to keep labels from overlapping each other
        if (this.layout.label){
            this.flip_labels();
            this.seperate_iterations = 0;
            this.separate_labels();
        }
        
    };
       
    return this;

});

/*********************
  Line Data Layer
  Implements a standard line plot
*/

LocusZoom.DataLayers.add("line", function(layout){

    // Define a default layout for this DataLayer type and merge it with the passed argument
    this.DefaultLayout = {
        style: {
            fill: "none",
            "stroke-width": "2px"
        },
        interpolate: "linear",
        x_axis: { field: "x" },
        y_axis: { field: "y", axis: 1 },
        hitarea_width: 5
    };
    layout = LocusZoom.mergeLayouts(layout, this.DefaultLayout);

    // Var for storing mouse events for use in tool tip positioning
    this.mouse_event = null;

    // Var for storing the generated line function itself
    this.line = null;

    this.tooltip_timeout = null;

    // Apply the arguments to set LocusZoom.DataLayer as the prototype
    LocusZoom.DataLayer.apply(this, arguments);

    // Helper function to get display and data objects representing
    // the x/y coordinates of the current mouse event with respect to the line in terms of the display
    // and the interpolated values of the x/y fields with respect to the line
    this.getMouseDisplayAndData = function(){
        var ret = {
            display: {
                x: d3.mouse(this.mouse_event)[0],
                y: null
            },
            data: {},
            slope: null
        };
        var x_field = this.layout.x_axis.field;
        var y_field = this.layout.y_axis.field;
        var x_scale = "x_scale";
        var y_scale = "y" + this.layout.y_axis.axis + "_scale";
        ret.data[x_field] = this.parent[x_scale].invert(ret.display.x);
        var bisect = d3.bisector(function(datum) { return +datum[x_field]; }).left;
        var index = bisect(this.data, ret.data[x_field]) - 1;
        var startDatum = this.data[index];
        var endDatum = this.data[index + 1];
        var interpolate = d3.interpolateNumber(+startDatum[y_field], +endDatum[y_field]);
        var range = +endDatum[x_field] - +startDatum[x_field];
        ret.data[y_field] = interpolate((ret.data[x_field] % range) / range);
        ret.display.y = this.parent[y_scale](ret.data[y_field]);
        if (this.layout.tooltip.x_precision){
            ret.data[x_field] = ret.data[x_field].toPrecision(this.layout.tooltip.x_precision);
        }
        if (this.layout.tooltip.y_precision){
            ret.data[y_field] = ret.data[y_field].toPrecision(this.layout.tooltip.y_precision);
        }
        ret.slope = (this.parent[y_scale](endDatum[y_field]) - this.parent[y_scale](startDatum[y_field]))
                  / (this.parent[x_scale](endDatum[x_field]) - this.parent[x_scale](startDatum[x_field]));
        return ret;
    };

    // Reimplement the positionTooltip() method to be line-specific
    this.positionTooltip = function(id){
        if (typeof id != "string"){
            throw ("Unable to position tooltip: id is not a string");
        }
        if (!this.tooltips[id]){
            throw ("Unable to position tooltip: id does not point to a valid tooltip");
        }
        var tooltip = this.tooltips[id];
        var tooltip_box = tooltip.selector.node().getBoundingClientRect();
        var arrow_width = 7; // as defined in the default stylesheet
        var border_radius = 6; // as defined in the default stylesheet
        var stroke_width = parseFloat(this.layout.style["stroke-width"]) || 1;
        var page_origin = this.getPageOrigin();
        var data_layer_height = this.parent.layout.height - (this.parent.layout.margin.top + this.parent.layout.margin.bottom);
        var data_layer_width = this.parent.layout.width - (this.parent.layout.margin.left + this.parent.layout.margin.right);
        var top, left, arrow_top, arrow_left, arrow_type;

        // Determine x/y coordinates for display and data
        var dd = this.getMouseDisplayAndData();

        // If the absolute value of the slope of the line at this point is above 1 (including Infinity)
        // then position the tool tip left/right. Otherwise position top/bottom.
        if (Math.abs(dd.slope) > 1){

            // Position horizontally on the left or the right depending on which side of the plot the point is on
            if (dd.display.x <= this.parent.layout.width / 2){
                left = page_origin.x + dd.display.x + stroke_width + arrow_width + stroke_width;
                arrow_type = "left";
                arrow_left = -1 * (arrow_width + stroke_width);
            } else {
                left = page_origin.x + dd.display.x - tooltip_box.width - stroke_width - arrow_width - stroke_width;
                arrow_type = "right";
                arrow_left = tooltip_box.width - stroke_width;
            }
            // Position vertically centered unless we're at the top or bottom of the plot
            if (dd.display.y - (tooltip_box.height / 2) <= 0){ // Too close to the top, push it down
                top = page_origin.y + dd.display.y - (1.5 * arrow_width) - border_radius;
                arrow_top = border_radius;
            } else if (dd.display.y + (tooltip_box.height / 2) >= data_layer_height){ // Too close to the bottom, pull it up
                top = page_origin.y + dd.display.y + arrow_width + border_radius - tooltip_box.height;
                arrow_top = tooltip_box.height - (2 * arrow_width) - border_radius;
            } else { // vertically centered
                top = page_origin.y + dd.display.y - (tooltip_box.height / 2);
                arrow_top = (tooltip_box.height / 2) - arrow_width;
            }

        } else {

            // Position horizontally: attempt to center on the mouse's x coordinate
            // pad to either side if bumping up against the edge of the data layer
            var offset_right = Math.max((tooltip_box.width / 2) - dd.display.x, 0);
            var offset_left = Math.max((tooltip_box.width / 2) + dd.display.x - data_layer_width, 0);
            left = page_origin.x + dd.display.x - (tooltip_box.width / 2) - offset_left + offset_right;
            var min_arrow_left = arrow_width / 2;
            var max_arrow_left = tooltip_box.width - (2.5 * arrow_width);
            arrow_left = (tooltip_box.width / 2) - arrow_width + offset_left - offset_right;
            arrow_left = Math.min(Math.max(arrow_left, min_arrow_left), max_arrow_left);

            // Position vertically above the line unless there's insufficient space
            if (tooltip_box.height + stroke_width + arrow_width > dd.display.y){
                top = page_origin.y + dd.display.y + stroke_width + arrow_width;
                arrow_type = "up";
                arrow_top = 0 - stroke_width - arrow_width;
            } else {
                top = page_origin.y + dd.display.y - (tooltip_box.height + stroke_width + arrow_width);
                arrow_type = "down";
                arrow_top = tooltip_box.height - stroke_width;
            }
        }

        // Apply positions to the main div
        tooltip.selector.style({ left: left + "px", top: top + "px" });
        // Create / update position on arrow connecting tooltip to data
        if (!tooltip.arrow){
            tooltip.arrow = tooltip.selector.append("div").style("position", "absolute");
        }
        tooltip.arrow
            .attr("class", "lz-data_layer-tooltip-arrow_" + arrow_type)
            .style({ "left": arrow_left + "px", top: arrow_top + "px" });

    };


    // Implement the main render function
    this.render = function(){

        // Several vars needed to be in scope
        var data_layer = this;
        var panel = this.parent;
        var x_field = this.layout.x_axis.field;
        var y_field = this.layout.y_axis.field;
        var x_scale = "x_scale";
        var y_scale = "y" + this.layout.y_axis.axis + "_scale";

        // Join data to the line selection
        var selection = this.svg.group
            .selectAll("path.lz-data_layer-line")
            .data([this.data]);

        // Create path element, apply class
        selection.enter()
            .append("path")
            .attr("class", "lz-data_layer-line");

        // Generate the line
        this.line = d3.svg.line()
            .x(function(d) { return panel[x_scale](d[x_field]); })
            .y(function(d) { return panel[y_scale](d[y_field]); })
            .interpolate(this.layout.interpolate);

        // Apply line and style
        var dragging = this.parent.parent.ui.dragging || this.parent.parent.panel_boundaries.dragging;
        if (this.layout.transition && !dragging){
            selection
                .transition()
                .duration(this.layout.transition.duration || 0)
                .ease(this.layout.transition.ease || "cubic-in-out")
                .attr("d", this.line)
                .style(this.layout.style);
        } else {
            selection
                .attr("d", this.line)
                .style(this.layout.style);
        }

        // Apply tooltip, etc
        if (this.layout.tooltip){
            // Generate an overlaying transparent "hit area" line for more intuitive mouse events
            var hitarea_width = parseFloat(this.layout.hitarea_width).toString() + "px";
            var hitarea = this.svg.group
                .selectAll("path.lz-data_layer-line-hitarea")
                .data([this.data]);
            hitarea.enter()
                .append("path")
                .attr("class", "lz-data_layer-line-hitarea")
                .style("stroke-width", hitarea_width);
            var hitarea_line = d3.svg.line()
                .x(function(d) { return panel[x_scale](d[x_field]); })
                .y(function(d) { return panel[y_scale](d[y_field]); })
                .interpolate(this.layout.interpolate);
            hitarea
                .attr("d", hitarea_line)
                .on("mouseover", function(){
                    clearTimeout(data_layer.tooltip_timeout);
                    data_layer.mouse_event = this;
                    var dd = data_layer.getMouseDisplayAndData();
                    data_layer.createTooltip(dd.data);
                })
                .on("mousemove", function(){
                    clearTimeout(data_layer.tooltip_timeout);
                    data_layer.mouse_event = this;
                    var dd = data_layer.getMouseDisplayAndData();
                    data_layer.updateTooltip(dd.data);
                    data_layer.positionTooltip(data_layer.getElementId());
                })
                .on("mouseout", function(){
                    data_layer.tooltip_timeout = setTimeout(function(){
                        data_layer.mouse_event = null;
                        data_layer.destroyTooltip(data_layer.getElementId());
                    }, 300);
                });
            hitarea.exit().remove();
        }

        // Remove old elements as needed
        selection.exit().remove();
        
    };
       
    return this;

});

/*********************
  Genes Data Layer
  Implements a data layer that will render gene tracks
*/

LocusZoom.DataLayers.add("genes", function(layout){

    // Define a default layout for this DataLayer type and merge it with the passed argument
    this.DefaultLayout = {
        label_font_size: 12,
        label_exon_spacing: 4,
        exon_height: 16,
        bounding_box_padding: 6,
        track_vertical_spacing: 10,
        hover_element: "bounding_box"
    };
    layout = LocusZoom.mergeLayouts(layout, this.DefaultLayout);

    // Apply the arguments to set LocusZoom.DataLayer as the prototype
    LocusZoom.DataLayer.apply(this, arguments);
    
    // Helper function to sum layout values to derive total height for a single gene track
    this.getTrackHeight = function(){
        return 2 * this.layout.bounding_box_padding
            + this.layout.label_font_size
            + this.layout.label_exon_spacing
            + this.layout.exon_height
            + this.layout.track_vertical_spacing;
    };

    // A gene may have arbitrarily many transcripts, but this data layer isn't set up to render them yet.
    // Stash a transcript_idx to point to the first transcript and use that for all transcript refs.
    this.transcript_idx = 0;
    
    this.tracks = 1;
    this.gene_track_index = { 1: [] }; // track-number-indexed object with arrays of gene indexes in the dataset

    // After we've loaded the genes interpret them to assign
    // each to a track so that they do not overlap in the view
    this.assignTracks = function(){

        // Function to get the width in pixels of a label given the text and layout attributes
        this.getLabelWidth = function(gene_name, font_size){
            var temp_text = this.svg.group.append("text")
                .attr("x", 0).attr("y", 0).attr("class", "lz-data_layer-genes lz-label")
                .style("font-size", font_size)
                .text(gene_name + "→");
            var label_width = temp_text.node().getBBox().width;
            temp_text.remove();
            return label_width;
        };

        // Reinitialize some metadata
        this.tracks = 1;
        this.gene_track_index = { 1: [] };

        this.data.map(function(d, g){

            // If necessary, split combined gene id / version fields into discrete fields.
            // NOTE: this may be an issue with CSG's genes data source that may eventually be solved upstream.
            if (this.data[g].gene_id && this.data[g].gene_id.indexOf(".")){
                var split = this.data[g].gene_id.split(".");
                this.data[g].gene_id = split[0];
                this.data[g].gene_version = split[1];
            }

            // Stash the transcript ID on the parent gene
            this.data[g].transcript_id = this.data[g].transcripts[this.transcript_idx].transcript_id;

            // Determine display range start and end, based on minimum allowable gene display width, bounded by what we can see
            // (range: values in terms of pixels on the screen)
            this.data[g].display_range = {
                start: this.parent.x_scale(Math.max(d.start, this.state.start)),
                end:   this.parent.x_scale(Math.min(d.end, this.state.end))
            };
            this.data[g].display_range.label_width = this.getLabelWidth(this.data[g].gene_name, this.layout.label_font_size);
            this.data[g].display_range.width = this.data[g].display_range.end - this.data[g].display_range.start;
            // Determine label text anchor (default to middle)
            this.data[g].display_range.text_anchor = "middle";
            if (this.data[g].display_range.width < this.data[g].display_range.label_width){
                if (d.start < this.state.start){
                    this.data[g].display_range.end = this.data[g].display_range.start
                        + this.data[g].display_range.label_width
                        + this.layout.label_font_size;
                    this.data[g].display_range.text_anchor = "start";
                } else if (d.end > this.state.end){
                    this.data[g].display_range.start = this.data[g].display_range.end
                        - this.data[g].display_range.label_width
                        - this.layout.label_font_size;
                    this.data[g].display_range.text_anchor = "end";
                } else {
                    var centered_margin = ((this.data[g].display_range.label_width - this.data[g].display_range.width) / 2)
                        + this.layout.label_font_size;
                    if ((this.data[g].display_range.start - centered_margin) < this.parent.x_scale(this.state.start)){
                        this.data[g].display_range.start = this.parent.x_scale(this.state.start);
                        this.data[g].display_range.end = this.data[g].display_range.start + this.data[g].display_range.label_width;
                        this.data[g].display_range.text_anchor = "start";
                    } else if ((this.data[g].display_range.end + centered_margin) > this.parent.x_scale(this.state.end)) {
                        this.data[g].display_range.end = this.parent.x_scale(this.state.end);
                        this.data[g].display_range.start = this.data[g].display_range.end - this.data[g].display_range.label_width;
                        this.data[g].display_range.text_anchor = "end";
                    } else {
                        this.data[g].display_range.start -= centered_margin;
                        this.data[g].display_range.end += centered_margin;
                    }
                }
                this.data[g].display_range.width = this.data[g].display_range.end - this.data[g].display_range.start;
            }
            // Add bounding box padding to the calculated display range start, end, and width
            this.data[g].display_range.start -= this.layout.bounding_box_padding;
            this.data[g].display_range.end   += this.layout.bounding_box_padding;
            this.data[g].display_range.width += 2 * this.layout.bounding_box_padding;
            // Convert and stash display range values into domain values
            // (domain: values in terms of the data set, e.g. megabases)
            this.data[g].display_domain = {
                start: this.parent.x_scale.invert(this.data[g].display_range.start),
                end:   this.parent.x_scale.invert(this.data[g].display_range.end)
            };
            this.data[g].display_domain.width = this.data[g].display_domain.end - this.data[g].display_domain.start;

            // Using display range/domain data generated above cast each gene to tracks such that none overlap
            this.data[g].track = null;
            var potential_track = 1;
            while (this.data[g].track == null){
                var collision_on_potential_track = false;
                this.gene_track_index[potential_track].map(function(placed_gene){
                    if (!collision_on_potential_track){
                        var min_start = Math.min(placed_gene.display_range.start, this.display_range.start);
                        var max_end = Math.max(placed_gene.display_range.end, this.display_range.end);
                        if ((max_end - min_start) < (placed_gene.display_range.width + this.display_range.width)){
                            collision_on_potential_track = true;
                        }
                    }
                }.bind(this.data[g]));
                if (!collision_on_potential_track){
                    this.data[g].track = potential_track;
                    this.gene_track_index[potential_track].push(this.data[g]);
                } else {
                    potential_track++;
                    if (potential_track > this.tracks){
                        this.tracks = potential_track;
                        this.gene_track_index[potential_track] = [];
                    }
                }
            }

            // Stash parent references on all genes, trascripts, and exons
            this.data[g].parent = this;
            this.data[g].transcripts.map(function(d, t){
                this.data[g].transcripts[t].parent = this.data[g];
                this.data[g].transcripts[t].exons.map(function(d, e){
                    this.data[g].transcripts[t].exons[e].parent = this.data[g].transcripts[t];
                }.bind(this));
            }.bind(this));

        }.bind(this));
        return this;
    };

    // Implement the main render function
    this.render = function(){

        this.assignTracks();

        // Render gene groups
        var selection = this.svg.group.selectAll("g.lz-data_layer-genes")
            .data(this.data, function(d){ return d.gene_name; });

        selection.enter().append("g")
            .attr("class", "lz-data_layer-genes");
        
        selection.attr("id", function(d){ return this.getElementId(d); }.bind(this))
            .each(function(gene){

                var data_layer = gene.parent;

                // Render gene bounding box
                var bboxes = d3.select(this).selectAll("rect.lz-data_layer-genes.lz-data_layer-genes-bounding_box")
                    .data([gene], function(d){ return d.gene_name + "_bbox"; });

                bboxes.enter().append("rect")
                    .attr("class", "lz-data_layer-genes lz-data_layer-genes-bounding_box");

                bboxes
                    .attr("id", function(d){
                        return data_layer.getElementId(d) + "_bounding_box";
                    })
                    .attr("x", function(d){
                        return d.display_range.start;
                    })
                    .attr("y", function(d){
                        return ((d.track-1) * data_layer.getTrackHeight());
                    })
                    .attr("width", function(d){
                        return d.display_range.width;
                    })
                    .attr("height", function(){
                        return data_layer.getTrackHeight() - data_layer.layout.track_vertical_spacing;
                    })
                    .attr("rx", function(){
                        return data_layer.layout.bounding_box_padding;
                    })
                    .attr("ry", function(){
                        return data_layer.layout.bounding_box_padding;
                    });

                bboxes.exit().remove();

                // Render gene boundaries
                var boundaries = d3.select(this).selectAll("rect.lz-data_layer-genes.lz-boundary")
                    .data([gene], function(d){ return d.gene_name + "_boundary"; });

                boundaries.enter().append("rect")
                    .attr("class", "lz-data_layer-genes lz-boundary");

                boundaries
                    .attr("x", function(d){
                        return data_layer.parent.x_scale(d.start);
                    })
                    .attr("y", function(d){
                        return ((d.track-1) * data_layer.getTrackHeight())
                            + data_layer.layout.bounding_box_padding
                            + data_layer.layout.label_font_size
                            + data_layer.layout.label_exon_spacing
                            + (Math.max(data_layer.layout.exon_height, 3) / 2);
                    })
                    .attr("width", function(d){
                        return data_layer.parent.x_scale(d.end) - data_layer.parent.x_scale(d.start);
                    })
                    .attr("height", 1); // This should be scaled dynamically somehow

                boundaries.exit().remove();

                // Render gene labels
                var labels = d3.select(this).selectAll("text.lz-data_layer-genes.lz-label")
                    .data([gene], function(d){ return d.gene_name + "_label"; });

                labels.enter().append("text")
                    .attr("class", "lz-data_layer-genes lz-label");

                labels
                    .attr("x", function(d){
                        if (d.display_range.text_anchor == "middle"){
                            return d.display_range.start + (d.display_range.width / 2);
                        } else if (d.display_range.text_anchor == "start"){
                            return d.display_range.start + data_layer.layout.bounding_box_padding;
                        } else if (d.display_range.text_anchor == "end"){
                            return d.display_range.end - data_layer.layout.bounding_box_padding;
                        }
                    })
                    .attr("y", function(d){
                        return ((d.track-1) * data_layer.getTrackHeight())
                            + data_layer.layout.bounding_box_padding
                            + data_layer.layout.label_font_size;
                    })
                    .attr("text-anchor", function(d){
                        return d.display_range.text_anchor;
                    })
                    .text(function(d){
                        return (d.strand == "+") ? d.gene_name + "→" : "←" + d.gene_name;
                    })
                    .style("font-size", gene.parent.layout.label_font_size);

                labels.exit().remove();

                // Render exon rects (first transcript only, for now)
                var exons = d3.select(this).selectAll("rect.lz-data_layer-genes.lz-exon")
                    .data(gene.transcripts[gene.parent.transcript_idx].exons, function(d){ return d.exon_id; });
                        
                exons.enter().append("rect")
                    .attr("class", "lz-data_layer-genes lz-exon");
                        
                exons
                    .attr("x", function(d){
                        return data_layer.parent.x_scale(d.start);
                    })
                    .attr("y", function(){
                        return ((gene.track-1) * data_layer.getTrackHeight())
                            + data_layer.layout.bounding_box_padding
                            + data_layer.layout.label_font_size
                            + data_layer.layout.label_exon_spacing;
                    })
                    .attr("width", function(d){
                        return data_layer.parent.x_scale(d.end) - data_layer.parent.x_scale(d.start);
                    })
                    .attr("height", function(){
                        return data_layer.layout.exon_height;
                    });

                exons.exit().remove();

                // Render gene click area
                var clickareas = d3.select(this).selectAll("rect.lz-data_layer-genes.lz-clickarea")
                    .data([gene], function(d){ return d.gene_name + "_clickarea"; });

                clickareas.enter().append("rect")
                    .attr("class", "lz-data_layer-genes lz-clickarea");

                clickareas
                    .attr("id", function(d){
                        return data_layer.getElementId(d) + "_clickarea";
                    })
                    .attr("x", function(d){
                        return d.display_range.start;
                    })
                    .attr("y", function(d){
                        return ((d.track-1) * data_layer.getTrackHeight());
                    })
                    .attr("width", function(d){
                        return d.display_range.width;
                    })
                    .attr("height", function(){
                        return data_layer.getTrackHeight() - data_layer.layout.track_vertical_spacing;
                    })
                    .attr("rx", function(){
                        return data_layer.layout.bounding_box_padding;
                    })
                    .attr("ry", function(){
                        return data_layer.layout.bounding_box_padding;
                    });

                // Remove old clickareas as needed
                clickareas.exit().remove();

                // Apply default event emitters to clickareas
                clickareas.on("click", function(element){
                    this.parent.emit("element_clicked", element);
                    this.parent.parent.emit("element_clicked", element);
                }.bind(this));

                // Apply selectable, tooltip, etc to clickareas
                data_layer.applyAllStatusBehaviors(clickareas);

            });

        // Remove old elements as needed
        selection.exit().remove();

    };

    // Reimplement the positionTooltip() method to be gene-specific
    this.positionTooltip = function(id){
        if (typeof id != "string"){
            throw ("Unable to position tooltip: id is not a string");
        }
        if (!this.tooltips[id]){
            throw ("Unable to position tooltip: id does not point to a valid tooltip");
        }
        var tooltip = this.tooltips[id];
        var arrow_width = 7; // as defined in the default stylesheet
        var stroke_width = 1; // as defined in the default stylesheet
        var page_origin = this.getPageOrigin();
        var tooltip_box = tooltip.selector.node().getBoundingClientRect();
        var gene_bbox_id = this.getElementId(tooltip.data) + "_bounding_box";
        var gene_bbox = d3.select("#" + gene_bbox_id).node().getBBox();
        var data_layer_height = this.parent.layout.height - (this.parent.layout.margin.top + this.parent.layout.margin.bottom);
        var data_layer_width = this.parent.layout.width - (this.parent.layout.margin.left + this.parent.layout.margin.right);
        // Position horizontally: attempt to center on the portion of the gene that's visible,
        // pad to either side if bumping up against the edge of the data layer
        var gene_center_x = ((tooltip.data.display_range.start + tooltip.data.display_range.end) / 2) - (this.layout.bounding_box_padding / 2);
        var offset_right = Math.max((tooltip_box.width / 2) - gene_center_x, 0);
        var offset_left = Math.max((tooltip_box.width / 2) + gene_center_x - data_layer_width, 0);
        var left = page_origin.x + gene_center_x - (tooltip_box.width / 2) - offset_left + offset_right;
        var arrow_left = (tooltip_box.width / 2) - (arrow_width / 2) + offset_left - offset_right;
        // Position vertically below the gene unless there's insufficient space
        var top, arrow_type, arrow_top;
        if (tooltip_box.height + stroke_width + arrow_width > data_layer_height - (gene_bbox.y + gene_bbox.height)){
            top = page_origin.y + gene_bbox.y - (tooltip_box.height + stroke_width + arrow_width);
            arrow_type = "down";
            arrow_top = tooltip_box.height - stroke_width;
        } else {
            top = page_origin.y + gene_bbox.y + gene_bbox.height + stroke_width + arrow_width;
            arrow_type = "up";
            arrow_top = 0 - stroke_width - arrow_width;
        }
        // Apply positions to the main div
        tooltip.selector.style("left", left + "px").style("top", top + "px");
        // Create / update position on arrow connecting tooltip to data
        if (!tooltip.arrow){
            tooltip.arrow = tooltip.selector.append("div").style("position", "absolute");
        }
        tooltip.arrow
            .attr("class", "lz-data_layer-tooltip-arrow_" + arrow_type)
            .style("left", arrow_left + "px")
            .style("top", arrow_top + "px");
    };
       
    return this;

});

/* global LocusZoom,Q */
/* eslint-env browser */
/* eslint-disable no-unused-vars */
/* eslint-disable no-console */

"use strict";

LocusZoom.Data = LocusZoom.Data ||  {};

/* A named collection of data sources used to draw a plot*/

LocusZoom.DataSources = function() {
    this.sources = {};
};

LocusZoom.DataSources.prototype.addSource = function(ns, x) {
    console.warn("Warning: .addSource() is depricated. Use .add() instead");
    return this.add(ns, x);
};

LocusZoom.DataSources.prototype.add = function(ns, x) {
    return this.set(ns, x);
};

LocusZoom.DataSources.prototype.set = function(ns, x) {
    if (Array.isArray(x)) {
        var dsobj = LocusZoom.KnownDataSources.create.apply(null, x);
        this.sources[ns] = dsobj;
    } else {
        if (x !== null) {
            this.sources[ns] = x;
        } else {
            delete this.sources[ns];
        }
    }
    return this;
};

LocusZoom.DataSources.prototype.getSource = function(ns) {
    console.warn("Warning: .getSource() is depricated. Use .get() instead");
    return this.get(ns);
};

LocusZoom.DataSources.prototype.get = function(ns) {
    return this.sources[ns];
};

LocusZoom.DataSources.prototype.removeSource = function(ns) {
    console.warn("Warning: .removeSource() is depricated. Use .remove() instead");
    return this.remove(ns);
};

LocusZoom.DataSources.prototype.remove = function(ns) {
    return this.set(ns, null);
};

LocusZoom.DataSources.prototype.fromJSON = function(x) {
    if (typeof x === "string") {
        x = JSON.parse(x);
    }
    var ds = this;
    Object.keys(x).forEach(function(ns) {
        ds.set(ns, x[ns]);
    });
    return ds;
};

LocusZoom.DataSources.prototype.keys = function() {
    return Object.keys(this.sources);
};

LocusZoom.DataSources.prototype.toJSON = function() {
    return this.sources;
};

/* The Requester passes state information to data sources to pull data */

LocusZoom.Data.Requester = function(sources) {

    function split_requests(fields) {
        var requests = {};
        // Regular expressopn finds namespace:field|trans
        var re = /^(?:([^:]+):)?([^:\|]*)(\|.+)*$/;
        fields.forEach(function(raw) {
            var parts = re.exec(raw);
            var ns = parts[1] || "base";
            var field = parts[2];
            var trans = LocusZoom.TransformationFunctions.get(parts[3]);
            if (typeof requests[ns] =="undefined") {
                requests[ns] = {outnames:[], fields:[], trans:[]};
            }
            requests[ns].outnames.push(raw);
            requests[ns].fields.push(field);
            requests[ns].trans.push(trans);
        });
        return requests;
    }
    
    this.getData = function(state, fields) {
        var requests = split_requests(fields);
        var promises = Object.keys(requests).map(function(key) {
            if (!sources.get(key)) {
                throw("Datasource for namespace " + key + " not found");
            }
            return sources.get(key).getData(state, requests[key].fields, 
                requests[key].outnames, requests[key].trans);
        });
        //assume the fields are requested in dependent order
        //TODO: better manage dependencies
        var ret = Q.when({header:{}, body:{}});
        for(var i=0; i < promises.length; i++) {
            ret = ret.then(promises[i]);
        }
        return ret;
    };
};

/**
  Base Data Source Class
  This can be extended with .extend() to create custom data sources
*/
LocusZoom.Data.Source = function() {
    this.enableCache = true;
};

LocusZoom.Data.Source.prototype.parseInit = function(init) {
    if (typeof init === "string") {
        this.url = init;
        this.params = {};
    } else {
        this.url = init.url;
        this.params = init.params || {};
    }
    if (!this.url) {
        throw("Source not initialized with required URL");
    }

};

LocusZoom.Data.Source.prototype.getCacheKey = function(state, chain, fields) {
    var url = this.getURL && this.getURL(state, chain, fields);
    return url;
};

LocusZoom.Data.Source.prototype.fetchRequest = function(state, chain, fields) {
    var url = this.getURL(state, chain, fields);
    return LocusZoom.createCORSPromise("GET", url); 
};

LocusZoom.Data.Source.prototype.getRequest = function(state, chain, fields) {
    var req;
    var cacheKey = this.getCacheKey(state, chain, fields);
    if (this.enableCache && typeof(cacheKey) !== "undefined" && cacheKey == this._cachedKey) {
        req = Q.when(this._cachedResponse);
    } else {
        req = this.fetchRequest(state, chain, fields);
        if (this.enableCache) {
            req = req.then(function(x) {
                this._cachedKey = cacheKey;
                return this._cachedResponse = x;
            }.bind(this));
        }
    }
    return req;
};

LocusZoom.Data.Source.prototype.getData = function(state, fields, outnames, trans) {
    if (this.preGetData) {
        var pre = this.preGetData(state, fields, outnames, trans);
        if(this.pre) {
            state = pre.state || state;
            fields = pre.fields || fields;
            outnames = pre.outnames || outnames;
            trans = pre.trans || trans;
        }
    }

    return function (chain) {
        return this.getRequest(state, chain, fields).then(function(resp) {
            return this.parseResponse(resp, chain, fields, outnames, trans);
        }.bind(this));
    }.bind(this);
};


LocusZoom.Data.Source.prototype.parseResponse = function(resp, chain, fields, outnames, trans) {
    var json = typeof resp == "string" ? JSON.parse(resp) : resp;
    var records = this.parseData(json.data || json, fields, outnames, trans);
    return {header: chain.header || {}, body: records};
};

LocusZoom.Data.Source.prototype.parseArraysToObjects = function(x, fields, outnames, trans) {
    //intended for an object of arrays
    //{"id":[1,2], "val":[5,10]}
    var records = [];
    fields.forEach(function(f, i) {
        if (!(f in x)) {throw "field " + f + " not found in response for " + outnames[i];}
    });
    var N = x[Object.keys(x)[1]].length;
    for(var i = 0; i < N; i++) {
        var record = {};
        for(var j=0; j<fields.length; j++) {
            var val = x[fields[j]][i];
            if (trans && trans[j]) {
                val = trans[j](val);
            }
            record[outnames[j]] = val;
        }
        records.push(record);
    }
    return records;
};

LocusZoom.Data.Source.prototype.parseObjectsToObjects = function(x, fields, outnames, trans) {
    //intended for an array of objects
    // [ {"id":1, "val":5}, {"id":2, "val":10}]
    var records = [];
    var fieldFound = [];
    for (var k=0; k<fields.length; k++) { 
        fieldFound[k] = 0;
    }
    for (var i = 0; i < x.length; i++) {
        var record = {};
        for (var j=0; j<fields.length; j++) {
            var val = x[i][fields[j]];
            if (typeof val != "undefined") {
                fieldFound[j] = 1;
            }
            if (trans && trans[j]) {
                val = trans[j](val);
            }
            record[outnames[j]] = val;
        }
        records.push(record);
    }
    fieldFound.forEach(function(v, i) {
        if (!v) {throw "field " + fields[i] + " not found in response for " + outnames[i];}
    });
    return records;
};

LocusZoom.Data.Source.prototype.parseData = function(x, fields, outnames, trans) {
    if (Array.isArray(x)) { 
        return this.parseObjectsToObjects(x, fields, outnames, trans);
    } else {
        return this.parseArraysToObjects(x, fields, outnames, trans);
    }
};

LocusZoom.Data.Source.extend = function(constructorFun, uniqueName, base) {
    if (base) {
        if (Array.isArray(base)) {
            base = LocusZoom.KnownDataSources.create.apply(null, base);
        } else if (typeof base === "string") {
            base = LocusZoom.KnownDataSources.get(base).prototype;
        } else if (typeof base === "function") {
            base = base.prototype;
        }
    } else {
        base =  new LocusZoom.Data.Source();
    }
    constructorFun = constructorFun || function() {};
    constructorFun.prototype = base;
    constructorFun.prototype.constructor = constructorFun;
    if (uniqueName) {
        constructorFun.SOURCE_NAME = uniqueName;
        LocusZoom.KnownDataSources.add(constructorFun);
    }
    return constructorFun;
};

LocusZoom.Data.Source.prototype.toJSON = function() {
    return [Object.getPrototypeOf(this).constructor.SOURCE_NAME, 
        {url:this.url, params:this.params}];
};

/**
  Known Data Source for Association Data
*/
LocusZoom.Data.AssociationSource = LocusZoom.Data.Source.extend(function(init) {
    this.parseInit(init);
}, "AssociationLZ");

LocusZoom.Data.AssociationSource.prototype.preGetData = function(state, fields, outnames, trans) {
    var id_field = this.params.id_field || "id";
    [id_field, "position"].forEach(function(x) {
        if (fields.indexOf(x)==-1) {
            fields.unshift(x);
            outnames.unshift(x);
            trans.unshift(null);
        }
    });
    return {fields: fields, outnames:outnames, trans:trans};
};

LocusZoom.Data.AssociationSource.prototype.getURL = function(state, chain, fields) {
    var analysis = state.analysis || chain.header.analysis || this.params.analysis || 3;
    return this.url + "results/?filter=analysis in " + analysis  +
        " and chromosome in  '" + state.chr + "'" +
        " and position ge " + state.start +
        " and position le " + state.end;
};

/**
  Known Data Source for LD Data
*/
LocusZoom.Data.LDSource = LocusZoom.Data.Source.extend(function(init) {
    this.parseInit(init);
}, "LDLZ");

LocusZoom.Data.LDSource.prototype.preGetData = function(state, fields) {
    if (fields.length>1) {
        if (fields.length!=2 || fields.indexOf("isrefvar")==-1) {
            throw("LD does not know how to get all fields: " + fields.join(", "));
        }
    }
};

LocusZoom.Data.LDSource.prototype.findMergeFields = function(chain) {
    // since LD may be shared across sources with different namespaces
    // we use regex to find columns to join on rather than 
    // requiring exact matches
    var exactMatch = function(arr) {return function() {
        var regexes = arguments;
        for(var i=0; i<regexes.length; i++) {
            var regex = regexes[i];
            var m = arr.filter(function(x) {return x.match(regex);});
            if (m.length==1) {
                return m[0];
            }
        }
        return null;
    };};
    var dataFields = {id: this.params.id_field, position: this.params.position_field, 
        pvalue: this.params.pvalue_field, _names_:null};
    if (chain && chain.body && chain.body.length>0) {
        var names = Object.keys(chain.body[0]);
        var nameMatch = exactMatch(names);
        dataFields.id = dataFields.id || nameMatch(/\bvariant\b/) || nameMatch(/\bid\b/);
        dataFields.position = dataFields.position || nameMatch(/\bposition\b/i, /\bpos\b/i);
        dataFields.pvalue = dataFields.pvalue || nameMatch(/\blog_pvalue\b/i) || nameMatch(/\bpvalue\|neglog10\b/i);
        dataFields._names_ = names;
    }
    return dataFields;
};

LocusZoom.Data.LDSource.prototype.findRequestedFields = function(fields, outnames) {
    var obj = {};
    for(var i=0; i<fields.length; i++) {
        if(fields[i]=="isrefvar") {
            obj.isrefvarin = fields[i];
            obj.isrefvarout = outnames && outnames[i];
        } else {
            obj.ldin = fields[i];
            obj.ldout = outnames && outnames[i];
        }
    }
    return obj;
};

LocusZoom.Data.LDSource.prototype.getURL = function(state, chain, fields) {
    var findExtremeValue = function(x, pval, sign) {
        pval = pval || "pvalue";
        sign = sign || 1;
        var extremeVal = x[0][pval], extremeIdx=0;
        for(var i=1; i<x.length; i++) {
            if (x[i][pval] * sign > extremeVal) {
                extremeVal = x[i][pval] * sign;
                extremeIdx = i;
            }
        }
        return extremeIdx;
    };

    var refSource = state.ldrefsource || chain.header.ldrefsource || 1;
    var reqFields = this.findRequestedFields(fields);
    var refVar = reqFields.ldin;
    if (refVar == "state") {
        refVar = state.ldrefvar || chain.header.ldrefvar || "best";
    }
    if (refVar == "best") {
        if (!chain.body) {
            throw("No association data found to find best pvalue");
        }
        var keys = this.findMergeFields(chain);
        if(!keys.pvalue || !keys.id) {
            throw("Unable to find columns for both pvalue and id for merge: " + keys._names_);
        }
        refVar = chain.body[findExtremeValue(chain.body, keys.pvalue)][keys.id];
    }
    if (!chain.header) {chain.header = {};}
    chain.header.ldrefvar = refVar;
    return this.url + "results/?filter=reference eq " + refSource + 
        " and chromosome2 eq '" + state.chr + "'" + 
        " and position2 ge " + state.start + 
        " and position2 le " + state.end + 
        " and variant1 eq '" + refVar + "'" + 
        "&fields=chr,pos,rsquare";
};

LocusZoom.Data.LDSource.prototype.parseResponse = function(resp, chain, fields, outnames) {
    var json = JSON.parse(resp);
    var keys = this.findMergeFields(chain);
    var reqFields = this.findRequestedFields(fields, outnames);
    if (!keys.position) {
        throw("Unable to find position field for merge: " + keys._names_);
    }
    var leftJoin = function(left, right, lfield, rfield) {
        var i=0, j=0;
        while (i < left.length && j < right.position2.length) {
            if (left[i][keys.position] == right.position2[j]) {
                left[i][lfield] = right[rfield][j];
                i++;
                j++;
            } else if (left[i][keys.position] < right.position2[j]) {
                i++;
            } else {
                j++;
            }
        }
    };
    var tagRefVariant = function(data, refvar, idfield, outname) {
        for(var i=0; i<data.length; i++) {
            if (data[i][idfield] && data[i][idfield]===refvar) {
                data[i][outname] = 1;
            } else {
                data[i][outname] = 0;
            }
        }
    };
    leftJoin(chain.body, json.data, reqFields.ldout, "rsquare");
    if(reqFields.isrefvarin && chain.header.ldrefvar) {
        tagRefVariant(chain.body, chain.header.ldrefvar, keys.id, reqFields.isrefvarout);
    }
    return chain;   
};

/**
  Known Data Source for Gene Data
*/
LocusZoom.Data.GeneSource = LocusZoom.Data.Source.extend(function(init) {
    this.parseInit(init);
}, "GeneLZ");

LocusZoom.Data.GeneSource.prototype.getURL = function(state, chain, fields) {
    var source = state.source || chain.header.source || this.params.source || 2;
    return this.url + "?filter=source in " + source +
        " and chrom eq '" + state.chr + "'" + 
        " and start le " + state.end +
        " and end ge " + state.start;
};

LocusZoom.Data.GeneSource.prototype.parseResponse = function(resp, chain, fields, outnames) {
    var json = JSON.parse(resp);
    return {header: chain.header, body: json.data};
};

/**
  Known Data Source for Gene Constraint Data
*/
LocusZoom.Data.GeneConstraintSource = LocusZoom.Data.Source.extend(function(init) {
    this.parseInit(init);
}, "GeneConstraintLZ");

LocusZoom.Data.GeneConstraintSource.prototype.getURL = function() {
    return this.url;
};

LocusZoom.Data.GeneConstraintSource.prototype.getCacheKey = function(state, chain, fields) {
    return this.url + JSON.stringify(state);
};

LocusZoom.Data.GeneConstraintSource.prototype.fetchRequest = function(state, chain, fields) {
    var geneids = [];
    chain.body.forEach(function(gene){
        var gene_id = gene.gene_id;
        if (gene_id.indexOf(".")){
            gene_id = gene_id.substr(0, gene_id.indexOf("."));
        }
        geneids.push(gene_id);
    });
    var url = this.getURL(state, chain, fields);
    var body = "geneids=" + encodeURIComponent(JSON.stringify(geneids));
    var headers = {
        "Content-Type": "application/x-www-form-urlencoded"
    };
    return LocusZoom.createCORSPromise("POST", this.url, body, headers);
};

LocusZoom.Data.GeneConstraintSource.prototype.parseResponse = function(resp, chain, fields, outnames) {
    var data = JSON.parse(resp);
    // Loop through the array of genes in the body and match each to a result from the contraints request
    var constraint_fields = ["bp", "exp_lof", "exp_mis", "exp_syn", "lof_z", "mis_z", "mu_lof", "mu_mis","mu_syn", "n_exons", "n_lof", "n_mis", "n_syn", "pLI", "syn_z"]; 
    chain.body.forEach(function(gene, i){
        var gene_id = gene.gene_id;
        if (gene_id.indexOf(".")){
            gene_id = gene_id.substr(0, gene_id.indexOf("."));
        }
        constraint_fields.forEach(function(field){
            // Do not overwrite any fields defined in the original gene source
            if (typeof chain.body[i][field] != "undefined"){ return; }
            if (data[gene_id]){
                var val = data[gene_id][field];
                if (typeof val == "number" && val.toString().indexOf(".") != -1){
                    val = parseFloat(val.toFixed(2));
                }
                chain.body[i][field] = val;
            } else {
                // If the gene did not come back in the response then set the same field with a null values
                chain.body[i][field] = null;
            }
        });
    });
    return {header: chain.header, body: chain.body};
};

/**
  Known Data Source for Recombination Rate Data
*/
LocusZoom.Data.RecombinationRateSource = LocusZoom.Data.Source.extend(function(init) {
    this.parseInit(init);
}, "RecombLZ");

LocusZoom.Data.RecombinationRateSource.prototype.getURL = function(state, chain, fields) {
    var source = state.recombsource || chain.header.recombsource || this.params.source || 15;
    return this.url + "?filter=id in " + source +
        " and chromosome eq '" + state.chr + "'" + 
        " and position le " + state.end +
        " and position ge " + state.start;
};

/**
  Known Data Source for Annotation Track (BED Track) Data
*/

LocusZoom.Data.BEDTrackSource = LocusZoom.Data.Source.extend(function(init) {
    this.parseInit(init);
}, "BEDLZ");

LocusZoom.Data.BEDTrackSource.prototype.getURL = function(state, chain, fields) {
    var source = state.bedtracksource || chain.header.bedtracksource || this.params.source || 16;
    return this.url + "?filter=id in " + source + 
        " and chromosome eq '" + state.chr + "'" + 
        " and start le " + state.end +
        " and end ge " + state.start;
};

/**
  Known Data Source for Static JSON Data
*/
LocusZoom.Data.StaticSource = LocusZoom.Data.Source.extend(function(data) {
    this._data = data;
},"StaticJSON");

LocusZoom.Data.StaticSource.prototype.getRequest = function(state, chain, fields) {
    return Q.fcall(function() {return this._data;}.bind(this));
};

LocusZoom.Data.StaticSource.prototype.toJSON = function() {
    return [Object.getPrototypeOf(this).constructor.SOURCE_NAME,
        this._data];
};

/* global d3,Q,LocusZoom */
/* eslint-env browser */
/* eslint-disable no-console */

"use strict";

/**

  LocusZoom.Instance Class

  An Instance is an independent LocusZoom object. Many such LocusZoom objects can exist simultaneously
  on a single page, each having its own layout.

*/

LocusZoom.Instance = function(id, datasource, layout) {

    this.initialized = false;

    this.id = id;
    
    this.svg = null;

    this.panels = {};
    this.panel_ids_by_y_index = [];
    this.applyPanelYIndexesToPanelLayouts = function(){
        this.panel_ids_by_y_index.forEach(function(pid, idx){
            this.panels[pid].layout.y_index = idx;
        }.bind(this));
    };

    this.remap_promises = [];

    // The layout is a serializable object used to describe the composition of the instance
    // If no layout was passed, use the Standard Layout
    // Otherwise merge whatever was passed with the Default Layout
    if (typeof layout == "undefined"){
        this.layout = LocusZoom.mergeLayouts(LocusZoom.StandardLayout, LocusZoom.Instance.DefaultLayout);
    } else {
        this.layout = LocusZoom.mergeLayouts(layout, LocusZoom.Instance.DefaultLayout);
    }

    // Create a shortcut to the state in the layout on the instance
    this.state = this.layout.state;
    
    // LocusZoom.Data.Requester
    this.lzd = new LocusZoom.Data.Requester(datasource);

    // Window.onresize listener (responsive layouts only)
    this.window_onresize = null;

    // Event hooks
    this.event_hooks = {
        "layout_changed": [],
        "data_requested": [],
        "data_rendered": [],
        "element_clicked": []
    };
    this.on = function(event, hook){
        if (typeof "event" != "string" || !Array.isArray(this.event_hooks[event])){
            throw("Unable to register event hook, invalid event: " + event.toString());
        }
        if (typeof hook != "function"){
            throw("Unable to register event hook, invalid hook function passed");
        }
        this.event_hooks[event].push(hook);
    };
    this.emit = function(event, context){
        if (typeof "event" != "string" || !Array.isArray(this.event_hooks[event])){
            throw("LocusZoom attempted to throw an invalid event: " + event.toString());
        }
        context = context || this;
        this.event_hooks[event].forEach(function(hookToRun) {
            hookToRun.call(context);
        });
    };

    // Get an object with the x and y coordinates of the instance's origin in terms of the entire page
    // Necessary for positioning any HTML elements over the plot
    this.getPageOrigin = function(){
        var bounding_client_rect = this.svg.node().getBoundingClientRect();
        var x_offset = document.documentElement.scrollLeft || document.body.scrollLeft;
        var y_offset = document.documentElement.scrollTop || document.body.scrollTop;
        var container = this.svg.node();
        while (container.parentNode != null){
            container = container.parentNode;
            if (container != document && d3.select(container).style("position") != "static"){
                x_offset = -1 * container.getBoundingClientRect().left;
                y_offset = -1 * container.getBoundingClientRect().top;
                break;
            }
        }
        return {
            x: x_offset + bounding_client_rect.left,
            y: y_offset + bounding_client_rect.top,
            width: bounding_client_rect.width,
            height: bounding_client_rect.height
        };
    };

    // Initialize the layout
    this.initializeLayout();

    return this;
  
};

// Default Layout
LocusZoom.Instance.DefaultLayout = {
    state: {
        model: {
            covariates: []
        }
    },
    width: 1,
    height: 1,
    min_width: 1,
    min_height: 1,
    resizable: false,
    aspect_ratio: 1,
    panels: [],
    controls: true,
    panel_boundaries: true
};

// Helper method to sum the proportional dimensions of panels, a value that's checked often as panels are added/removed
LocusZoom.Instance.prototype.sumProportional = function(dimension){
    if (dimension != "height" && dimension != "width"){
        throw ("Bad dimension value passed to LocusZoom.Instance.prototype.sumProportional");
    }
    var total = 0;
    for (var id in this.panels){
        // Ensure every panel contributing to the sum has a non-zero proportional dimension
        if (!this.panels[id].layout["proportional_" + dimension]){
            this.panels[id].layout["proportional_" + dimension] = 1 / Object.keys(this.panels).length;
        }
        total += this.panels[id].layout["proportional_" + dimension];
    }
    return total;
};

LocusZoom.Instance.prototype.rescaleSVG = function(){
    var clientRect = this.svg.node().parentNode.getBoundingClientRect();
    this.setDimensions(clientRect.width, clientRect.height);
};

LocusZoom.Instance.prototype.initializeLayout = function(){

    // Sanity check layout values
    // TODO: Find a way to generally abstract this, maybe into an object that models allowed layout values?
    if (isNaN(this.layout.width) || this.layout.width <= 0){
        throw ("Instance layout parameter `width` must be a positive number");
    }
    if (isNaN(this.layout.height) || this.layout.height <= 0){
        throw ("Instance layout parameter `width` must be a positive number");
    }
    if (isNaN(this.layout.aspect_ratio) || this.layout.aspect_ratio <= 0){
        throw ("Instance layout parameter `aspect_ratio` must be a positive number");
    }

    // If this is a responsive layout then set a namespaced/unique onresize event listener on the window
    if (this.layout.resizable == "responsive"){
        this.window_onresize = d3.select(window).on("resize.lz-"+this.id, function(){
            this.rescaleSVG();
        }.bind(this));
        // Forcing one additional setDimensions() call after the page is loaded clears up
        // any disagreements between the initial layout and the loaded responsive container's size
        d3.select(window).on("load.lz-"+this.id, function(){ this.setDimensions(); }.bind(this));
    }

    // Add panels
    this.layout.panels.forEach(function(panel_layout){
        this.addPanel(panel_layout);
    }.bind(this));

};

/**
  Set the dimensions for an instance.
  This function works in two different ways:
  1. If passed a discrete width and height:
     * Adjust the instance to match those exact values (lower-bounded by minimum panel dimensions)
     * Resize panels within the instance proportionally to match the new instance dimensions
  2. If NOT passed discrete width and height:
     * Assume panels within are sized and positioned correctly
     * Calculate appropriate instance dimesions from panels contained within and update instance
*/
LocusZoom.Instance.prototype.setDimensions = function(width, height){
    
    var id;

    // Update minimum allowable width and height by aggregating minimums from panels.
    var min_width = null;
    var min_height = null;
    for (id in this.panels){
        min_width = Math.max(min_width, this.panels[id].layout.min_width);
        min_height = Math.max(min_height, (this.panels[id].layout.min_height / this.panels[id].layout.proportional_height));
    }
    this.layout.min_width = Math.max(min_width, 1);
    this.layout.min_height = Math.max(min_height, 1);

    // If width and height arguments were passed then adjust them against instance minimums if necessary.
    // Then resize the instance and proportionally resize panels to fit inside the new instance dimensions.
    if (!isNaN(width) && width >= 0 && !isNaN(height) && height >= 0){
        this.layout.width = Math.max(Math.round(+width), this.layout.min_width);
        this.layout.height = Math.max(Math.round(+height), this.layout.min_height);
        // Override discrete values if resizing responsively
        if (this.layout.resizable == "responsive"){
            if (this.svg){
                this.layout.width = Math.max(this.svg.node().parentNode.getBoundingClientRect().width, this.layout.min_width);
            }
            this.layout.height = this.layout.width / this.layout.aspect_ratio;
            if (this.layout.height < this.layout.min_height){
                this.layout.height = this.layout.min_height;
                this.layout.width  = this.layout.height * this.layout.aspect_ratio;
            }
        }
        // Resize/reposition panels to fit, update proportional origins if necessary
        var y_offset = 0;
        this.panel_ids_by_y_index.forEach(function(panel_id){
            var panel_width = this.layout.width;
            var panel_height = this.panels[panel_id].layout.proportional_height * this.layout.height;
            this.panels[panel_id].setDimensions(panel_width, panel_height);
            this.panels[panel_id].setOrigin(0, y_offset);
            this.panels[panel_id].layout.proportional_origin.x = 0;
            this.panels[panel_id].layout.proportional_origin.y = y_offset / this.layout.height;
            y_offset += panel_height;
            if (this.panels[panel_id].controls.selector){
                this.panels[panel_id].controls.position();
            }
        }.bind(this));
    }

    // If width and height arguments were NOT passed (and panels exist) then determine the instance dimensions
    // by making it conform to panel dimensions, assuming panels are already positioned correctly.
    else if (Object.keys(this.panels).length) {
        this.layout.width = 0;
        this.layout.height = 0;
        for (id in this.panels){
            this.layout.width = Math.max(this.panels[id].layout.width, this.layout.width);
            this.layout.height += this.panels[id].layout.height;
        }
        this.layout.width = Math.max(this.layout.width, this.layout.min_width);
        this.layout.height = Math.max(this.layout.height, this.layout.min_height);
    }

    // Keep aspect ratio in agreement with dimensions
    this.layout.aspect_ratio = this.layout.width / this.layout.height;

    // Apply layout width and height as discrete values or viewbox values
    if (this.svg != null){
        if (this.layout.resizable == "responsive"){
            this.svg
                .attr("viewBox", "0 0 " + this.layout.width + " " + this.layout.height)
                .attr("preserveAspectRatio", "xMinYMin meet");
        } else {
            this.svg.attr("width", this.layout.width).attr("height", this.layout.height);
        }
    }

    // If the instance has been initialized then trigger some necessary render functions
    if (this.initialized){
        // Reposition panel boundaries if showing
        if (this.panel_boundaries && this.panel_boundaries.showing){
            this.panel_boundaries.position();
        }
        // Reposition plot curtain and loader
        this.curtain.update();
        this.loader.update();
        // Reposition UI layer
        this.ui.render();
    }

    this.emit("layout_changed");
    return this;
};

// Create a new panel from a layout
LocusZoom.Instance.prototype.addPanel = function(layout){

    // Sanity checks
    if (typeof layout !== "object"){
        throw "Invalid panel layout passed to LocusZoom.Instance.prototype.addPanel()";
    }

    // Create the Panel and set its parent
    var panel = new LocusZoom.Panel(layout, this);
    
    // Store the Panel on the Instance
    this.panels[panel.id] = panel;

    // If a discrete y_index was set in the layout then adjust other panel y_index values to accomodate this one
    if (panel.layout.y_index != null && !isNaN(panel.layout.y_index)
        && this.panel_ids_by_y_index.length > 0){
        // Negative y_index values should count backwards from the end, so convert negatives to appropriate values here
        if (panel.layout.y_index < 0){
            panel.layout.y_index = Math.max(this.panel_ids_by_y_index.length + panel.layout.y_index, 0);
        }
        this.panel_ids_by_y_index.splice(panel.layout.y_index, 0, panel.id);
        this.applyPanelYIndexesToPanelLayouts();
    } else {
        var length = this.panel_ids_by_y_index.push(panel.id);
        this.panels[panel.id].layout.y_index = length - 1;
    }

    // Determine if this panel was already in the layout.panels array.
    // If it wasn't, add it. Either way store the layout.panels array index on the panel.
    var layout_idx = null;
    this.layout.panels.forEach(function(panel_layout, idx){
        if (panel_layout.id == panel.id){ layout_idx = idx; }
    });
    if (layout_idx == null){
        layout_idx = this.layout.panels.push(this.panels[panel.id].layout) - 1;
    }
    this.panels[panel.id].layout_idx = layout_idx;

    // Call positionPanels() to keep panels from overlapping and ensure filling all available vertical space
    if (this.initialized){
        this.positionPanels();
        // Initialize and load data into the new panel
        this.panels[panel.id].initialize();
        this.panels[panel.id].reMap();
        // An extra call to setDimensions with existing discrete dimensions fixes some rounding errors with tooltip
        // positioning. TODO: make this additional call unnecessary.
        this.setDimensions(this.layout.width, this.layout.height);
    }

    return this.panels[panel.id];
};

// Remove panel by id
LocusZoom.Instance.prototype.removePanel = function(id){
    if (!this.panels[id]){
        throw ("Unable to remove panel, ID not found: " + id);
    }

    // Hide all panel boundaries
    this.panel_boundaries.hide();

    // Destroy all tooltips and state vars for all data layers on the panel
    this.panels[id].data_layer_ids_by_z_index.forEach(function(dlid){
        this.panels[id].data_layers[dlid].destroyAllTooltips();
        delete this.layout.state[id + "." + dlid];
    }.bind(this));

    // Remove all panel-level HTML overlay elements
    this.panels[id].loader.hide();
    this.panels[id].controls.hide();
    this.panels[id].curtain.hide();

    // Remove the svg container for the panel if it exists
    if (this.panels[id].svg.container){
        this.panels[id].svg.container.remove();
    }

    // Delete the panel and its presence in the plot layout and state
    this.layout.panels.splice(this.panels[id].layout_idx, 1);
    delete this.panels[id];
    delete this.layout.state[id];

    // Update layout_idx values for all remaining panels
    this.layout.panels.forEach(function(panel_layout, idx){
        this.panels[panel_layout.id].layout_idx = idx;
    }.bind(this));

    // Remove the panel id from the y_index array
    this.panel_ids_by_y_index.splice(this.panel_ids_by_y_index.indexOf(id), 1);

    // Call positionPanels() to keep panels from overlapping and ensure filling all available vertical space
    if (this.initialized){
        this.positionPanels();
        // An extra call to setDimensions with existing discrete dimensions fixes some rounding errors with tooltip
        // positioning. TODO: make this additional call unnecessary.
        this.setDimensions(this.layout.width, this.layout.height);
    }

    return this;
};


/**
 Automatically position panels based on panel positioning rules and values.
 Keep panels from overlapping vertically by adjusting origins, and keep the sum of proportional heights at 1.

 TODO: This logic currently only supports dynamic positioning of panels to prevent overlap in a VERTICAL orientation.
       Some framework exists for positioning panels in horizontal orientations as well (width, proportional_width, origin.x, etc.)
       but the logic for keeping these user-defineable values straight approaches the complexity of a 2D box-packing algorithm.
       That's complexity we don't need right now, and may not ever need, so it's on hiatus until a use case materializes.
*/
LocusZoom.Instance.prototype.positionPanels = function(){

    var id;

    // Proportional heights for newly added panels default to null unless explcitly set, so determine appropriate
    // proportional heights for all panels with a null value from discretely set dimensions.
    // Likewise handle defaul nulls for proportional widths, but instead just force a value of 1 (full width)
    for (id in this.panels){
        if (this.panels[id].layout.proportional_height == null){
            this.panels[id].layout.proportional_height = this.panels[id].layout.height / this.layout.height;
        }
        if (this.panels[id].layout.proportional_width == null){
            this.panels[id].layout.proportional_width = 1;
        }
    }

    // Sum the proportional heights and then adjust all proportionally so that the sum is exactly 1
    var total_proportional_height = this.sumProportional("height");
    if (!total_proportional_height){
        return this;
    }
    var proportional_adjustment = 1 / total_proportional_height;
    for (id in this.panels){
        this.panels[id].layout.proportional_height *= proportional_adjustment;
    }

    // Update origins on all panels without changing instance-level dimensions yet
    var y_offset = 0;
    this.panel_ids_by_y_index.forEach(function(panel_id){
        this.panels[panel_id].setOrigin(0, y_offset);
        this.panels[panel_id].layout.proportional_origin.x = 0;
        y_offset += this.panels[panel_id].layout.height;
    }.bind(this));
    var calculated_instance_height = y_offset;
    this.panel_ids_by_y_index.forEach(function(panel_id){
        this.panels[panel_id].layout.proportional_origin.y = this.panels[panel_id].layout.origin.y / calculated_instance_height;
    }.bind(this));

    // Update dimensions on the instance to accomodate repositioned panels
    this.setDimensions();

    // Set dimensions on all panels using newly set instance-level dimensions and panel-level proportional dimensions
    this.panel_ids_by_y_index.forEach(function(panel_id){
        this.panels[panel_id].setDimensions(this.layout.width * this.panels[panel_id].layout.proportional_width,
                                            this.layout.height * this.panels[panel_id].layout.proportional_height);
    }.bind(this));
    
};

// Create all instance-level objects, initialize all child panels
LocusZoom.Instance.prototype.initialize = function(){

    // Create an element/layer for containing mouse guides
    var mouse_guide_svg = this.svg.append("g")
        .attr("class", "lz-mouse_guide").attr("id", this.id + ".mouse_guide");
    var mouse_guide_vertical_svg = mouse_guide_svg.append("rect")
        .attr("class", "lz-mouse_guide-vertical").attr("x",-1);
    var mouse_guide_horizontal_svg = mouse_guide_svg.append("rect")
        .attr("class", "lz-mouse_guide-horizontal").attr("y",-1);
    this.mouse_guide = {
        svg: mouse_guide_svg,
        vertical: mouse_guide_vertical_svg,
        horizontal: mouse_guide_horizontal_svg
    };

    // Create an element/layer for containing various UI items
    var ui_svg = this.svg.append("g")
        .attr("class", "lz-ui").attr("id", this.id + ".ui")
        .style("display", "none");
    this.ui = {
        svg: ui_svg,
        parent: this,
        hide_timeout: null,
        dragging: false,
        show: function(){
            this.svg.style("display", null);
        },
        hide: function(){
            this.svg.style("display", "none");
        },
        initialize: function(){
            // Initialize resize handle
            if (this.parent.layout.resizable == "manual"){
                this.resize_handle = this.svg.append("g")
                    .attr("id", this.parent.id + ".ui.resize_handle");
                this.resize_handle.append("path")
                    .attr("class", "lz-ui-resize_handle")
                    .attr("d", "M 0,16, L 16,0, L 16,16 Z");
                var resize_drag = d3.behavior.drag();
                //resize_drag.origin(function() { return this; });
                resize_drag.on("dragstart", function(){
                    this.resize_handle.select("path").attr("class", "lz-ui-resize_handle_dragging");
                    this.dragging = true;
                }.bind(this));
                resize_drag.on("dragend", function(){
                    this.resize_handle.select("path").attr("class", "lz-ui-resize_handle");
                    this.dragging = false;
                }.bind(this));
                resize_drag.on("drag", function(){
                    this.setDimensions(this.layout.width + d3.event.dx, this.layout.height + d3.event.dy);
                }.bind(this.parent));
                this.resize_handle.call(resize_drag);
            }
            // Render all UI elements
            this.render();
        },
        render: function(){
            // Position resize handle
            if (this.parent.layout.resizable == "manual"){
                this.resize_handle
                    .attr("transform", "translate(" + (this.parent.layout.width - 17) + ", " + (this.parent.layout.height - 17) + ")");
            }
        }
    };
    this.ui.initialize();

    // Create the curtain object with show/update/hide methods
    this.curtain = {
        showing: false,
        selector: null,
        content_selector: null,
        show: function(content, css){
            // Generate curtain
            if (!this.curtain.showing){
                this.curtain.selector = d3.select(this.svg.node().parentNode).insert("div")
                    .attr("class", "lz-curtain").attr("id", this.id + ".curtain");
                this.curtain.content_selector = this.curtain.selector.append("div").attr("class", "lz-curtain-content");
                this.curtain.selector.append("div").attr("class", "lz-curtain-dismiss").html("Dismiss")
                    .on("click", function(){
                        this.curtain.hide();
                    }.bind(this));
                this.curtain.showing = true;
            }
            return this.curtain.update(content, css);
        }.bind(this),
        update: function(content, css){
            if (!this.curtain.showing){ return this.curtain; }
            // Apply CSS if provided
            if (typeof css == "object" && css != null){
                this.curtain.selector.style(css);
            }
            // Update size and position
            var plot_page_origin = this.getPageOrigin();
            this.curtain.selector.style({
                top: plot_page_origin.y + "px",
                left: plot_page_origin.x + "px",
                width: this.layout.width + "px",
                height: this.layout.height + "px"
            });
            this.curtain.content_selector.style({
                "max-width": (this.layout.width - 40) + "px",
                "max-height": (this.layout.height - 40) + "px"
            });
            // Apply content if provided
            if (typeof content == "string"){
                this.curtain.content_selector.html(content);
            }
            return this.curtain;
        }.bind(this),
        hide: function(){
            if (!this.curtain.showing){ return this.curtain; }
            // Remove curtain
            this.curtain.selector.remove();
            this.curtain.selector = null;
            this.curtain.content_selector = null;
            this.curtain.showing = false;
            return this.curtain;
        }.bind(this)
    };

    // Create the loader object with show/update/animate/setPercentCompleted/hide methods
    this.loader = {
        showing: false,
        selector: null,
        content_selector: null,
        progress_selector: null,
        cancel_selector: null,
        show: function(content){
            // Generate loader
            if (!this.loader.showing){
                this.loader.selector = d3.select(this.svg.node().parentNode).insert("div")
                    .attr("class", "lz-loader").attr("id", this.id + ".loader");
                this.loader.content_selector = this.loader.selector.append("div")
                    .attr("class", "lz-loader-content");
                this.loader.progress_selector = this.loader.selector
                    .append("div").attr("class", "lz-loader-progress-container")
                    .append("div").attr("class", "lz-loader-progress");
                /* TODO: figure out how to make this cancel button work
                this.loader.cancel_selector = this.loader.selector.append("div")
                    .attr("class", "lz-loader-cancel").html("Cancel")
                    .on("click", function(){
                        this.loader.hide();
                    }.bind(this));
                */
                this.loader.showing = true;
                if (typeof content == "undefined"){ content = "Loading..."; }
            }
            return this.loader.update(content);
        }.bind(this),
        update: function(content, percent){
            if (!this.loader.showing){ return this.loader; }
            // Apply content if provided
            if (typeof content == "string"){
                this.loader.content_selector.html(content);
            }
            // Update size and position
            var padding = 6; // is there a better place to store/define this?
            var plot_page_origin = this.getPageOrigin();
            var loader_boundrect = this.loader.selector.node().getBoundingClientRect();
            this.loader.selector.style({
                top: (plot_page_origin.y + this.layout.height - loader_boundrect.height - padding) + "px",
                left: (plot_page_origin.x + padding) + "px"
            });
            /* Uncomment this code when a functional cancel button can be shown
            var cancel_boundrect = this.loader.cancel_selector.node().getBoundingClientRect();
            this.loader.content_selector.style({
                "padding-right": (cancel_boundrect.width + padding) + "px"
            });
            */
            // Apply percent if provided
            if (typeof percent == "number"){
                this.loader.progress_selector.style({
                    width: (Math.min(Math.max(percent, 1), 100)) + "%"
                });
            }
            return this.loader;
        }.bind(this),
        animate: function(){
            // For when it is impossible to update with percent checkpoints - animate the loader in perpetual motion
            this.loader.progress_selector.classed("lz-loader-progress-animated", true);
            return this.loader;
        }.bind(this),
        setPercentCompleted: function(percent){
            this.loader.progress_selector.classed("lz-loader-progress-animated", false);
            return this.loader.update(null, percent);
        }.bind(this),
        hide: function(){
            if (!this.loader.showing){ return this.loader; }
            // Remove loader
            this.loader.selector.remove();
            this.loader.selector = null;
            this.loader.content_selector = null;
            this.loader.progress_selector = null;
            this.loader.cancel_selector = null;
            this.loader.showing = false;
            return this.loader;
        }.bind(this)
    };

    // Create the panel_boundaries object with show/position/hide methods
    this.panel_boundaries = {
        parent: this,
        hide_timeout: null,
        showing: false,
        dragging: false,
        selectors: [],
        show: function(){
            // Generate panel boundaries
            if (!this.showing && !this.parent.curtain.showing){
                this.parent.panel_ids_by_y_index.forEach(function(panel_id, panel_idx){
                    var selector = d3.select(this.parent.svg.node().parentNode).insert("div", ".lz-data_layer-tooltip")
                        .attr("class", "lz-panel-boundary")
                        .attr("title", "Resize panels");
                    selector.append("span");
                    var panel_resize_drag = d3.behavior.drag();
                    panel_resize_drag.on("dragstart", function(){ this.dragging = true; }.bind(this));
                    panel_resize_drag.on("dragend", function(){ this.dragging = false; }.bind(this));
                    panel_resize_drag.on("drag", function(){
                        // First set the dimensions on the panel we're resizing
                        var this_panel = this.parent.panels[this.parent.panel_ids_by_y_index[panel_idx]];
                        var original_panel_height = this_panel.layout.height;
                        this_panel.setDimensions(this_panel.layout.width, this_panel.layout.height + d3.event.dy);
                        var panel_height_change = this_panel.layout.height - original_panel_height;
                        var new_calculated_plot_height = this.parent.layout.height + panel_height_change;
                        // Next loop through all panels.
                        // Update proportional dimensions for all panels including the one we've resized using discrete heights.
                        // Reposition panels with a greater y-index than this panel to their appropriate new origin.
                        this.parent.panel_ids_by_y_index.forEach(function(loop_panel_id, loop_panel_idx){
                            var loop_panel = this.parent.panels[this.parent.panel_ids_by_y_index[loop_panel_idx]];
                            loop_panel.layout.proportional_height = loop_panel.layout.height / new_calculated_plot_height;
                            if (loop_panel_idx > panel_idx){
                                loop_panel.setOrigin(loop_panel.layout.origin.x, loop_panel.layout.origin.y + panel_height_change);
                                if (loop_panel.layout.controls){
                                    loop_panel.controls.position();
                                }
                            }
                        }.bind(this));
                        // Reset dimensions on the entire plot and reposition panel boundaries
                        this.parent.positionPanels();
                        this.position();
                    }.bind(this));
                    selector.call(panel_resize_drag);
                    this.parent.panel_boundaries.selectors.push(selector);
                }.bind(this));
                this.showing = true;
            }
            this.position();
            return this;
        },
        position: function(){
            if (!this.showing){ return this; }
            // Position panel boundaries
            var plot_page_origin = this.parent.getPageOrigin();
            this.selectors.forEach(function(selector, panel_idx){
                var panel_page_origin = this.parent.panels[this.parent.panel_ids_by_y_index[panel_idx]].getPageOrigin();
                var left = plot_page_origin.x;
                var top = panel_page_origin.y + this.parent.panels[this.parent.panel_ids_by_y_index[panel_idx]].layout.height - 12;
                var width = this.parent.layout.width - 1;
                selector.style({
                    top: top + "px",
                    left: left + "px",
                    width: width + "px"
                });
                selector.select("span").style({
                    width: width + "px"
                });
            }.bind(this));
            return this;
        },
        hide: function(){
            if (!this.showing){ return this; }
            // Remove panel boundaries
            this.selectors.forEach(function(selector){
                selector.remove();
            });
            this.selectors = [];
            this.showing = false;
            return this;
        }
    };

    // Show panel boundaries stipulated by the layout (basic toggle, only show on mouse over plot)
    if (this.layout.panel_boundaries){
        d3.select(this.svg.node().parentNode).on("mouseover." + this.id + ".panel_boundaries", function(){
            clearTimeout(this.panel_boundaries.hide_timeout);
            this.panel_boundaries.show();
        }.bind(this));
        d3.select(this.svg.node().parentNode).on("mouseout." + this.id + ".panel_boundaries", function(){
            this.panel_boundaries.hide_timeout = setTimeout(function(){
                this.panel_boundaries.hide();
            }.bind(this), 300);
        }.bind(this));
    }

    // Create the controls object with show/update/hide methods
    this.controls = {
        parent: this,
        showing: false,
        css_string: "",
        show: function(){
            if (this.showing){ return this.update(); }
            this.div = d3.select(this.parent.svg.node().parentNode).insert("div", ".lz-data_layer-tooltip")
                .attr("class", "lz-locuszoom-controls").attr("id", this.parent.id + ".controls");
            this.links = this.div.append("div")
                .attr("id", this.parent.id + ".controls.links")
                .style("float", "left");
            // Download SVG Button
            this.download_svg_button = this.links.append("a")
                .attr("class", "lz-controls-button")
                .attr("href-lang", "image/svg+xml")
                .attr("title", "Download SVG as locuszoom.svg")
                .attr("download", "locuszoom.svg")
                .text("Download SVG")
                .on("mouseover", function() {
                    this.download_svg_button
                        .attr("class", "lz-controls-button-disabled")
                        .text("Preparing SVG");
                    this.generateBase64SVG().then(function(base64_string){
                        this.download_svg_button.attr("href", "data:image/svg+xml;base64,\n" + base64_string);
                        this.download_svg_button
                            .attr("class", "lz-controls-button")
                            .text("Download SVG");
                    }.bind(this));
                }.bind(this));
            // Dimensions
            this.dimensions = this.div.append("div")
                .attr("class", "lz-controls-info")
                .attr("id", this.parent.id + ".controls.dimensions")
                .style("float", "right");
            // Region Scale
            this.region_scale = this.div.append("div")
                .attr("class", "lz-controls-info")
                .attr("id", this.parent.id + ".controls.region_scale")
                .style("float", "right");
            // Clear Element
            this.clear = this.div.append("div")
                .attr("id", this.parent.id + ".controls.clear")
                .style("clear", "both");
            // Update tracking boolean
            this.showing = true;
            // Update all control element values
            this.update();
            return this;
        },
        update: function(){
            if (!this.showing){ return this; }
            this.div.attr("width", this.parent.layout.width);
            var display_width = this.parent.layout.width.toString().indexOf(".") == -1 ? this.parent.layout.width : this.parent.layout.width.toFixed(2);
            var display_height = this.parent.layout.height.toString().indexOf(".") == -1 ? this.parent.layout.height : this.parent.layout.height.toFixed(2);
            this.dimensions.text(display_width + "px × " + display_height + "px");
            if (!isNaN(this.parent.state.start) && !isNaN(this.parent.state.end)
                && this.parent.state.start != null && this.parent.state.end != null){
                this.region_scale.style("display", null);
                this.region_scale.text(LocusZoom.positionIntToString(this.parent.state.end - this.parent.state.start, null, true));
            } else {
                this.region_scale.style("display", "none");
            }
            return this;
        },
        hide: function(){
            if (!this.showing){ return this; }
            this.div.remove();
            this.showing = false;
            return this;
        },
        generateBase64SVG: function(){
            return Q.fcall(function () {
                // Insert a hidden div, clone the node into that so we can modify it with d3
                var container = this.div.append("div").style("display", "none")
                    .html(this.parent.svg.node().outerHTML);
                // Remove unnecessary elements
                container.selectAll("g.lz-curtain").remove();
                container.selectAll("g.lz-ui").remove();
                container.selectAll("g.lz-mouse_guide").remove();
                // Pull the svg into a string and add the contents of the locuszoom stylesheet
                // Don't add this with d3 because it will escape the CDATA declaration incorrectly
                var initial_html = d3.select(container.select("svg").node().parentNode).html();
                var style_def = "<style type=\"text/css\"><![CDATA[ " + this.css_string + " ]]></style>";
                var insert_at = initial_html.indexOf(">") + 1;
                initial_html = initial_html.slice(0,insert_at) + style_def + initial_html.slice(insert_at);
                // Delete the container node
                container.remove();
                // Base64-encode the string and return it
                return btoa(encodeURIComponent(initial_html).replace(/%([0-9A-F]{2})/g, function(match, p1) {
                    return String.fromCharCode("0x" + p1);
                }));
            }.bind(this));
        }
    };

    // Populate the CSS string with a CORS request to handle cross-domain CSS loading
    for (var stylesheet in Object.keys(document.styleSheets)){
        if ( document.styleSheets[stylesheet].href != null
             && document.styleSheets[stylesheet].href.indexOf("locuszoom.css") != -1){
            LocusZoom.createCORSPromise("GET", document.styleSheets[stylesheet].href)
                .then(function(response){
                    this.controls.css_string = response;
                }.bind(this));
            break;
        }
    }   

    // Show controls once or with mouse events as stipulated by the layout
    if (this.layout.controls === true || this.layout.controls.show == "always"){
        this.controls.show();
    } else if (this.layout.controls.show == "onmouseover"){
        d3.select(this.svg.node().parentNode).on("mouseover." + this.id + ".controls", function(){
            clearTimeout(this.controls.hide_timeout);
            this.controls.show();
        }.bind(this));
        d3.select(this.svg.node().parentNode).on("mouseout." + this.id + ".controls", function(){
            this.controls.hide_timeout = setTimeout(function(){
                this.controls.hide();
            }.bind(this), this.layout.controls.hide_delay);
        }.bind(this));
    }

    // Initialize all panels
    for (var id in this.panels){
        this.panels[id].initialize();
    }

    // Define instance/svg level mouse events
    this.svg.on("mouseover", function(){
        if (!this.ui.dragging){
            clearTimeout(this.ui.hide_timeout);
            this.ui.show();
        }
    }.bind(this));
    this.svg.on("mouseout", function(){
        if (!this.ui.dragging){
            this.ui.hide_timeout = setTimeout(function(){
                this.ui.hide();
            }.bind(this), 300);
        }
        this.mouse_guide.vertical.attr("x", -1);
        this.mouse_guide.horizontal.attr("y", -1);
    }.bind(this));
    this.svg.on("mousemove", function(){
        var coords = d3.mouse(this.svg.node());
        this.mouse_guide.vertical.attr("x", coords[0]);
        this.mouse_guide.horizontal.attr("y", coords[1]);
        if (["onmouseover","always"].indexOf(this.layout.controls.show) != -1){
            this.controls.update();
        }
    }.bind(this));

    this.initialized = true;

    // An extra call to setDimensions with existing discrete dimensions fixes some rounding errors with tooltip
    // positioning. TODO: make this additional call unnecessary.
    this.setDimensions(this.layout.width, this.layout.height);
    
    return this;

};

// Model covariate shortcut functions
LocusZoom.Instance.prototype.addModelCovariate = function(element){
    // Check if the element is already in the model covariates array. Do this with JSON.stringify since elements
    // may have functions that would trip up more basic equality checking
    for (var i = 0; i < this.state.model.covariates.length; i++) {
        if (JSON.stringify(this.state.model.covariates[i]) === JSON.stringify(element)) {
            return this;
        }
    }
    this.state.model.covariates.push(element);
    this.applyState();
    return this;
};
LocusZoom.Instance.prototype.removeModelCovariateByIdx = function(idx){
    if (typeof this.state.model.covariates[idx] == "undefined"){
        throw("Unable to remove model covariate, invalid index: " + idx.toString());
    }
    this.state.model.covariates.splice(idx, 1);
    this.applyState();
    return this;
};
LocusZoom.Instance.prototype.removeAllModelCovariates = function(){
    this.state.model.covariates = [];
    this.applyState();
    return this;
};

// Map an entire LocusZoom Instance to a new region
// DEPRECATED: This method is specific to only accepting chromosome, start, and end.
// LocusZoom.Instance.prototype.applyState() takes a single object, covering far more use cases.
LocusZoom.Instance.prototype.mapTo = function(chr, start, end){

    console.warn("Warning: use of LocusZoom.Instance.mapTo() is deprecated. Use LocusZoom.Instance.applyState() instead.");

    // Apply new state values
    // TODO: preserve existing state until new state is completely loaded+rendered or aborted?
    this.state.chr   = +chr;
    this.state.start = +start;
    this.state.end   = +end;

    this.remap_promises = [];
    // Trigger reMap on each Panel Layer
    for (var id in this.panels){
        this.remap_promises.push(this.panels[id].reMap());
    }

    Q.all(this.remap_promises)
        .catch(function(error){
            console.log(error);
            this.curtain.drop(error);
        }.bind(this))
        .done(function(){
            this.emit("layout_changed");
            this.emit("data_rendered");
        }.bind(this));

    return this;
    
};

// Refresh an instance's data from sources without changing position
LocusZoom.Instance.prototype.refresh = function(){
    this.applyState();
};

// Update state values and trigger a pull for fresh data on all data sources for all data layers
LocusZoom.Instance.prototype.applyState = function(new_state){

    new_state = new_state || {};
    if (typeof new_state != "object"){
        throw("LocusZoom.applyState only accepts an object; " + (typeof new_state) + " given");
    }

    // First null out all passed properties
    for (var property in new_state) {
        this.state[property] = null;
    }

    // Update the controls to display that the plot is in an interim state
    this.controls.update();

    // Apply new state properties
    for (property in new_state) {
        this.state[property] = new_state[property];
    }

    this.emit("data_requested");
    this.panel_ids_by_y_index.forEach(function(panel_id){
        this.panels[panel_id].emit("data_requested");
    }.bind(this));

    this.remap_promises = [];
    for (var id in this.panels){
        this.remap_promises.push(this.panels[id].reMap());
    }

    return Q.all(this.remap_promises)
        .catch(function(error){
            console.log(error);
            this.curtain.drop(error);
        }.bind(this))
        .done(function(){

            // Update controls info
            this.controls.update();
                
            // Apply panel-level state values
            this.panel_ids_by_y_index.forEach(function(panel_id){
                var panel = this.panels[panel_id];
                panel.controls.update();
                // Apply data-layer-level state values
                panel.data_layer_ids_by_z_index.forEach(function(data_layer_id){
                    var data_layer = this.data_layers[data_layer_id];
                    var state_id = panel_id + "." + data_layer_id;
                    for (var property in this.state[state_id]){
                        if (!this.state[state_id].hasOwnProperty(property)){ continue; }
                        if (Array.isArray(this.state[state_id][property])){
                            this.state[state_id][property].forEach(function(element_id){
                                try {
                                    this.setElementStatus(property, this.getElementById(element_id), true);
                                } catch (e){
                                    console.error("Unable to apply state: " + state_id + ", " + property);
                                }
                            }.bind(data_layer));
                        }
                    }
                }.bind(panel));
            }.bind(this));
            
            // Emit events
            this.emit("layout_changed");
            this.emit("data_rendered");
            
        }.bind(this));
    
};


/* global d3,Q,LocusZoom */
/* eslint-env browser */
/* eslint-disable no-console */

"use strict";

/**

  LocusZoom.Panel Class

  A panel is an abstract class representing a subdivision of the LocusZoom stage
  to display a distinct data representation

*/

LocusZoom.Panel = function(layout, parent) { 

    if (typeof layout !== "object"){
        throw "Unable to create panel, invalid layout";
    }

    this.parent = parent || null;

    // Ensure a valid ID is present. If there is no valid ID then generate one
    if (typeof layout.id !== "string" || !layout.id.length){
        if (!this.parent){
            layout.id = "p" + Math.floor(Math.random()*Math.pow(10,8));
        } else {
            var id = null;
            var generateID = function(){
                id = "p" + Math.floor(Math.random()*Math.pow(10,8));
                if (id == null || typeof this.parent.panels[id] != "undefined"){
                    id = generateID();
                }
            }.bind(this);
            layout.id = id;
        }
    } else if (this.parent) {
        if (typeof this.parent.panels[layout.id] !== "undefined"){
            throw "Cannot create panel with id [" + layout.id + "]; panel with that id already exists";
        }
    }
    this.id = layout.id;

    this.initialized = false;
    this.layout_idx = null;
    this.svg = {};

    // The layout is a serializable object used to describe the composition of the Panel
    this.layout = LocusZoom.mergeLayouts(layout || {}, LocusZoom.Panel.DefaultLayout);

    // Define state parameters specific to this panel
    if (this.parent){
        this.state = this.parent.state;
        this.state_id = this.id;
        this.state[this.state_id] = this.state[this.state_id] || {};
    } else {
        this.state = null;
        this.state_id = null;
    }
    
    this.data_layers = {};
    this.data_layer_ids_by_z_index = [];
    this.data_promises = [];

    this.x_range  = null;
    this.y1_range = null;
    this.y2_range = null;

    this.x_extent  = null;
    this.y1_extent = null;
    this.y2_extent = null;

    this.x_extent_shifted = null;
    this.y1_extent_shifted = null;
    this.y2_extent_shifted = null;

    this.x_scale_shifted = null;
    this.y1_scale_shifted = null;
    this.y2_scale_shifted = null;

    this.x_ticks  = [];
    this.y1_ticks = [];
    this.y2_ticks = [];

    this.zoom_timeout = null;

    this.getBaseId = function(){
        return this.parent.id + "." + this.id;
    };

    // Event hooks
    this.event_hooks = {
        "layout_changed": [],
        "data_requested": [],
        "data_rendered": [],
        "element_clicked": []
    };
    this.on = function(event, hook){
        if (typeof "event" != "string" || !Array.isArray(this.event_hooks[event])){
            throw("Unable to register event hook, invalid event: " + event.toString());
        }
        if (typeof hook != "function"){
            throw("Unable to register event hook, invalid hook function passed");
        }
        this.event_hooks[event].push(hook);
    };
    this.emit = function(event, context){
        if (typeof "event" != "string" || !Array.isArray(this.event_hooks[event])){
            throw("LocusZoom attempted to throw an invalid event: " + event.toString());
        }
        context = context || this;
        this.event_hooks[event].forEach(function(hookToRun) {
            hookToRun.call(context);
        });
    };
    
    // Get an object with the x and y coordinates of the panel's origin in terms of the entire page
    // Necessary for positioning any HTML elements over the panel
    this.getPageOrigin = function(){
        var instance_origin = this.parent.getPageOrigin();
        return {
            x: instance_origin.x + this.layout.origin.x,
            y: instance_origin.y + this.layout.origin.y
        };
    };

    // Object for storing in-progress mouse interactions
    this.interactions = {};

    // Initialize the layout
    this.initializeLayout();
    
    return this;
    
};

LocusZoom.Panel.DefaultLayout = {
    title: null,
    description: null,
    y_index: null,
    width:  0,
    height: 0,
    origin: { x: 0, y: 0 },
    min_width: 1,
    min_height: 1,
    proportional_width: null,
    proportional_height: null,
    proportional_origin: { x: 0, y: 0 },
    margin: { top: 0, right: 0, bottom: 0, left: 0 },
    background_click: "clear_selections",
    controls: {},
    cliparea: {
        height: 0,
        width: 0,
        origin: { x: 0, y: 0 }
    },
    axes: {
        x:  {},
        y1: {},
        y2: {}
    },
    interaction: {
        drag_background_to_pan: false,
        drag_x_ticks_to_scale: false,
        drag_y1_ticks_to_scale: false,
        drag_y2_ticks_to_scale: false,
        scroll_to_zoom: false,
        x_linked: false,
        y1_linked: false,
        y2_linked: false
    },
    data_layers: []
};

LocusZoom.Panel.prototype.initializeLayout = function(){

    // If the layout is missing BOTH width and proportional width then set the proportional width to 1.
    // This will default the panel to taking up the full width of the plot.
    if (this.layout.width == 0 && this.layout.proportional_width == null){
        this.layout.proportional_width = 1;
    }

    // If the layout is missing BOTH height and proportional height then set the proportional height to
    // an equal share of the plot's current height.
    if (this.layout.height == 0 && this.layout.proportional_height == null){
        var panel_count = Object.keys(this.parent.panels).length;
        if (panel_count > 0){
            this.layout.proportional_height = (1 / panel_count);
        } else {
            this.layout.proportional_height = 1;
        }
    }

    // Set panel dimensions, origin, and margin
    this.setDimensions();
    this.setOrigin();
    this.setMargin();

    // Set ranges
    this.x_range = [0, this.layout.cliparea.width];
    this.y1_range = [this.layout.cliparea.height, 0];
    this.y2_range = [this.layout.cliparea.height, 0];

    // Initialize panel axes
    ["x", "y1", "y2"].forEach(function(axis){
        if (!Object.keys(this.layout.axes[axis]).length || this.layout.axes[axis].render ===false){
            // The default layout sets the axis to an empty object, so set its render boolean here
            this.layout.axes[axis].render = false;
        } else {
            this.layout.axes[axis].render = true;
            this.layout.axes[axis].label = this.layout.axes[axis].label || null;
            this.layout.axes[axis].label_function = this.layout.axes[axis].label_function || null;
        }
    }.bind(this));

    // Add data layers (which define x and y extents)
    this.layout.data_layers.forEach(function(data_layer_layout){
        this.addDataLayer(data_layer_layout);
    }.bind(this));

};

LocusZoom.Panel.prototype.setDimensions = function(width, height){
    if (typeof width != "undefined" && typeof height != "undefined"){
        if (!isNaN(width) && width >= 0 && !isNaN(height) && height >= 0){
            this.layout.width = Math.max(Math.round(+width), this.layout.min_width);
            this.layout.height = Math.max(Math.round(+height), this.layout.min_height);
        }
    } else {
        if (this.layout.proportional_width != null){
            this.layout.width = Math.max(this.layout.proportional_width * this.parent.layout.width, this.layout.min_width);
        }
        if (this.layout.proportional_height != null){
            this.layout.height = Math.max(this.layout.proportional_height * this.parent.layout.height, this.layout.min_height);
        }
    }
    this.layout.cliparea.width = Math.max(this.layout.width - (this.layout.margin.left + this.layout.margin.right), 0);
    this.layout.cliparea.height = Math.max(this.layout.height - (this.layout.margin.top + this.layout.margin.bottom), 0);
    if (this.svg.clipRect){
        this.svg.clipRect.attr("width", this.layout.width).attr("height", this.layout.height);
    }
    if (this.initialized){
        this.render();
        this.curtain.update();
        this.loader.update();
        this.controls.update();
    }
    return this;
};

LocusZoom.Panel.prototype.setOrigin = function(x, y){
    if (!isNaN(x) && x >= 0){ this.layout.origin.x = Math.max(Math.round(+x), 0); }
    if (!isNaN(y) && y >= 0){ this.layout.origin.y = Math.max(Math.round(+y), 0); }
    if (this.initialized){ this.render(); }
    return this;
};

LocusZoom.Panel.prototype.setMargin = function(top, right, bottom, left){
    var extra;
    if (!isNaN(top)    && top    >= 0){ this.layout.margin.top    = Math.max(Math.round(+top),    0); }
    if (!isNaN(right)  && right  >= 0){ this.layout.margin.right  = Math.max(Math.round(+right),  0); }
    if (!isNaN(bottom) && bottom >= 0){ this.layout.margin.bottom = Math.max(Math.round(+bottom), 0); }
    if (!isNaN(left)   && left   >= 0){ this.layout.margin.left   = Math.max(Math.round(+left),   0); }
    if (this.layout.margin.top + this.layout.margin.bottom > this.layout.height){
        extra = Math.floor(((this.layout.margin.top + this.layout.margin.bottom) - this.layout.height) / 2);
        this.layout.margin.top -= extra;
        this.layout.margin.bottom -= extra;
    }
    if (this.layout.margin.left + this.layout.margin.right > this.layout.width){
        extra = Math.floor(((this.layout.margin.left + this.layout.margin.right) - this.layout.width) / 2);
        this.layout.margin.left -= extra;
        this.layout.margin.right -= extra;
    }
    ["top", "right", "bottom", "left"].forEach(function(m){
        this.layout.margin[m] = Math.max(this.layout.margin[m], 0);
    }.bind(this));
    this.layout.cliparea.width = Math.max(this.layout.width - (this.layout.margin.left + this.layout.margin.right), 0);
    this.layout.cliparea.height = Math.max(this.layout.height - (this.layout.margin.top + this.layout.margin.bottom), 0);
    this.layout.cliparea.origin.x = this.layout.margin.left;
    this.layout.cliparea.origin.y = this.layout.margin.top;

    if (this.initialized){ this.render(); }
    return this;
};

// Initialize a panel
LocusZoom.Panel.prototype.initialize = function(){

    // Append a container group element to house the main panel group element and the clip path
    // Position with initial layout parameters
    this.svg.container = this.parent.svg.insert("svg:g", "#" + this.parent.id + "\\.ui")
        .attr("id", this.getBaseId() + ".panel_container")
        .attr("transform", "translate(" + this.layout.origin.x + "," + this.layout.origin.y + ")");

    // Append clip path to the parent svg element, size with initial layout parameters
    var clipPath = this.svg.container.append("clipPath")
        .attr("id", this.getBaseId() + ".clip");
    this.svg.clipRect = clipPath.append("rect")
        .attr("width", this.layout.width).attr("height", this.layout.height);
    
    // Append svg group for rendering all panel child elements, clipped by the clip path
    this.svg.group = this.svg.container.append("g")
        .attr("id", this.getBaseId() + ".panel")
        .attr("clip-path", "url(#" + this.getBaseId() + ".clip)");

    // Create the curtain object with show/update/hide methods
    this.curtain = {
        showing: false,
        selector: null,
        content_selector: null,
        show: function(content, css){
            // Generate curtain
            if (!this.curtain.showing){
                this.curtain.selector = d3.select(this.parent.svg.node().parentNode).insert("div")
                    .attr("class", "lz-curtain").attr("id", this.id + ".curtain");
                this.curtain.content_selector = this.curtain.selector.append("div").attr("class", "lz-curtain-content");
                this.curtain.selector.append("div").attr("class", "lz-curtain-dismiss").html("Dismiss")
                    .on("click", function(){
                        this.curtain.hide();
                    }.bind(this));
                this.curtain.showing = true;
            }
            return this.curtain.update(content, css);
        }.bind(this),
        update: function(content, css){
            if (!this.curtain.showing){ return this.curtain; }
            // Apply CSS if provided
            if (typeof css == "object"){
                this.curtain.selector.style(css);
            }
            // Update size and position
            var panel_page_origin = this.getPageOrigin();
            this.curtain.selector.style({
                top: panel_page_origin.y + "px",
                left: panel_page_origin.x + "px",
                width: this.layout.width + "px",
                height: this.layout.height + "px"
            });
            this.curtain.content_selector.style({
                "max-width": (this.layout.width - 40) + "px",
                "max-height": (this.layout.height - 40) + "px"
            });
            // Apply content if provided
            if (typeof content == "string"){
                this.curtain.content_selector.html(content);
            }
            return this.curtain;
        }.bind(this),
        hide: function(){
            if (!this.curtain.showing){ return this.curtain; }
            // Remove curtain
            this.curtain.selector.remove();
            this.curtain.selector = null;
            this.curtain.content_selector = null;
            this.curtain.showing = false;
            return this.curtain;
        }.bind(this)
    };

    // Create the loader object with show/update/animate/setPercentCompleted/hide methods
    this.loader = {
        showing: false,
        selector: null,
        content_selector: null,
        progress_selector: null,
        cancel_selector: null,
        show: function(content){
            // Generate loader
            if (!this.loader.showing){
                this.loader.selector = d3.select(this.parent.svg.node().parentNode).insert("div")
                    .attr("class", "lz-loader").attr("id", this.id + ".loader");
                this.loader.content_selector = this.loader.selector.append("div")
                    .attr("class", "lz-loader-content");
                this.loader.progress_selector = this.loader.selector
                    .append("div").attr("class", "lz-loader-progress-container")
                    .append("div").attr("class", "lz-loader-progress");
                /* TODO: figure out how to make this cancel button work
                this.loader.cancel_selector = this.loader.selector.append("div")
                    .attr("class", "lz-loader-cancel").html("Cancel")
                    .on("click", function(){
                        this.loader.hide();
                    }.bind(this));
                */
                this.loader.showing = true;
                if (typeof content == "undefined"){ content = "Loading..."; }
            }
            return this.loader.update(content);
        }.bind(this),
        update: function(content, percent){
            if (!this.loader.showing){ return this.loader; }
            // Apply content if provided
            if (typeof content == "string"){
                this.loader.content_selector.html(content);
            }
            // Update size and position
            var padding = 6; // is there a better place to store/define this?
            var panel_page_origin = this.getPageOrigin();
            var loader_boundrect = this.loader.selector.node().getBoundingClientRect();
            this.loader.selector.style({
                top: (panel_page_origin.y + this.layout.height - loader_boundrect.height - padding) + "px",
                left: (panel_page_origin.x + padding) + "px"
            });
            /* Uncomment this code when a functional cancel button can be shown
            var cancel_boundrect = this.loader.cancel_selector.node().getBoundingClientRect();
            this.loader.content_selector.style({
                "padding-right": (cancel_boundrect.width + padding) + "px"
            });
            */
            // Apply percent if provided
            if (typeof percent == "number"){
                this.loader.progress_selector.style({
                    width: (Math.min(Math.max(percent, 1), 100)) + "%"
                });
            }
            return this.loader;
        }.bind(this),
        animate: function(){
            // For when it is impossible to update with percent checkpoints - animate the loader in perpetual motion
            this.loader.progress_selector.classed("lz-loader-progress-animated", true);
            return this.loader;
        }.bind(this),
        setPercentCompleted: function(percent){
            this.loader.progress_selector.classed("lz-loader-progress-animated", false);
            return this.loader.update(null, percent);
        }.bind(this),
        hide: function(){
            if (!this.loader.showing){ return this.loader; }
            // Remove loader
            this.loader.selector.remove();
            this.loader.selector = null;
            this.loader.content_selector = null;
            this.loader.progress_selector = null;
            this.loader.cancel_selector = null;
            this.loader.showing = false;
            return this.loader;
        }.bind(this)
    };

    // Initialize controls element
    this.controls = {
        selector: null,
        hide_timeout: null,
<<<<<<< HEAD
        showing: false,
        buttons: {}
    };
    // Show controls: insert controls div after all tooltips (to show above them)
    this.controls.show = function(){
        if (this.controls.showing === true){ return this.controls; }
        if (!this.controls.showing){
            this.controls.selector = d3.select(this.parent.svg.node().parentNode)
                .insert("div", ".lz-data_layer-tooltip")
                .classed("lz-panel-controls", true)
                .attr("id", this.getBaseId() + ".controls");
        }
        this.controls.showing = true;
        return this.controls.update();
    }.bind(this);
    // Update controls: add/remove buttons as needed from controls
    this.controls.update = function(){
        if (!this.controls.showing){
            if (this.state.model.covariates.length){
                return this.controls.show();
            } else {
                return this.controls;
            }
        }
        for (var button_id in this.controls.buttons){
            this.controls.buttons[button_id].show();
        }
        return this.controls.position();
    }.bind(this);
    // Position controls: position in top right corner of panel (after update so that size is known)
    this.controls.position = function(){
        var page_origin = this.getPageOrigin();
        var client_rect = this.controls.selector.node().getBoundingClientRect();
        var top = page_origin.y.toString() + "px";
        var left = (page_origin.x + this.layout.width - client_rect.width).toString() + "px";
        this.controls.selector.style({ position: "absolute", top: top, left: left });
        return this.controls;
    }.bind(this);
    // Hide controls: attempt destroy controls element (do not destroy if any buttons within are marked to persist)
    this.controls.hide = function(force){
        force = force || false;
        if (!this.controls.showing){ return this.controls; }
        // Do not hide anything if actively in a drag event
        if (this.parent.ui.dragging || this.parent.panel_boundaries.dragging){ return this.controls; }
        // Loop through all buttons and destroy any that are not persisting
        var persisted_button_ids = [];
        for (var button_id in this.controls.buttons){
            if (this.controls.buttons[button_id].persist && !force){
                persisted_button_ids.push(button_id);
                continue;
            } else {
                this.controls.buttons[button_id].hide();
=======
        link_selectors: {},
        show: function(){
            if (!this.layout.controls || this.controls.selector){ return this.controls; }
            if (this.curtain.showing || this.parent.curtain.showing){ return this.controls; }
            this.controls.selector = d3.select(this.parent.svg.node().parentNode).insert("div", ".lz-data_layer-tooltip")
                .attr("class", "lz-locuszoom-controls lz-locuszoom-panel-controls")
                .attr("id", this.getBaseId() + ".controls")
                .style({ position: "absolute" });
            // Reposition buttons
            if (this.layout.controls.reposition){
                this.controls.link_selectors.reposition_up = this.controls.selector.append("a")
                    .attr("class", "lz-panel-controls-button-disabled")
                    .attr("title", "Move panel up")
                    .style({ "font-weight": "bold" })
                    .text("▴")
                    .on("click", function(){
                        if (this.parent.panel_ids_by_y_index[this.layout.y_index - 1]){
                            this.parent.panel_ids_by_y_index[this.layout.y_index] = this.parent.panel_ids_by_y_index[this.layout.y_index - 1];
                            this.parent.panel_ids_by_y_index[this.layout.y_index - 1] = this.id;
                            this.parent.applyPanelYIndexesToPanelLayouts();
                            this.parent.positionPanels();
                        }
                    }.bind(this));
                this.controls.link_selectors.reposition_down = this.controls.selector.append("a")
                    .attr("class", "lz-panel-controls-button-disabled")
                    .attr("title", "Move panel down")
                    .style({ "font-weight": "bold" })
                    .text("▾")
                    .on("click", function(){
                        if (this.parent.panel_ids_by_y_index[this.layout.y_index + 1]){
                            this.parent.panel_ids_by_y_index[this.layout.y_index] = this.parent.panel_ids_by_y_index[this.layout.y_index + 1];
                            this.parent.panel_ids_by_y_index[this.layout.y_index + 1] = this.id;
                            this.parent.applyPanelYIndexesToPanelLayouts();
                            this.parent.positionPanels();
                        }
                    }.bind(this));
            }
            // Description button
            if (this.layout.controls.description && this.layout.description){
                this.controls.link_selectors.description = this.controls.selector.append("a")
                    .attr("class", "lz-panel-controls-button")
                    .attr("title", "View panel information")
                    .style({ "font-weight": "bold" })
                    .text("?")
                    .on("click", function(){
                        if (this.controls.description.showing){
                            this.controls.description.hide();
                        } else {
                            this.controls.description.show();
                            this.controls.description.position();
                        }
                    }.bind(this));
                this.controls.description = {
                    showing: false,
                    selector: null,
                    content_selector: null,
                    show: function(){
                        this.controls.link_selectors.description.attr("class", "lz-panel-controls-button-selected");
                        this.controls.description.selector = d3.select(this.parent.svg.node().parentNode).append("div")
                            .attr("class", "lz-panel-description")
                            .attr("id", this.getBaseId() + ".description");
                        this.controls.description.content_selector = this.controls.description.selector.append("div")
                            .attr("class", "lz-panel-description-content")
                            .html(this.layout.description);
                        this.controls.description.showing = true;
                        return this.controls.description;
                    }.bind(this),
                    position: function(){
                        if (!this.controls.description.showing){ return this.controls.description; }
                        var padding = 4; // is there a better place to store this?
                        var page_origin = this.getPageOrigin();
                        var controls_client_rect = this.controls.selector.node().getBoundingClientRect();
                        var desc_client_rect = this.controls.description.selector.node().getBoundingClientRect();
                        var total_content_height = this.controls.description.content_selector.node().scrollHeight;
                        var top = (page_origin.y + controls_client_rect.height + padding).toString() + "px";
                        var left = Math.max(page_origin.x + this.layout.width - desc_client_rect.width - padding, page_origin.x + padding).toString() + "px";
                        var base_max_width = (this.layout.width - (2 * padding));
                        var container_max_width = base_max_width.toString() + "px";
                        var content_max_width = (base_max_width - (4 * padding)).toString() + "px";
                        var base_max_height = (this.layout.height - (7 * padding) - controls_client_rect.height);
                        var height = Math.min(total_content_height, base_max_height).toString() + "px";
                        var max_height = base_max_height.toString() + "px";
                        this.controls.description.selector.style({
                            top: top, left: left,
                            "max-width": container_max_width,
                            "max-height": max_height,
                            height: height
                        });
                        this.controls.description.content_selector.style({ "max-width": content_max_width });
                        return this.controls.description;
                    }.bind(this),
                    hide: function(){
                        if (!this.controls.description.showing){ return this.controls.description; }
                        this.controls.link_selectors.description.attr("class", "lz-panel-controls-button");
                        this.controls.description.selector.remove();
                        this.controls.description.selector = null;
                        this.controls.description.content_selector = null;
                        this.controls.description.showing = false;
                        return this.controls.description;
                    }.bind(this)
                };
            }
            // Remove button
            if (this.layout.controls.remove){
                this.controls.link_selectors.remove = this.controls.selector.append("a")
                    .attr("class", "lz-panel-controls-button")
                    .attr("title", "Remove panel")
                    .style({ "font-weight": "bold" })
                    .text("×")
                    .on("click", function(){
                        // Hide description and controls
                        if (this.controls.description && this.controls.description.showing){ this.controls.description.hide(); }
                        this.controls.hide();
                        // Remove mouse event listeners for these controls
                        d3.select(this.parent.svg.node().parentNode).on("mouseover." + this.getBaseId() + ".controls", null);
                        d3.select(this.parent.svg.node().parentNode).on("mouseout." + this.getBaseId() + ".controls", null);
                        // Remove the panel
                        this.parent.removePanel(this.id);
                    }.bind(this));
            }
            return this.controls;
        }.bind(this),
        position: function(){
            if (!this.layout.controls || !this.controls.selector){ return this.controls; }
            var page_origin = this.getPageOrigin();
            var client_rect = this.controls.selector.node().getBoundingClientRect();
            var top = page_origin.y.toString() + "px";
            var left = (page_origin.x + this.layout.width - client_rect.width).toString() + "px";
            this.controls.selector.style({ position: "absolute", top: top, left: left });
            // Position description box if it's showing
            if (this.controls.description && this.controls.description.showing){
                this.controls.description.position();
            }
            // Apply appropriate classes to reposition buttons as needed
            if (this.controls.link_selectors.reposition_up){
                this.controls.link_selectors.reposition_up.attr("class", (this.layout.y_index == 0) ? "lz-panel-controls-button-disabled" : "lz-panel-controls-button");
            }
            if (this.controls.link_selectors.reposition_down){
                this.controls.link_selectors.reposition_down.attr("class", (this.layout.y_index == this.parent.panel_ids_by_y_index.length - 1) ? "lz-panel-controls-button-disabled" : "lz-panel-controls-button");
>>>>>>> 0c9218fb
            }
        }
        // If any buttons persisted then update them now (to trigger repositioning of menus where applicable)
        // If no buttons persisted then destroy the controls element
        if (persisted_button_ids.length){
            this.controls.position();
            persisted_button_ids.forEach(function(button_id){
                this.controls.buttons[button_id].update();
            }.bind(this));
            this.controls.showing = "persisted";
        } else {
            this.controls.selector.remove();
            this.controls.selector = null;
            this.controls.showing = false;
        }
        return this.controls;
    }.bind(this);

    // If controls are defined add mouseover controls to the plot container to show/hide them
    if (this.layout.controls){
        d3.select(this.parent.svg.node().parentNode).on("mouseover." + this.getBaseId() + ".controls", function(){
            clearTimeout(this.controls.hide_timeout);
            this.controls.show();
        }.bind(this));
        d3.select(this.parent.svg.node().parentNode).on("mouseout." + this.getBaseId() + ".controls", function(){
            this.controls.hide_timeout = setTimeout(function(){
                this.controls.hide();
            }.bind(this), 300);
        }.bind(this));
    }

    // Controls button: Model
    if (this.layout.controls.model){
        this.controls.buttons.model = new LocusZoom.PanelControlsButton("model", this)
            .setColor("purple").setText("model").setTitle("Model").setPermanent()
            .menuPopulate(function(){
                var selector = this.controls.buttons.model.menu.inner_selector;
                selector.html("");
                // General model HTML representation
                if (typeof this.state.model.html != "undefined"){
                    selector.append("div").html(this.state.model.html);
                }
                // Model covariates table
                if (!this.state.model.covariates.length){
                    selector.append("i").text("no covariates in model");
                } else {
                    selector.append("h5").html("Model Covariates (" + this.state.model.covariates.length + ")");
                    var table = selector.append("table");
                    this.state.model.covariates.forEach(function(covariate, idx){
                        var html = covariate.toString();
                        if (typeof covariate == "object" && typeof covariate.toHTML == "function"){
                            html = covariate.toHTML();
                        }
                        var row = table.append("tr");
                        row.append("td").append("button")
                            .attr("class", "lz-panel-controls-button lz-panel-controls-button-purple")
                            .style({ "margin-left": "0em" })
                            .on("click", function(){
                                this.parent.removeModelCovariateByIdx(idx);
                            }.bind(this))
                            .text("×");
                        row.append("td").html(html);
                    }.bind(this));
                    selector.append("button")
                        .attr("class", "lz-panel-controls-button lz-panel-controls-button-purple")
                        .style({ "margin-left": "4px" }).html("× Remove All Covariates")
                        .on("click", function(){
                            this.parent.removeAllModelCovariates();
                        }.bind(this));
                }
            }.bind(this));
        this.controls.buttons.model.preUpdate = function(){
            var text = "Model";
            if (this.parent.state.model.covariates.length){
                var cov = this.parent.state.model.covariates.length > 1 ? "covariates" : "covariate";
                text += " (" + this.parent.state.model.covariates.length + " " + cov + ")";
            }
            this.setText(text).disable(false);
        };
    }

    // Controls button: description
    if (this.layout.controls.description){
        this.controls.buttons.description = new LocusZoom.PanelControlsButton("description", this)
            .setColor("yellow").setText("Info").setTitle("Panel information")
            .menuPopulate(function(){
                this.controls.buttons.description.menu.inner_selector.html(this.layout.description);
            }.bind(this));
    }

    // Controls button: reposition (two buttons: down and up)
    if (this.layout.controls.reposition){
        this.controls.buttons.reposition_down = new LocusZoom.PanelControlsButton("reposition_down", this)
            .setColor("gray").setText("▾").setTitle("Move panel down")
            .setOnclick(function(){
                if (this.parent.panel_ids_by_y_index[this.layout.y_index + 1]){
                    this.parent.panel_ids_by_y_index[this.layout.y_index] = this.parent.panel_ids_by_y_index[this.layout.y_index + 1];
                    this.parent.panel_ids_by_y_index[this.layout.y_index + 1] = this.id;
                    this.parent.applyPanelYIndexesToPanelLayouts();
                    this.parent.positionPanels();
                }
            }.bind(this));
        this.controls.buttons.reposition_down.preUpdate = function(){
            this.status = (this.parent.layout.y_index == this.parent.parent.panel_ids_by_y_index.length - 1) ? "disabled" : "";
        };
        this.controls.buttons.reposition_up = new LocusZoom.PanelControlsButton("reposition_up", this)
            .setColor("gray").setText("▴").setTitle("Move panel up").setStyle({"margin-left": "0em"})
            .setOnclick(function(){
                if (this.parent.panel_ids_by_y_index[this.layout.y_index - 1]){
                    this.parent.panel_ids_by_y_index[this.layout.y_index] = this.parent.panel_ids_by_y_index[this.layout.y_index - 1];
                    this.parent.panel_ids_by_y_index[this.layout.y_index - 1] = this.id;
                    this.parent.applyPanelYIndexesToPanelLayouts();
                    this.parent.positionPanels();
                }
            }.bind(this));
        this.controls.buttons.reposition_up.preUpdate = function(){
            this.status = (this.parent.layout.y_index == 0) ? "disabled" : "";
        };
    }

    // Controls button: remove
    if (this.layout.controls.remove){
        this.controls.buttons.remove = new LocusZoom.PanelControlsButton("remove", this)
            .setColor("gray").setText("×").setTitle("Remove panel")
            .setOnclick(function(){
                this.controls.hide(true);
                d3.select(this.parent.svg.node().parentNode).on("mouseover." + this.getBaseId() + ".controls", null);
                d3.select(this.parent.svg.node().parentNode).on("mouseout." + this.getBaseId() + ".controls", null);
                this.parent.removePanel(this.id);
            }.bind(this));
        if (this.layout.controls.reposition){
            this.controls.buttons.remove.setStyle({"margin-left": "0em" });
        }
    }

    // Inner border
    this.inner_border = this.svg.group.append("rect")
        .attr("class", "lz-panel-background")
        .on("click", function(){
            if (this.layout.background_click == "clear_selections"){ this.clearSelections(); }
        }.bind(this));

    // Add the title, if defined
    if (this.layout.title){
        var default_x = 10;
        var default_y = 22;
        if (typeof this.layout.title == "string"){
            this.layout.title = {
                text: this.layout.title,
                x: default_x,
                y: default_y
            };
        }
        this.svg.group.append("text")
            .attr("class", "lz-panel-title")
            .attr("x", parseFloat(this.layout.title.x) || default_x)
            .attr("y", parseFloat(this.layout.title.y) || default_y)
            .text(this.layout.title.text);
    }

    // Initialize Axes
    this.svg.x_axis = this.svg.group.append("g")
        .attr("id", this.getBaseId() + ".x_axis").attr("class", "lz-x lz-axis");
    if (this.layout.axes.x.render){
        this.svg.x_axis_label = this.svg.x_axis.append("text")
            .attr("class", "lz-x lz-axis lz-label")
            .attr("text-anchor", "middle");
    }
    this.svg.y1_axis = this.svg.group.append("g")
        .attr("id", this.getBaseId() + ".y1_axis").attr("class", "lz-y lz-y1 lz-axis");
    if (this.layout.axes.y1.render){
        this.svg.y1_axis_label = this.svg.y1_axis.append("text")
            .attr("class", "lz-y1 lz-axis lz-label")
            .attr("text-anchor", "middle");
    }
    this.svg.y2_axis = this.svg.group.append("g")
        .attr("id", this.getBaseId() + ".y2_axis").attr("class", "lz-y lz-y2 lz-axis");
    if (this.layout.axes.y2.render){
        this.svg.y2_axis_label = this.svg.y2_axis.append("text")
            .attr("class", "lz-y2 lz-axis lz-label")
            .attr("text-anchor", "middle");
    }

    // Initialize child Data Layers
    this.data_layer_ids_by_z_index.forEach(function(id){
        this.data_layers[id].initialize();
    }.bind(this));

    // Establish panel background drag interaction mousedown event handler (on the panel background)
    var namespace = "." + this.parent.id + "." + this.id + ".interaction.drag";
    if (this.layout.interaction.drag_background_to_pan){
        var panel = this;
        var mousedown = function(){ panel.toggleDragging("background"); };
        this.svg.container.select(".lz-panel-background")
            .on("mousedown" + namespace + ".background", mousedown)
            .on("touchstart" + namespace + ".background", mousedown);
    }

    // Establish panel mouse up and move handlers for any/all drag events for the plot (on the parent plot)
    if (this.layout.interaction.drag_background_to_pan || this.layout.interaction.drag_x_ticks_to_scale
        || this.layout.interaction.drag_y1_ticks_to_scale || this.layout.interaction.drag_y2_ticks_to_scale){
        var mouseup = function(){ this.toggleDragging(); }.bind(this);
        var mousemove = function(){
            if (!this.interactions.dragging){ return; }
            if (d3.event){ d3.event.preventDefault(); }
            var coords = d3.mouse(this.svg.container.node());
            this.interactions.dragging.dragged_x = coords[0] - this.interactions.dragging.start_x;
            this.interactions.dragging.dragged_y = coords[1] - this.interactions.dragging.start_y;
            this.render();
        }.bind(this);
        this.parent.svg
            .on("mouseup" + namespace, mouseup)
            .on("touchend" + namespace, mouseup)
            .on("mousemove" + namespace, mousemove)
            .on("touchmove" + namespace, mousemove);
    }

    return this;
    
};


// Create a new data layer by layout object
LocusZoom.Panel.prototype.addDataLayer = function(layout){

    // Sanity checks
    if (typeof layout !== "object"){
        throw "Invalid data layer layout passed to LocusZoom.Panel.prototype.addDataLayer()";
    }
    if (typeof layout.id !== "string" || !layout.id.length){
        throw "Invalid paneldata layer id passed to LocusZoom.Panel.prototype.addDataLayer()";
    }
    if (typeof this.data_layers[layout.id] !== "undefined"){
        throw "Cannot create data_layer with id [" + layout.id + "]; data layer with that id already exists in the panel";
    }
    if (typeof layout.type !== "string"){
        throw "Invalid data layer type in layout passed to LocusZoom.Panel.prototype.addDataLayer()";
    }

    // If the layout defines a y axis make sure the axis number is set and is 1 or 2 (default to 1)
    if (typeof layout.y_axis == "object" && (typeof layout.y_axis.axis == "undefined" || [1,2].indexOf(layout.y_axis.axis) == -1)){
        layout.y_axis.axis = 1;
    }

    // Create the Data Layer
    var data_layer = LocusZoom.DataLayers.get(layout.type, layout, this);

    // Store the Data Layer on the Panel
    this.data_layers[data_layer.id] = data_layer;

    // If a discrete z_index was set in the layout then adjust other data layer z_index values to accomodate this one
    if (data_layer.layout.z_index != null && !isNaN(data_layer.layout.z_index)
        && this.data_layer_ids_by_z_index.length > 0){
        // Negative z_index values should count backwards from the end, so convert negatives to appropriate values here
        if (data_layer.layout.z_index < 0){
            data_layer.layout.z_index = Math.max(this.data_layer_ids_by_z_index.length + data_layer.layout.z_index, 0);
        }
        this.data_layer_ids_by_z_index.splice(data_layer.layout.z_index, 0, data_layer.id);
        this.data_layer_ids_by_z_index.forEach(function(dlid, idx){
            this.data_layers[dlid].layout.z_index = idx;
        }.bind(this));
    } else {
        var length = this.data_layer_ids_by_z_index.push(data_layer.id);
        this.data_layers[data_layer.id].layout.z_index = length - 1;
    }

    // Determine if this data layer was already in the layout.data_layers array.
    // If it wasn't, add it. Either way store the layout.data_layers array index on the data_layer.
    var layout_idx = null;
    this.layout.data_layers.forEach(function(data_layer_layout, idx){
        if (data_layer_layout.id == data_layer.id){ layout_idx = idx; }
    });
    if (layout_idx == null){
        layout_idx = this.layout.data_layers.push(this.data_layers[data_layer.id].layout) - 1;
    }
    this.data_layers[data_layer.id].layout_idx = layout_idx;

    return this.data_layers[data_layer.id];
};


// Clear all selections on all data layers
LocusZoom.Panel.prototype.clearSelections = function(){
    this.data_layer_ids_by_z_index.forEach(function(id){
        this.data_layers[id].setAllElementStatus("selected", false);
    }.bind(this));
    return this;
};


// Re-Map a panel to new positions according to the parent instance's state
LocusZoom.Panel.prototype.reMap = function(){
    this.data_promises = [];
    // Trigger reMap on each Data Layer
    for (var id in this.data_layers){
        try {
            this.data_promises.push(this.data_layers[id].reMap());
        } catch (error) {
            console.log(error);
            this.curtain.show(error);
        }
    }
    // When all finished trigger a render
    return Q.all(this.data_promises)
        .then(function(){
            this.initialized = true;
            this.render();
            this.emit("layout_changed");
            this.parent.emit("layout_changed");
            this.emit("data_rendered");
        }.bind(this))
        .catch(function(error){
            console.log(error);
            this.curtain.show(error);
        }.bind(this));
};

// Iterate over data layers to generate panel axis extents
LocusZoom.Panel.prototype.generateExtents = function(){

    // Reset extents
    this.x_extent = null;
    this.y1_extent = null;
    this.y2_extent = null;

    // Loop through the data layers
    for (var id in this.data_layers){

        var data_layer = this.data_layers[id];

        // If defined and not decoupled, merge the x extent of the data layer with the panel's x extent
        if (data_layer.layout.x_axis && !data_layer.layout.x_axis.decoupled){
            this.x_extent = d3.extent((this.x_extent || []).concat(data_layer.getAxisExtent("x")));
        }

        // If defined and not decoupled, merge the y extent of the data layer with the panel's appropriate y extent
        if (data_layer.layout.y_axis && !data_layer.layout.y_axis.decoupled){
            var y_axis = "y" + data_layer.layout.y_axis.axis;
            this[y_axis+"_extent"] = d3.extent((this[y_axis+"_extent"] || []).concat(data_layer.getAxisExtent("y")));
        }
        
    }

    // Override x_extent from state if explicitly defined to do so
    if (this.layout.axes.x && this.layout.axes.x.extent == "state"){
        this.x_extent = [ this.state.start, this.state.end ];
    }

};

// Render a given panel
LocusZoom.Panel.prototype.render = function(broadcast){

    // Whether or not to broadcast some of the products of this function
    // to other panels (e.g. to link panels together during interaction)
    if (typeof broadcast == "undefined"){ broadcast = true; }

    // Position the panel container
    this.svg.container.attr("transform", "translate(" + this.layout.origin.x +  "," + this.layout.origin.y + ")");

    // Set size on the clip rect
    this.svg.clipRect.attr("width", this.layout.width).attr("height", this.layout.height);

    // Set and position the inner border, style if necessary
    this.inner_border
        .attr("x", this.layout.margin.left).attr("y", this.layout.margin.top)
        .attr("width", this.layout.width - (this.layout.margin.left + this.layout.margin.right))
        .attr("height", this.layout.height - (this.layout.margin.top + this.layout.margin.bottom));
    if (this.layout.inner_border){
        this.inner_border.style({ "stroke-width": 1, "stroke": this.layout.inner_border });
    }

    // Regenerate all extents
    this.generateExtents();

    // Helper function to constrain any procedurally generated vectors (e.g. ranges, extents)
    // Constraints applied here keep vectors from going to infinity or beyond a definable power of ten
    var constrain = function(value, limit_exponent){
        var neg_min = Math.pow(-10, limit_exponent);
        var neg_max = Math.pow(-10, -limit_exponent);
        var pos_min = Math.pow(10, -limit_exponent);
        var pos_max = Math.pow(10, limit_exponent);
        if (value == Infinity){ value = pos_max; }
        if (value == -Infinity){ value = neg_min; }
        if (value == 0){ value = pos_min; }
        if (value > 0){ value = Math.max(Math.min(value, pos_max), pos_min); }
        if (value < 0){ value = Math.max(Math.min(value, neg_max), neg_min); }
        return value;
    };

    // Define default ranges for all axes
    if (this.x_extent){ this.x_range = [0, this.layout.cliparea.width]; }
    if (this.y1_extent){ this.y1_range = [this.layout.cliparea.height, 0]; }
    if (this.y2_extent){ this.y2_range = [this.layout.cliparea.height, 0]; }

    // Update ranges based on any drag actions currently underway
    if (this.interactions.zooming && typeof this.x_scale == "function"){
        this.x_range = [this.x_scale(this.x_extent[0]), this.x_scale(this.x_extent[1])];
    } else if (this.interactions.dragging){
        var anchor, scalar = null;
        switch (this.interactions.dragging.method){
        case "background":
            this.x_range[0] = 0 + this.interactions.dragging.dragged_x;
            this.x_range[1] = this.layout.cliparea.width + this.interactions.dragging.dragged_x;
            break;
        case "x_tick":
            if (d3.event && d3.event.shiftKey){
                this.x_range[0] = 0 + this.interactions.dragging.dragged_x;
                this.x_range[1] = this.layout.cliparea.width + this.interactions.dragging.dragged_x;
            } else {
                anchor = this.interactions.dragging.start_x - this.layout.margin.left - this.layout.origin.x;
                scalar = constrain(anchor / (anchor + this.interactions.dragging.dragged_x), 3);
                this.x_range[0] = 0;
                this.x_range[1] = Math.max(this.layout.cliparea.width * (1 / scalar), 1);
            }
            break;
        case "y1_tick":
        case "y2_tick":
            var y_range = "y" + this.interactions.dragging.method[1] + "_range";
            if (d3.event && d3.event.shiftKey){
                this[y_range][0] = this.layout.cliparea.height + this.interactions.dragging.dragged_y;
                this[y_range][1] = 0 + this.interactions.dragging.dragged_y;
            } else {
                anchor = this.layout.cliparea.height - (this.interactions.dragging.start_y - this.layout.margin.top - this.layout.origin.y);
                scalar = constrain(anchor / (anchor - this.interactions.dragging.dragged_y), 3);
                this[y_range][0] = this.layout.cliparea.height;
                this[y_range][1] = this.layout.cliparea.height - (this.layout.cliparea.height * (1 / scalar));
            }
        }
    }

    // Generate scale, shifted extent and shifted scale, and ticks for all axes
    ["x", "y1", "y2"].forEach(function(axis){
        if (!this[axis + "_extent"]){ return; }
        // Base Scale
        this[axis + "_scale"] = d3.scale.linear()
            .domain(this[axis + "_extent"])
            .range(this[axis + "_range"]);
        // Shifted Extent and Scale (extent and scale as shifted by a drag action)
        switch (axis){
        case "x":
            this[axis + "_extent_shifted"] = [ Math.round(this[axis + "_scale"].invert(0)),
                                               Math.round(this[axis + "_scale"].invert(this.layout.cliparea.width)) ];
            this[axis + "_scale_shifted"] = d3.scale.linear()
                .domain(this[axis + "_extent_shifted"])
                .range([0, this.layout.cliparea.width]);
            break;
        case "y1":
        case "y2":
            this[axis + "_extent_shifted"] = [ Math.round(this[axis + "_scale"].invert(this.layout.cliparea.height)),
                                               Math.round(this[axis + "_scale"].invert(0)) ];
            this[axis + "_scale_shifted"] = d3.scale.linear()
                .domain(this[axis + "_extent_shifted"])
                .range([this.layout.cliparea.height, 0]);
            break;
        }
        // Ticks
        if (this.layout.axes[axis].ticks){
            this[axis + "_ticks"] = this.layout.axes[axis].ticks;
        } else {
            this[axis + "_ticks"] = LocusZoom.prettyTicks(this[axis + "_extent_shifted"], "both");
        }
    }.bind(this));

    // Render axes and labels
    var canRenderAxis = function(axis){
        return (typeof this[axis + "_scale"] == "function" && !isNaN(this[axis + "_scale"](0)));
    }.bind(this);
    
    if (this.layout.axes.x.render && canRenderAxis("x")){
        this.renderAxis("x");
    }

    if (this.layout.axes.y1.render && canRenderAxis("y1")){
        this.renderAxis("y1");
    }

    if (this.layout.axes.y2.render && canRenderAxis("y2")){
        this.renderAxis("y2");
    }

    // Establish mousewheel zoom event handers on the panel (namespacing not passed through by d3, so not used here)
    if (this.layout.interaction.scroll_to_zoom){
        this.zoom_listener = d3.behavior.zoom().x(this.x_scale)
            .on("zoom", function(){
                if (this.interactions.dragging){ return; }
                this.interactions.zooming = true;
                this.render();
                if (this.zoom_timeout != null){ clearTimeout(this.zoom_timeout); }
                this.zoom_timeout = setTimeout(function(){
                    this.parent.applyState({ start: this.x_extent_shifted[0], end: this.x_extent_shifted[1] });
                }.bind(this), 500);
            }.bind(this))
            .on("zoomend", function(){
                this.interactions.zooming = false;
            }.bind(this));
        this.svg.container.call(this.zoom_listener);
    }

    // Render data layers in order by z-index
    this.data_layer_ids_by_z_index.forEach(function(data_layer_id){
        this.data_layers[data_layer_id].draw().render();
    }.bind(this));
    
    // Broadcast the interaction and scale on this panel to other axis-linked panels, if necessary
    if (broadcast && (this.layout.interaction.x_linked || this.layout.interaction.y1_linked || this.layout.interaction.y2_linked)){
        ["x", "y1", "y2"].forEach(function(axis){
            if (!this.layout.interaction[axis + "_linked"]){ return; }
            if (!(this.interactions.zooming || (this.interactions.dragging && this.interactions.dragging["on_" + axis]))){ return; }
            this.parent.panel_ids_by_y_index.forEach(function(panel_id){
                if (panel_id == this.id || !this.parent.panels[panel_id].layout.interaction[axis + "_linked"]){ return; }
                this.parent.panels[panel_id].interactions = this.interactions;
                this.parent.panels[panel_id][axis + "_scale"] = this[axis + "_scale"];
                this.parent.panels[panel_id].render(false);
            }.bind(this));
        }.bind(this));
    }

    return this;
    
};


// Render ticks for a particular axis
LocusZoom.Panel.prototype.renderAxis = function(axis){

    if (["x", "y1", "y2"].indexOf(axis) == -1){
        throw("Unable to render axis; invalid axis identifier: " + axis);
    }

    // Axis-specific values to plug in where needed
    var axis_params = {
        x: {
            position: "translate(" + this.layout.margin.left + "," + (this.layout.height - this.layout.margin.bottom) + ")",
            orientation: "bottom",
            label_x: this.layout.cliparea.width / 2,
            label_y: (this.layout.axes[axis].label_offset || 0),
            label_rotate: null
        },
        y1: {
            position: "translate(" + this.layout.margin.left + "," + this.layout.margin.top + ")",
            orientation: "left",
            label_x: -1 * (this.layout.axes[axis].label_offset || 0),
            label_y: this.layout.cliparea.height / 2,
            label_rotate: -90
        },
        y2: {
            position: "translate(" + (this.layout.width - this.layout.margin.right) + "," + this.layout.margin.top + ")",
            orientation: "right",
            label_x: (this.layout.axes[axis].label_offset || 0),
            label_y: this.layout.cliparea.height / 2,
            label_rotate: -90
        }
    };

    // Determine if the ticks are all numbers (d3-automated tick rendering) or not (manual tick rendering)
    var ticksAreAllNumbers = (function(ticks){
        for (var i = 0; i < ticks.length; i++){
            if (isNaN(ticks[i])){
                return false;
            }
        }
        return true;
    })(this[axis+"_ticks"]);

    // Initialize the axis; set scale and orientation
    this[axis+"_axis"] = d3.svg.axis().scale(this[axis+"_scale_shifted"]).orient(axis_params[axis].orientation);

    // Set tick values and format
    if (ticksAreAllNumbers){
        this[axis+"_axis"].tickValues(this[axis+"_ticks"]);
        if (this.layout.axes[axis].tick_format == "region"){
            this[axis+"_axis"].tickFormat(function(d) { return LocusZoom.positionIntToString(d, 6); });
        }
    } else {
        var ticks = this[axis+"_ticks"].map(function(t){
            return(t.x);
        });
        this[axis+"_axis"].tickValues(ticks)
            .tickFormat(function(t, i) { return this[axis+"_ticks"][i].text; }.bind(this));
    }

    // Position the axis in the SVG and apply the axis construct
    this.svg[axis+"_axis"]
        .attr("transform", axis_params[axis].position)
        .call(this[axis+"_axis"]);

    // If necessary manually apply styles and transforms to ticks as specified by the layout
    if (!ticksAreAllNumbers){
        var tick_selector = d3.selectAll("g#" + this.getBaseId().replace(".","\\.") + "\\." + axis + "_axis g.tick");
        var panel = this;
        tick_selector.each(function(d, i){
            var selector = d3.select(this).select("text");
            if (panel[axis+"_ticks"][i].style){
                selector.style(panel[axis+"_ticks"][i].style);
            }
            if (panel[axis+"_ticks"][i].transform){
                selector.attr("transform", panel[axis+"_ticks"][i].transform);
            }
        });
    }

    // Render the axis label if necessary
    var label = this.layout.axes[axis].label || null;
    if (this.layout.axes[axis].label_function){
        label = LocusZoom.LabelFunctions.get(this.layout.axes[axis].label_function, this.state);
    }
    if (label != null){
        this.svg[axis+"_axis_label"]
            .attr("x", axis_params[axis].label_x).attr("y", axis_params[axis].label_y)
            .text(label);
        if (axis_params[axis].label_rotate != null){
            this.svg[axis+"_axis_label"]
                .attr("transform", "rotate(" + axis_params[axis].label_rotate + " " + axis_params[axis].label_x + "," + axis_params[axis].label_y + ")");
        }
    }

    // Attach interactive handlers to ticks as needed
    ["x", "y1", "y2"].forEach(function(axis){
        var panel = this;
        var namespace = "." + this.parent.id + "." + this.id + ".interaction.drag";
        if (this.layout.interaction["drag_" + axis + "_ticks_to_scale"]){
            var tick_mouseover = function(){
                d3.select(this).node().focus();
                var cursor = (axis == "x") ? "ew-resize" : "ns-resize";
                if (d3.event && d3.event.shiftKey){ cursor = "move"; }
                d3.select(this)
                    .style({"font-weight": "bold", "cursor": cursor})
                    .on("keydown" + namespace, tick_mouseover)
                    .on("keyup" + namespace, tick_mouseover);
            };
            this.svg.container.selectAll(".lz-axis.lz-" + axis + " .tick text")
                .attr("tabindex", 0) // necessary to make the tick focusable so keypress events can be captured
                .on("mouseover" + namespace, tick_mouseover)
                .on("mouseout" + namespace,  function(){
                    d3.select(this).style({"font-weight": "normal"});
                    d3.select(this).on("keydown" + namespace, null).on("keyup" + namespace, null);
                })
                .on("mousedown" + namespace, function(){ panel.toggleDragging(axis + "_tick"); });
        }
    }.bind(this));

};

// Toggle a drag event for the panel
// If passed a method will initialize dragging for that method
// If not passed a method will disable dragging for the current method
LocusZoom.Panel.prototype.toggleDragging = function(method){
    // Helper function to find the appropriate axis layouts on child data layers
    // Once found, apply the extent as floor/ceiling and remove all other directives
    // This forces all associated axes to conform to the extent generated by a drag action
    var overrideAxisLayout = function(axis, axis_number, extent){
        this.data_layer_ids_by_z_index.forEach(function(id){
            if (this.data_layers[id].layout[axis+"_axis"].axis == axis_number){
                this.data_layers[id].layout[axis+"_axis"].floor = extent[0];
                this.data_layers[id].layout[axis+"_axis"].ceiling = extent[1];
                delete this.data_layers[id].layout[axis+"_axis"].lower_buffer;
                delete this.data_layers[id].layout[axis+"_axis"].upper_buffer;
                delete this.data_layers[id].layout[axis+"_axis"].min_extent;
                delete this.data_layers[id].layout[axis+"_axis"].ticks;
            }
        }.bind(this));
    }.bind(this);
    method = method || null;
    if (!method){
        if (!this.interactions.dragging){ return; }
        switch(this.interactions.dragging.method){
        case "background":
        case "x_tick":
            if (this.interactions.dragging.dragged_x != 0){
                overrideAxisLayout("x", 1, this.x_extent_shifted);
                this.parent.applyState({ start: this.x_extent_shifted[0], end: this.x_extent_shifted[1] });
            }
            break;
        case "y1_tick":
        case "y2_tick":
            if (this.interactions.dragging.dragged_y != 0){
                var y_axis_number = this.interactions.dragging.method[1];
                overrideAxisLayout("y", y_axis_number, this["y"+y_axis_number+"_extent_shifted"]);
            }
            break;
        }
        this.interactions.dragging = false;
        this.svg.container.style("cursor", null);
    } else {
        var coords = d3.mouse(this.svg.container.node());
        this.interactions.dragging = {
            method: method,
            start_x: coords[0],
            start_y: coords[1],
            dragged_x: 0,
            dragged_y: 0
        };
        if (method == "background" || method == "x_tick"){ this.interactions.dragging.on_x = true; }
        if (method == "y1_tick"){ this.interactions.dragging.on_y1 = true; }
        if (method == "y2_tick"){ this.interactions.dragging.on_y2 = true; }
        this.svg.container.style("cursor", "all-scroll");
    }
    return this;
};


/**

  LocusZoom.PanelControlsButton Class

  Panels have a "controls" element that appears at the top right to display interactive HTML overlays.
  Each of these individual overlays is a Panel Controls Button. It can have a click action and call up
  a companion overlay called a menu for displaying static information or dynamic/interactive elements.

*/

LocusZoom.PanelControlsButton = function(id, parent) {   

    if (!parent || !parent.controls || !parent.controls.buttons){
        throw "Unable to create panel controls button, invalid parent";
    }
    this.parent = parent;

    if (typeof id !== "string" || typeof this.parent.controls.buttons[id] !== "undefined"){
        throw "Cannot create panel controls button, id invalid or already in use";
    }
    this.id = id;

    this.showing = false;
    this.persist = false;
    this.selector = null;

    // HTML controls
    this.text = "";
    this.setText = function(text){
        this.text = text;
        return this;
    };

    // Title controls (HTML built-in tool tip)
    this.title = "";
    this.setTitle = function(title){
        this.title = title;
        return this;
    };

    // Color controls (using predefined CSS classes as opposed to styles)
    this.color = "gray";
    this.setColor = function(color){
        if (["gray", "red", "orange", "yellow", "blue", "purple"].indexOf(color) !== -1){ this.color = color; }
        return this;
    };

    // Style controls
    this.style = {};
    this.setStyle = function(style){
        this.style = style;
        return this;
    };

    // Permanance controls
    this.permanent = false;
    this.setPermanent = function(bool){
        if (typeof bool == "undefined"){ bool = true; } else { bool = Boolean(bool); }
        this.permanent = bool;
        if (this.permanent){ this.persist = true; }
        return this;
    };

    // Status controls (highlighted / disabled)
    this.status = "";
    this.setStatus = function(status){
        if (["", "highlighted", "disabled"].indexOf(status) !== -1){ this.status = status; }
        return this;
    };
    this.highlight = function(bool){
        if (typeof bool == "undefined"){ bool = true; } else { bool = Boolean(bool); }
        if (bool){ return this.setStatus("highlighted"); }
        else if (this.status == "highlighted"){ return this.setStatus(""); }
        return this;
    };
    this.disable = function(bool){
        if (typeof bool == "undefined"){ bool = true; } else { bool = Boolean(bool); }
        if (bool){ return this.setStatus("disabled"); }
        else if (this.status == "disabled"){ return this.setStatus(""); }
        return this;
    };

    // OnClick controls
    this.onclick = function(){};
    this.setOnclick = function(onclick){
        if (typeof onclick == "function"){ this.onclick = onclick; }
        else { this.onclick = function(){}; }
        return this;
    };
    
    // Primary behavior functions
    this.show = function(){
        if (!this.showing){
            this.selector = this.parent.controls.selector.append("button")
                .attr("class", "lz-panel-controls-button");
            this.showing = true;
        }
        return this.update();
    };
    this.preUpdate = function(){ return this; };
    this.update = function(){
        if (!this.showing){ return this; }
        this.preUpdate();
        this.selector
            .attr("class", "lz-panel-controls-button lz-panel-controls-button-" + this.color + (this.status ? "-" + this.status : ""))
            .attr("title", this.title).style(this.style)
            .on("click", (this.status == "disabled") ? null : this.onclick)
            .text(this.text);
        if (this.menu.enabled){ this.menu.update(); }
        this.postUpdate();
        return this;
    };
    this.postUpdate = function(){ return this; };
    this.hide = function(){
        if (this.showing && !this.persist){
            this.selector.remove();
            this.selector = null;
            this.showing = false;
        }
        return this;
    };    

    // Menu object and controls
    this.menu = {
        outer_selector: null,
        inner_selector: null,
        showing: false,
        enabled: false
    };
    this.menu.show = function(){
        if (this.menu.showing){ return this; }
        this.menu.outer_selector = d3.select(this.parent.parent.svg.node().parentNode).append("div")
            .attr("class", "lz-panel-controls lz-panel-controls-menu lz-panel-controls-menu-" + this.color)
            .attr("id", this.parent.getBaseId() + ".controls." + this.id + ".menu");
        this.menu.inner_selector = this.menu.outer_selector.append("div")
            .attr("class", "lz-panel-controls-menu-content");
        this.menu.showing = true;
        return this.menu.update();
    }.bind(this);
    this.menu.update = function(){
        if (!this.menu.showing){ return this.menu; }
        this.menu.populate(); // This is the custom part
        return this.menu.position();
    }.bind(this);
    this.menu.position = function(){
        if (!this.menu.showing){ return this.menu; }
        var padding = 3;
        var page_origin = this.parent.getPageOrigin();
        var controls_client_rect = this.parent.controls.selector.node().getBoundingClientRect();
        var menu_client_rect = this.menu.outer_selector.node().getBoundingClientRect();
        var total_content_height = this.menu.inner_selector.node().scrollHeight;
        var top = (page_origin.y + controls_client_rect.height + padding).toString() + "px";
        var left = Math.max(page_origin.x + this.parent.layout.width - menu_client_rect.width - padding, page_origin.x + padding).toString() + "px";
        var base_max_width = (this.parent.layout.width - (2 * padding));
        var container_max_width = base_max_width.toString() + "px";
        var content_max_width = (base_max_width - (4 * padding)).toString() + "px";
        var base_max_height = (this.parent.layout.height - (7 * padding) - controls_client_rect.height);
        var height = Math.min(total_content_height, base_max_height).toString() + "px";
        var max_height = base_max_height.toString() + "px";
        this.menu.outer_selector.style({
            top: top, left: left,
            "max-width": container_max_width,
            "max-height": max_height,
            height: height
        });
        this.menu.inner_selector.style({ "max-width": content_max_width });        
        return this.menu;
    }.bind(this);
    this.menu.hide = function(){
        if (!this.menu.showing){ return this.menu; }
        this.menu.inner_selector.remove();
        this.menu.outer_selector.remove();
        this.menu.inner_selector = null;
        this.menu.outer_selector = null;
        this.menu.showing = false;
        return this.menu;
    }.bind(this);
    // By convention populate() does nothing and should be reimplemented with each panel controls button definition
    // Reimplement by way of PanelControlsButton.menuPopulate to define the populate method and hook up standard menu
    // click-toggle behavior
    this.menu.populate = function(){
        this.menu.inner_selector.html("...");
    }.bind(this);
    this.menuPopulate = function(menu_populate_function){
        if (typeof menu_populate_function == "function"){
            this.menu.populate = menu_populate_function;
            this.setOnclick(function(){
                if (!this.menu.showing){
                    this.menu.show();
                    this.highlight().update();
                    this.persist = true;
                } else {
                    this.menu.hide();
                    this.highlight(false).update();
                    if (!this.permanent){
                        this.persist = false;
                    }
                }
            }.bind(this));
            this.menu.enabled = true;
        } else {
            this.setOnclick();
            this.menu.enabled = false;
        }
        return this;
    };

};


        if (typeof define === "function" && define.amd){
            this.LocusZoom = LocusZoom, define(LocusZoom);
        } else if (typeof module === "object" && module.exports) {
            module.exports = LocusZoom;
        } else {
            this.LocusZoom = LocusZoom;
        }

    } catch (plugin_loading_error){
        console.log("LocusZoom Plugin error: " + plugin_loading_error);
    }

}();<|MERGE_RESOLUTION|>--- conflicted
+++ resolved
@@ -369,13 +369,7 @@
     panels: [
         {
             id: "positions",
-<<<<<<< HEAD
-            title: "Analysis ID: 3",
-            description: "Example panel description",
-=======
             title: "LocusZoom",
-            description: "<b>Lorem ipsum</b> dolor sit amet, consectetur adipiscing elit.",
->>>>>>> 0c9218fb
             width: 800,
             height: 225,
             origin: { x: 0, y: 0 },
@@ -386,7 +380,7 @@
             proportional_origin: { x: 0, y: 0 },
             margin: { top: 35, right: 50, bottom: 40, left: 50 },
             inner_border: "rgba(210, 210, 210, 0.85)",
-            controls: { description: true, model: true, reposition: true },
+            controls: { model: true, reposition: true },
             axes: {
                 x: {
                     label_function: "chromosome",
@@ -4680,7 +4674,6 @@
     this.controls = {
         selector: null,
         hide_timeout: null,
-<<<<<<< HEAD
         showing: false,
         buttons: {}
     };
@@ -4733,147 +4726,6 @@
                 continue;
             } else {
                 this.controls.buttons[button_id].hide();
-=======
-        link_selectors: {},
-        show: function(){
-            if (!this.layout.controls || this.controls.selector){ return this.controls; }
-            if (this.curtain.showing || this.parent.curtain.showing){ return this.controls; }
-            this.controls.selector = d3.select(this.parent.svg.node().parentNode).insert("div", ".lz-data_layer-tooltip")
-                .attr("class", "lz-locuszoom-controls lz-locuszoom-panel-controls")
-                .attr("id", this.getBaseId() + ".controls")
-                .style({ position: "absolute" });
-            // Reposition buttons
-            if (this.layout.controls.reposition){
-                this.controls.link_selectors.reposition_up = this.controls.selector.append("a")
-                    .attr("class", "lz-panel-controls-button-disabled")
-                    .attr("title", "Move panel up")
-                    .style({ "font-weight": "bold" })
-                    .text("▴")
-                    .on("click", function(){
-                        if (this.parent.panel_ids_by_y_index[this.layout.y_index - 1]){
-                            this.parent.panel_ids_by_y_index[this.layout.y_index] = this.parent.panel_ids_by_y_index[this.layout.y_index - 1];
-                            this.parent.panel_ids_by_y_index[this.layout.y_index - 1] = this.id;
-                            this.parent.applyPanelYIndexesToPanelLayouts();
-                            this.parent.positionPanels();
-                        }
-                    }.bind(this));
-                this.controls.link_selectors.reposition_down = this.controls.selector.append("a")
-                    .attr("class", "lz-panel-controls-button-disabled")
-                    .attr("title", "Move panel down")
-                    .style({ "font-weight": "bold" })
-                    .text("▾")
-                    .on("click", function(){
-                        if (this.parent.panel_ids_by_y_index[this.layout.y_index + 1]){
-                            this.parent.panel_ids_by_y_index[this.layout.y_index] = this.parent.panel_ids_by_y_index[this.layout.y_index + 1];
-                            this.parent.panel_ids_by_y_index[this.layout.y_index + 1] = this.id;
-                            this.parent.applyPanelYIndexesToPanelLayouts();
-                            this.parent.positionPanels();
-                        }
-                    }.bind(this));
-            }
-            // Description button
-            if (this.layout.controls.description && this.layout.description){
-                this.controls.link_selectors.description = this.controls.selector.append("a")
-                    .attr("class", "lz-panel-controls-button")
-                    .attr("title", "View panel information")
-                    .style({ "font-weight": "bold" })
-                    .text("?")
-                    .on("click", function(){
-                        if (this.controls.description.showing){
-                            this.controls.description.hide();
-                        } else {
-                            this.controls.description.show();
-                            this.controls.description.position();
-                        }
-                    }.bind(this));
-                this.controls.description = {
-                    showing: false,
-                    selector: null,
-                    content_selector: null,
-                    show: function(){
-                        this.controls.link_selectors.description.attr("class", "lz-panel-controls-button-selected");
-                        this.controls.description.selector = d3.select(this.parent.svg.node().parentNode).append("div")
-                            .attr("class", "lz-panel-description")
-                            .attr("id", this.getBaseId() + ".description");
-                        this.controls.description.content_selector = this.controls.description.selector.append("div")
-                            .attr("class", "lz-panel-description-content")
-                            .html(this.layout.description);
-                        this.controls.description.showing = true;
-                        return this.controls.description;
-                    }.bind(this),
-                    position: function(){
-                        if (!this.controls.description.showing){ return this.controls.description; }
-                        var padding = 4; // is there a better place to store this?
-                        var page_origin = this.getPageOrigin();
-                        var controls_client_rect = this.controls.selector.node().getBoundingClientRect();
-                        var desc_client_rect = this.controls.description.selector.node().getBoundingClientRect();
-                        var total_content_height = this.controls.description.content_selector.node().scrollHeight;
-                        var top = (page_origin.y + controls_client_rect.height + padding).toString() + "px";
-                        var left = Math.max(page_origin.x + this.layout.width - desc_client_rect.width - padding, page_origin.x + padding).toString() + "px";
-                        var base_max_width = (this.layout.width - (2 * padding));
-                        var container_max_width = base_max_width.toString() + "px";
-                        var content_max_width = (base_max_width - (4 * padding)).toString() + "px";
-                        var base_max_height = (this.layout.height - (7 * padding) - controls_client_rect.height);
-                        var height = Math.min(total_content_height, base_max_height).toString() + "px";
-                        var max_height = base_max_height.toString() + "px";
-                        this.controls.description.selector.style({
-                            top: top, left: left,
-                            "max-width": container_max_width,
-                            "max-height": max_height,
-                            height: height
-                        });
-                        this.controls.description.content_selector.style({ "max-width": content_max_width });
-                        return this.controls.description;
-                    }.bind(this),
-                    hide: function(){
-                        if (!this.controls.description.showing){ return this.controls.description; }
-                        this.controls.link_selectors.description.attr("class", "lz-panel-controls-button");
-                        this.controls.description.selector.remove();
-                        this.controls.description.selector = null;
-                        this.controls.description.content_selector = null;
-                        this.controls.description.showing = false;
-                        return this.controls.description;
-                    }.bind(this)
-                };
-            }
-            // Remove button
-            if (this.layout.controls.remove){
-                this.controls.link_selectors.remove = this.controls.selector.append("a")
-                    .attr("class", "lz-panel-controls-button")
-                    .attr("title", "Remove panel")
-                    .style({ "font-weight": "bold" })
-                    .text("×")
-                    .on("click", function(){
-                        // Hide description and controls
-                        if (this.controls.description && this.controls.description.showing){ this.controls.description.hide(); }
-                        this.controls.hide();
-                        // Remove mouse event listeners for these controls
-                        d3.select(this.parent.svg.node().parentNode).on("mouseover." + this.getBaseId() + ".controls", null);
-                        d3.select(this.parent.svg.node().parentNode).on("mouseout." + this.getBaseId() + ".controls", null);
-                        // Remove the panel
-                        this.parent.removePanel(this.id);
-                    }.bind(this));
-            }
-            return this.controls;
-        }.bind(this),
-        position: function(){
-            if (!this.layout.controls || !this.controls.selector){ return this.controls; }
-            var page_origin = this.getPageOrigin();
-            var client_rect = this.controls.selector.node().getBoundingClientRect();
-            var top = page_origin.y.toString() + "px";
-            var left = (page_origin.x + this.layout.width - client_rect.width).toString() + "px";
-            this.controls.selector.style({ position: "absolute", top: top, left: left });
-            // Position description box if it's showing
-            if (this.controls.description && this.controls.description.showing){
-                this.controls.description.position();
-            }
-            // Apply appropriate classes to reposition buttons as needed
-            if (this.controls.link_selectors.reposition_up){
-                this.controls.link_selectors.reposition_up.attr("class", (this.layout.y_index == 0) ? "lz-panel-controls-button-disabled" : "lz-panel-controls-button");
-            }
-            if (this.controls.link_selectors.reposition_down){
-                this.controls.link_selectors.reposition_down.attr("class", (this.layout.y_index == this.parent.panel_ids_by_y_index.length - 1) ? "lz-panel-controls-button-disabled" : "lz-panel-controls-button");
->>>>>>> 0c9218fb
             }
         }
         // If any buttons persisted then update them now (to trigger repositioning of menus where applicable)
