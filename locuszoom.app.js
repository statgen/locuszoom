!function() {
    
    var semanticVersionIsOk = function(minimum_version, current_version){
        // handle the trivial case
        if (current_version == minimum_version){ return true; }
        // compare semantic versions by component as integers
        var minimum_version_array = minimum_version.split(".");
        var current_version_array = current_version.split(".");
        var version_is_ok = false;
        minimum_version_array.forEach(function(d, i){
            if (!version_is_ok && +current_version_array[i] > +minimum_version_array[i]){
                version_is_ok = true;
            }
        });
        return version_is_ok;
    };
    
    try {

        // Verify dependency: d3.js
        var minimum_d3_version = "3.5.6";
        if (typeof d3 != "object"){
            throw("LocusZoom unable to load: d3 dependency not met. Library missing.");
        } else if (!semanticVersionIsOk(minimum_d3_version, d3.version)){
            throw("LocusZoom unable to load: d3 dependency not met. Outdated version detected.\nRequired d3 version: " + minimum_d3_version + " or higher (found: " + d3.version + ").");
        }

        // Verify dependency: Q.js
        if (typeof Q != "function"){
            throw("LocusZoom unable to load: Q dependency not met. Library missing.");
        }
        
        /* global d3,Q */
/* eslint-env browser */
/* eslint-disable no-console */

var LocusZoom = {
    version: "0.4.7"
};
    
// Populate a single element with a LocusZoom plot.
// selector can be a string for a DOM Query or a d3 selector.
LocusZoom.populate = function(selector, datasource, layout, state) {
    if (typeof selector == "undefined"){
        throw ("LocusZoom.populate selector not defined");
    }
    // Empty the selector of any existing content
    d3.select(selector).html("");
    // If state was passed as a fourth argument then merge it with layout (for backward compatibility)
    if (typeof state != "undefined"){
        console.warn("Warning: state passed to LocusZoom.populate as fourth argument. This behavior is deprecated. Please include state as a parameter of layout");
        var stateful_layout = { state: state };
        var base_layout = layout || {};
        layout = LocusZoom.Layouts.merge(stateful_layout, base_layout);
    }
    var plot;
    d3.select(selector).call(function(){
        // Require each containing element have an ID. If one isn't present, create one.
        if (typeof this.node().id == "undefined"){
            var iterator = 0;
            while (!d3.select("#lz-" + iterator).empty()){ iterator++; }
            this.attr("id", "#lz-" + iterator);
        }
        // Create the plot
        plot = new LocusZoom.Plot(this.node().id, datasource, layout);
        // Detect data-region and fill in state values if present
        if (typeof this.node().dataset !== "undefined" && typeof this.node().dataset.region !== "undefined"){
            var parsed_state = LocusZoom.parsePositionQuery(this.node().dataset.region);
            Object.keys(parsed_state).forEach(function(key){
                plot.state[key] = parsed_state[key];
            });
        }
        // Add an SVG to the div and set its dimensions
        plot.svg = d3.select("div#" + plot.id)
            .append("svg")
            .attr("version", "1.1")
            .attr("xmlns", "http://www.w3.org/2000/svg")
            .attr("id", plot.id + "_svg").attr("class", "lz-locuszoom");
        plot.setDimensions();
        plot.positionPanels();
        // Initialize the plot
        plot.initialize();
        // If the plot has defined data sources then trigger its first mapping based on state values
        if (typeof datasource == "object" && Object.keys(datasource).length){
            plot.refresh();
        }
    });
    return plot;
};

// Populate arbitrarily many elements each with a LocusZoom plot
// using a common datasource, layout, and/or state
LocusZoom.populateAll = function(selector, datasource, layout, state) {
    var plots = [];
    d3.selectAll(selector).each(function(d,i) {
        plots[i] = LocusZoom.populate(this, datasource, layout, state);
    });
    return plots;
};

// Convert an integer position to a string (e.g. 23423456 => "23.42" (Mb))
// pos    - Position value (integer, required)
// exp    - Exponent of the returned string's base. E.g. 6 => Mb, regardless of pos. (integer, optional)
//          If not provided returned string will select smallest base divisible by 3 for a whole number value
// suffix - Whether or not to append a sufix (e.g. "Mb") to the end of the returned string (boolean, optional)
LocusZoom.positionIntToString = function(pos, exp, suffix){
    var exp_symbols = { 0: "", 3: "K", 6: "M", 9: "G" };
    suffix = suffix || false;
    if (isNaN(exp) || exp == null){
        var log = Math.log(pos) / Math.LN10;
        exp = Math.min(Math.max(log - (log % 3), 0), 9);
    }
    var places_exp = exp - Math.floor((Math.log(pos) / Math.LN10).toFixed(exp + 3));
    var min_exp = Math.min(Math.max(exp, 0), 2);
    var places = Math.min(Math.max(places_exp, min_exp), 12);
    var ret = "" + (pos / Math.pow(10, exp)).toFixed(places);
    if (suffix && typeof exp_symbols[exp] !== "undefined"){
        ret += " " + exp_symbols[exp] + "b";
    }
    return ret;
};

// Convert a string position to an integer (e.g. "5.8 Mb" => 58000000)
LocusZoom.positionStringToInt = function(p) {
    var val = p.toUpperCase();
    val = val.replace(/,/g, "");
    var suffixre = /([KMG])[B]*$/;
    var suffix = suffixre.exec(val);
    var mult = 1;
    if (suffix) {
        if (suffix[1]=="M") {
            mult = 1e6;
        } else if (suffix[1]=="G") {
            mult = 1e9;
        } else {
            mult = 1e3; //K
        }
        val = val.replace(suffixre,"");
    }
    val = Number(val) * mult;
    return val;
};

// Parse region queries that look like
// chr:start-end
// chr:center+offset
// chr:pos
// TODO: handle genes (or send off to API)
LocusZoom.parsePositionQuery = function(x) {
    var chrposoff = /^(\w+):([\d,.]+[kmgbKMGB]*)([-+])([\d,.]+[kmgbKMGB]*)$/;
    var chrpos = /^(\w+):([\d,.]+[kmgbKMGB]*)$/;
    var match = chrposoff.exec(x);
    if (match) {
        if (match[3] == "+") {
            var center = LocusZoom.positionStringToInt(match[2]);
            var offset = LocusZoom.positionStringToInt(match[4]);
            return {
                chr:match[1],
                start: center - offset,
                end: center + offset
            };
        } else {
            return {
                chr: match[1],
                start: LocusZoom.positionStringToInt(match[2]),
                end: LocusZoom.positionStringToInt(match[4])
            };
        }
    }
    match = chrpos.exec(x);
    if (match) {
        return {
            chr:match[1],
            position: LocusZoom.positionStringToInt(match[2])
        };
    }
    return null;
};

// Generate a "pretty" set of ticks (multiples of 1, 2, or 5 on the same order of magnitude for the range)
// Based on R's "pretty" function: https://github.com/wch/r-source/blob/b156e3a711967f58131e23c1b1dc1ea90e2f0c43/src/appl/pretty.c
//
// clip_range - string, optional - default "neither"
// First and last generated ticks may extend beyond the range. Set this to "low", "high", "both", or
// "neither" to clip the first (low) or last (high) tick to be inside the range or allow them to extend beyond.
// e.g. "low" will clip the first (low) tick if it extends beyond the low end of the range but allow the
// last (high) tick to extend beyond the range. "both" clips both ends, "neither" allows both to extend beyond.
//
// target_tick_count - integer, optional - default 5
// Specify a "target" number of ticks. Will not necessarily be the number of ticks you get, but should be
// pretty close. Defaults to 5.

LocusZoom.prettyTicks = function(range, clip_range, target_tick_count){
    if (typeof target_tick_count == "undefined" || isNaN(parseInt(target_tick_count))){
        target_tick_count = 5;
    }
    target_tick_count = parseInt(target_tick_count);
    
    var min_n = target_tick_count / 3;
    var shrink_sml = 0.75;
    var high_u_bias = 1.5;
    var u5_bias = 0.5 + 1.5 * high_u_bias;
    
    var d = Math.abs(range[0] - range[1]);
    var c = d / target_tick_count;
    if ((Math.log(d) / Math.LN10) < -2){
        c = (Math.max(Math.abs(d)) * shrink_sml) / min_n;
    }
    
    var base = Math.pow(10, Math.floor(Math.log(c)/Math.LN10));
    var base_toFixed = 0;
    if (base < 1 && base != 0){
        base_toFixed = Math.abs(Math.round(Math.log(base)/Math.LN10));
    }
    
    var unit = base;
    if ( ((2 * base) - c) < (high_u_bias * (c - unit)) ){
        unit = 2 * base;
        if ( ((5 * base) - c) < (u5_bias * (c - unit)) ){
            unit = 5 * base;
            if ( ((10 * base) - c) < (high_u_bias * (c - unit)) ){
                unit = 10 * base;
            }
        }
    }
    
    var ticks = [];
    var i = parseFloat( (Math.floor(range[0]/unit)*unit).toFixed(base_toFixed) );
    while (i < range[1]){
        ticks.push(i);
        i += unit;
        if (base_toFixed > 0){
            i = parseFloat(i.toFixed(base_toFixed));
        }
    }
    ticks.push(i);
    
    if (typeof clip_range == "undefined" || ["low", "high", "both", "neither"].indexOf(clip_range) == -1){
        clip_range = "neither";
    }
    if (clip_range == "low" || clip_range == "both"){
        if (ticks[0] < range[0]){ ticks = ticks.slice(1); }
    }
    if (clip_range == "high" || clip_range == "both"){
        if (ticks[ticks.length-1] > range[1]){ ticks.pop(); }
    }
    
    return ticks;
};

// From http://www.html5rocks.com/en/tutorials/cors/
// and with promises from https://gist.github.com/kriskowal/593076
LocusZoom.createCORSPromise = function (method, url, body, headers, timeout) {
    var response = Q.defer();
    var xhr = new XMLHttpRequest();
    if ("withCredentials" in xhr) {
        // Check if the XMLHttpRequest object has a "withCredentials" property.
        // "withCredentials" only exists on XMLHTTPRequest2 objects.
        xhr.open(method, url, true);
    } else if (typeof XDomainRequest != "undefined") {
        // Otherwise, check if XDomainRequest.
        // XDomainRequest only exists in IE, and is IE's way of making CORS requests.
        xhr = new XDomainRequest();
        xhr.open(method, url);
    } else {
        // Otherwise, CORS is not supported by the browser.
        xhr = null;
    }
    if (xhr) {
        xhr.onreadystatechange = function() {
            if (xhr.readyState === 4) {
                if (xhr.status === 200 || xhr.status === 0 ) {
                    response.resolve(xhr.response);
                } else {
                    response.reject("HTTP " + xhr.status + " for " + url);
                }
            }
        };
        timeout && setTimeout(response.reject, timeout);
        body = typeof body !== "undefined" ? body : "";
        if (typeof headers !== "undefined"){
            for (var header in headers){
                xhr.setRequestHeader(header, headers[header]);
            }
        }
        // Send the request
        xhr.send(body);
    } 
    return response.promise;
};

// Validate a (presumed complete) state object against internal rules for consistency
// as well as any layout-defined constraints
LocusZoom.validateState = function(new_state, layout){

    new_state = new_state || {};
    layout = layout || {};

    // If a "chr", "start", and "end" are present then resolve start and end
    // to numeric values that are not decimal, negative, or flipped
    var validated_region = false;
    if (typeof new_state.chr != "undefined" && typeof new_state.start != "undefined" && typeof new_state.end != "undefined"){
        // Determine a numeric scale and midpoint for the attempted region,
        var attempted_midpoint = null; var attempted_scale;
        new_state.start = Math.max(parseInt(new_state.start), 1);
        new_state.end = Math.max(parseInt(new_state.end), 1);
        if (isNaN(new_state.start) && isNaN(new_state.end)){
            new_state.start = 1;
            new_state.end = 1;
            attempted_midpoint = 0.5;
            attempted_scale = 0;
        } else if (isNaN(new_state.start) || isNaN(new_state.end)){
            attempted_midpoint = new_state.start || new_state.end;
            attempted_scale = 0;
            new_state.start = (isNaN(new_state.start) ? new_state.end : new_state.start);
            new_state.end = (isNaN(new_state.end) ? new_state.start : new_state.end);
        } else {
            attempted_midpoint = Math.round((new_state.start + new_state.end) / 2);
            attempted_scale = new_state.end - new_state.start;
            if (attempted_scale < 0){
                var temp = new_state.start;
                new_state.end = new_state.start;
                new_state.start = temp;
                attempted_scale = new_state.end - new_state.start;
            }
            if (attempted_midpoint < 0){
                new_state.start = 1;
                new_state.end = 1;
                attempted_scale = 0;
            }
        }
        validated_region = true;
    }

    // Constrain w/r/t layout-defined mininum region scale
    if (!isNaN(layout.min_region_scale) && validated_region && attempted_scale < layout.min_region_scale){
        new_state.start = Math.max(attempted_midpoint - Math.floor(layout.min_region_scale / 2), 1);
        new_state.end = new_state.start + layout.min_region_scale;
    }

    // Constrain w/r/t layout-defined maximum region scale
    if (!isNaN(layout.max_region_scale) && validated_region && attempted_scale > layout.max_region_scale){
        new_state.start = Math.max(attempted_midpoint - Math.floor(layout.max_region_scale / 2), 1);
        new_state.end = new_state.start + layout.max_region_scale;
    }

    return new_state;
};

// Replace placeholders in an html string with field values defined in a data object
// Only works on scalar values! Will ignore non-scalars.
LocusZoom.parseFields = function (data, html) {
    if (typeof data != "object"){
        throw ("LocusZoom.parseFields invalid arguments: data is not an object");
    }
    if (typeof html != "string"){
        throw ("LocusZoom.parseFields invalid arguments: html is not a string");
    }
    var regex, replace;
    for (var field in data) {
        if (!data.hasOwnProperty(field)){ continue; }
        if (typeof data[field] != "string" && typeof data[field] != "number" && typeof data[field] != "boolean" && data[field] != null){ continue; }
        regex = new RegExp("\\{\\{" + field.replace("|","\\|").replace(":","\\:") + "\\}\\}","g");
        replace = (data[field] == null ? "" : data[field]);
        html = html.replace(regex, replace);
    }
    return html;
};

// Shortcut method for getting the data bound to a tool tip.
// Accepts the node object for any element contained within the tool tip.
LocusZoom.getToolTipData = function(node){
    if (typeof node != "object" || typeof node.parentNode == "undefined"){
        throw("Invalid node object");
    }
    // If this node is a locuszoom tool tip then return its data
    var selector = d3.select(node);
    if (selector.classed("lz-data_layer-tooltip") && typeof selector.data()[0] != "undefined"){
        return selector.data()[0];
    } else {
        return LocusZoom.getToolTipData(node.parentNode);
    }
};

/* global LocusZoom */
/* eslint-env browser */
/* eslint-disable no-console */

"use strict";

LocusZoom.Layouts = (function() {
    var obj = {};
    var layouts = {
        "plot": {},
        "panel": {},
        "data_layer": {},
        "dashboard": {}
    };

    obj.get = function(type, name, modifications) {
        if (!type || !name) {
            return null;
        } else if (layouts[type][name]) {
            if (typeof modifications == "object"){
                return LocusZoom.Layouts.merge(modifications, layouts[type][name]);
            } else {
                return JSON.parse(JSON.stringify(layouts[type][name]));
            }
        } else {
            throw("layout type [" + type + "] name [" + name + "] not found");
        }
    };

    obj.set = function(type, name, layout) {
        if (typeof type != "string" || typeof name != "string" || typeof layout != "object"){
            throw ("unable to set new layout; bad arguments passed to set()");
        }
        if (!layouts[type]){
            layouts[type] = {};
        }
        if (layout){
            layouts[type][name] = JSON.parse(JSON.stringify(layout));
        } else {
            delete layouts[type][name];
        }
    };

    obj.add = function(type, name, layout) {
        obj.set(type, name, layout);
    };

    obj.list = function(type) {
        if (!layouts[type]){
            var list = {};
            Object.keys(layouts).forEach(function(type){
                list[type] =  Object.keys(layouts[type]);
            });
            return list;
        } else {
            return Object.keys(layouts[type]);
        }
    };

    // Merge any two layout objects
    // Primarily used to merge values from the second argument (the "default" layout) into the first (the "custom" layout)
    // Ensures that all values defined in the second layout are at least present in the first
    // Favors values defined in the first layout if values are defined in both but different
    obj.merge = function (custom_layout, default_layout) {
        if (typeof custom_layout != "object" || typeof default_layout != "object"){
            throw("LocusZoom.Layouts.merge only accepts two layout objects; " + (typeof custom_layout) + ", " + (typeof default_layout) + " given");
        }
        for (var property in default_layout) {
            if (!default_layout.hasOwnProperty(property)){ continue; }
            // Get types for comparison. Treat nulls in the custom layout as undefined for simplicity.
            // (javascript treats nulls as "object" when we just want to overwrite them as if they're undefined)
            // Also separate arrays from objects as a discrete type.
            var custom_type  = custom_layout[property] == null ? "undefined" : typeof custom_layout[property];
            var default_type = typeof default_layout[property];
            if (custom_type == "object" && Array.isArray(custom_layout[property])){ custom_type = "array"; }
            if (default_type == "object" && Array.isArray(default_layout[property])){ default_type = "array"; }
            // Unsupported property types: throw an exception
            if (custom_type == "function" || default_type == "function"){
                throw("LocusZoom.Layouts.merge encountered an unsupported property type");
            }
            // Undefined custom value: pull the default value
            if (custom_type == "undefined"){
                custom_layout[property] = JSON.parse(JSON.stringify(default_layout[property]));
                continue;
            }
            // Both values are objects: merge recursively
            if (custom_type == "object" && default_type == "object"){
                custom_layout[property] = LocusZoom.Layouts.merge(custom_layout[property], default_layout[property]);
                continue;
            }
        }
        return custom_layout;
    };

    return obj;
})();


/**
 Data Layer Layouts
*/

LocusZoom.Layouts.add("data_layer", "signifigance", {
    id: "significance",
    type: "line",
    fields: ["sig:x", "sig:y"],
    z_index: 0,
    style: {
        "stroke": "#D3D3D3",
        "stroke-width": "3px",
        "stroke-dasharray": "10px 10px"
    },
    x_axis: {
        field: "sig:x",
        decoupled: true
    },
    y_axis: {
        axis: 1,
        field: "sig:y"
    }
});

LocusZoom.Layouts.add("data_layer", "recomb_rate", {
    id: "recombrate",
    type: "line",
    fields: ["recomb:position", "recomb:recomb_rate"],
    z_index: 1,
    style: {
        "stroke": "#0000FF",
        "stroke-width": "1.5px"
    },
    x_axis: {
        field: "recomb:position"
    },
    y_axis: {
        axis: 2,
        field: "recomb:recomb_rate",
        floor: 0,
        ceiling: 100
    },
    transition: {
        duration: 200
    }
});

LocusZoom.Layouts.add("data_layer", "association_pvalues", {
    id: "associationpvalues",
    type: "scatter",
    point_shape: {
        scale_function: "if",
        field: "ld:isrefvar",
        parameters: {
            field_value: 1,
            then: "diamond",
            else: "circle"
        }
    },
    point_size: {
        scale_function: "if",
        field: "ld:isrefvar",
        parameters: {
            field_value: 1,
            then: 80,
            else: 40
        }
    },
    color: [
        {
            scale_function: "if",
            field: "ld:isrefvar",
            parameters: {
                field_value: 1,
                then: "#9632b8"
            }
        },
        {
            scale_function: "numerical_bin",
            field: "ld:state",
            parameters: {
                breaks: [0, 0.2, 0.4, 0.6, 0.8],
                values: ["#357ebd","#46b8da","#5cb85c","#eea236","#d43f3a"]
            }
        },
        "#B8B8B8"
    ],
    legend: [
        { shape: "diamond", color: "#9632b8", size: 40, label: "LD Ref Var", class: "lz-data_layer-scatter" },
        { shape: "circle", color: "#d43f3a", size: 40, label: "1.0 > r² ≥ 0.8", class: "lz-data_layer-scatter" },
        { shape: "circle", color: "#eea236", size: 40, label: "0.8 > r² ≥ 0.6", class: "lz-data_layer-scatter" },
        { shape: "circle", color: "#5cb85c", size: 40, label: "0.6 > r² ≥ 0.4", class: "lz-data_layer-scatter" },
        { shape: "circle", color: "#46b8da", size: 40, label: "0.4 > r² ≥ 0.2", class: "lz-data_layer-scatter" },
        { shape: "circle", color: "#357ebd", size: 40, label: "0.2 > r² ≥ 0.0", class: "lz-data_layer-scatter" },
        { shape: "circle", color: "#B8B8B8", size: 40, label: "no r² data", class: "lz-data_layer-scatter" }
    ],
    fields: ["variant", "position", "pvalue|scinotation", "pvalue|neglog10", "log_pvalue", "ref_allele", "ld:state", "ld:isrefvar"],
    id_field: "variant",
    z_index: 2,
    x_axis: {
        field: "position"
    },
    y_axis: {
        axis: 1,
        field: "log_pvalue",
        floor: 0,
        upper_buffer: 0.10,
        min_extent: [ 0, 10 ]
    },
    transition: {
        duration: 200
    },
    highlighted: {
        onmouseover: "on",
        onmouseout: "off"
    },
    selected: {
        onclick: "toggle_exclusive",
        onshiftclick: "toggle"
    },
    tooltip: {
        closable: true,
        show: { or: ["highlighted", "selected"] },
        hide: { and: ["unhighlighted", "unselected"] },
        html: "<strong>{{variant}}</strong><br>"
            + "P Value: <strong>{{pvalue|scinotation}}</strong><br>"
            + "Ref. Allele: <strong>{{ref_allele}}</strong><br>"
    }
});

LocusZoom.Layouts.add("data_layer", "phewas_pvalues", {
    id: "phewaspvalues",
    type: "scatter",
    point_shape: "circle",
    point_size: 70,
    id_field: "id",
    transition: {
        duration: 500
    },
    fields: ["id", "x", "category_name", "num_cases", "num_controls", "phewas_string", "phewas_code", "pval|scinotation", "pval|neglog10"],
    x_axis: {
        field: "x"
    },
    y_axis: {
        axis: 1,
        field: "pval|neglog10",
        floor: 0,
        upper_buffer: 0.1
    },
    color: {
        field: "category_name",
        scale_function: "categorical_bin",
        parameters: {
            categories: ["infectious diseases", "neoplasms", "endocrine/metabolic", "hematopoietic", "mental disorders", "neurological", "sense organs", "circulatory system", "respiratory", "digestive", "genitourinary", "pregnancy complications", "dermatologic", "musculoskeletal", "congenital anomalies", "symptoms", "injuries & poisonings"],
            values: ["rgba(57,59,121,0.7)", "rgba(82,84,163,0.7)", "rgba(107,110,207,0.7)", "rgba(156,158,222,0.7)", "rgba(99,121,57,0.7)", "rgba(140,162,82,0.7)", "rgba(181,207,107,0.7)", "rgba(140,109,49,0.7)", "rgba(189,158,57,0.7)", "rgba(231,186,82,0.7)", "rgba(132,60,57,0.7)", "rgba(173,73,74,0.7)", "rgba(214,97,107,0.7)", "rgba(231,150,156,0.7)", "rgba(123,65,115,0.7)", "rgba(165,81,148,0.7)", "rgba(206,109,189,0.7)", "rgba(222,158,214,0.7)"],
            null_value: "#B8B8B8"
        }
    },
    tooltip: {
        closable: true,
        show: { or: ["highlighted", "selected"] },
        hide: { and: ["unhighlighted", "unselected"] },
        html: "<div><strong>{{phewas_string}}</strong></div><div>P Value: <strong>{{pval|scinotation}}</strong></div>"
    },
    highlighted: {
        onmouseover: "on",
        onmouseout: "off"
    },
    selected: {
        onclick: "toggle_exclusive",
        onshiftclick: "toggle"
    },
    label: {
        text: "{{phewas_string}}",
        spacing: 6,
        lines: {
            style: {
                "stroke-width": "2px",
                "stroke": "#333333",
                "stroke-dasharray": "2px 2px"
            }
        },
        filters: [
            {
                field: "pval|neglog10",
                operator: ">=",
                value: 5
            }
        ],
        style: {
            "font-size": "14px",
            "font-weight": "bold",
            "fill": "#333333"
        }
    }
});

LocusZoom.Layouts.add("data_layer", "genes", {
    id: "genes",
    type: "genes",
    fields: ["gene:gene", "constraint:constraint"],
    id_field: "gene_id",
    highlighted: {
        onmouseover: "on",
        onmouseout: "off"
    },
    selected: {
        onclick: "toggle_exclusive",
        onshiftclick: "toggle"
    },
    transition: {
        duration: 200
    },
    tooltip: {
        closable: true,
        show: { or: ["highlighted", "selected"] },
        hide: { and: ["unhighlighted", "unselected"] },
        html: "<h4><strong><i>{{gene_name}}</i></strong></h4>"
            + "<div style=\"float: left;\">Gene ID: <strong>{{gene_id}}</strong></div>"
            + "<div style=\"float: right;\">Transcript ID: <strong>{{transcript_id}}</strong></div>"
            + "<div style=\"clear: both;\"></div>"
            + "<table>"
            + "<tr><th>Constraint</th><th>Expected variants</th><th>Observed variants</th><th>Const. Metric</th></tr>"
            + "<tr><td>Synonymous</td><td>{{exp_syn}}</td><td>{{n_syn}}</td><td>z = {{syn_z}}</td></tr>"
            + "<tr><td>Missense</td><td>{{exp_mis}}</td><td>{{n_mis}}</td><td>z = {{mis_z}}</td></tr>"
            + "<tr><td>LoF</td><td>{{exp_lof}}</td><td>{{n_lof}}</td><td>pLI = {{pLI}}</td></tr>"
            + "</table>"
            + "<div style=\"width: 100%; text-align: right;\"><a href=\"http://exac.broadinstitute.org/gene/{{gene_id}}\" target=\"_new\">More data on ExAC</a></div>"
    }
});

LocusZoom.Layouts.add("data_layer", "genome_legend", {
    id: "genome_legend",
    type: "genome_legend",
    fields: ["genome:chr", "genome:base_pairs"],
    x_axis: {
        floor: 0,
        ceiling: 2881033286
    }
});

LocusZoom.Layouts.add("data_layer", "intervals", {
    id: "intervals",
    type: "intervals",
    fields: ["interval:start","interval:end","interval:state_id","interval:state_name"],
    id_field: "interval:start",
    start_field: "interval:start",
    end_field: "interval:end",
    track_split_field: "interval:state_id",
    split_tracks: false,
    color: {
        field: "interval:state_id",
        scale_function: "categorical_bin",
        parameters: {
            categories: [1,2,3,4,5,6,7,8,9,10,12,13],
            values: ["rgb(212,63,58)", "rgb(250,120,105)", "rgb(252,168,139)", "rgb(240,189,66)", "rgb(250,224,105)", "rgb(240,238,84)", "rgb(244,252,23)", "rgb(23,232,252)", "rgb(32,191,17)", "rgb(23,166,77)", "rgb(162,133,166)", "rgb(212,212,212)"],
            null_value: "#B8B8B8"
        }
    },
    legend: [
        { shape: "rect", color: "rgb(212,63,58)", width: 9, label: "Active Promoter" },
        { shape: "rect", color: "rgb(250,120,105)", width: 9, label: "Weak Promoter" },
        { shape: "rect", color: "rgb(252,168,139)", width: 9, label: "Poised Promoter" },
        { shape: "rect", color: "rgb(240,189,66)", width: 9, label: "Strong enhancer" },
        { shape: "rect", color: "rgb(250,224,105)", width: 9, label: "Strong enhancer" },
        { shape: "rect", color: "rgb(240,238,84)", width: 9, label: "Weak enhancer" },
        { shape: "rect", color: "rgb(244,252,23)", width: 9, label: "Weak enhancer" },
        { shape: "rect", color: "rgb(23,232,252)", width: 9, label: "Insulator" },
        { shape: "rect", color: "rgb(32,191,17)", width: 9, label: "Transcriptional transition" },
        { shape: "rect", color: "rgb(23,166,77)", width: 9, label: "Transcriptional elongation" },
        { shape: "rect", color: "rgb(162,133,166)", width: 9, label: "Polycomb-repressed" },
        { shape: "rect", color: "rgb(212,212,212)", width: 9, label: "Heterochromatin / low signal" }
    ],    
    highlighted: {
        onmouseover: "on",
        onmouseout: "off"
    },
    selected: {
        onclick: "toggle_exclusive",
        onshiftclick: "toggle"
    },
    transition: {
        duration: 200
    },
    tooltip: {
        closable: false,
        show: { or: ["highlighted", "selected"] },
        hide: { and: ["unhighlighted", "unselected"] },
        html: "{{interval:state_id}} {{interval:state_name}}"
    }
});


/**
 Dashboard Layouts
*/

LocusZoom.Layouts.add("dashboard", "standard_panel", {
    components: [
        {
            type: "remove_panel",
            position: "right",
            color: "red"
        },
        {
            type: "move_panel_up",
            position: "right"
        },
        {
            type: "move_panel_down",
            position: "right"
        }
    ]
});                 

LocusZoom.Layouts.add("dashboard", "standard_plot", {
    components: [
        {
            type: "title",
            title: "LocusZoom",
            subtitle: "<a href=\"https://statgen.github.io/locuszoom/\" target=\"_blank\">v" + LocusZoom.version + "</a>",
            position: "left"
        },
        {
            type: "dimensions",
            position: "right"
        },
        {
            type: "region_scale",
            position: "right"
        },
        {
            type: "download",
            position: "right"
        }
    ]
});

/**
 Panel Layouts
*/

LocusZoom.Layouts.add("panel", "association", {
    id: "association",
    title: "",
    width: 800,
    height: 225,
    min_width:  400,
    min_height: 200,
    proportional_width: 1,
    margin: { top: 35, right: 50, bottom: 40, left: 50 },
    inner_border: "rgba(210, 210, 210, 0.85)",
    dashboard: (function(){
        var l = LocusZoom.Layouts.get("dashboard", "standard_panel");
        l.components.push({
            type: "toggle_legend",
            position: "right",
            color: "green"
        });
        return l;
    })(),
    axes: {
        x: {
            label_function: "chromosome",
            label_offset: 32,
            tick_format: "region",
            extent: "state"
        },
        y1: {
            label: "-log10 p-value",
            label_offset: 28
        },
        y2: {
            label: "Recombination Rate (cM/Mb)",
            label_offset: 40
        }
    },
    legend: {
        orientation: "vertical",
        origin: { x: 55, y: 40 }
    },
    interaction: {
        drag_background_to_pan: true,
        drag_x_ticks_to_scale: true,
        drag_y1_ticks_to_scale: true,
        drag_y2_ticks_to_scale: true,
        scroll_to_zoom: true,
        x_linked: true
    },
    data_layers: [
        LocusZoom.Layouts.get("data_layer", "signifigance"),
        LocusZoom.Layouts.get("data_layer", "recomb_rate"),
        LocusZoom.Layouts.get("data_layer", "association_pvalues")
    ]
});

LocusZoom.Layouts.add("panel", "genes", {
    id: "genes",
    width: 800,
    height: 225,
    min_width: 400,
    min_height: 112.5,
    proportional_width: 1,
    margin: { top: 20, right: 50, bottom: 20, left: 50 },
    axes: {},
    interaction: {
        drag_background_to_pan: true,
        scroll_to_zoom: true,
        x_linked: true
    },
    dashboard: (function(){
        var l = LocusZoom.Layouts.get("dashboard", "standard_panel");
        l.components.push({
            type: "resize_to_data",
            position: "right",
            color: "blue"
        });
        return l;
    })(),   
    data_layers: [
        LocusZoom.Layouts.get("data_layer", "genes")
    ]
});

LocusZoom.Layouts.add("panel", "phewas", {
    id: "phewas",
    width: 800,
    height: 300,
    min_width:  800,
    min_height: 300,
    proportional_width: 1,
    margin: { top: 20, right: 50, bottom: 120, left: 50 },
    inner_border: "rgba(210, 210, 210, 0.85)",
    axes: {
        x: {
            ticks: [
                {
                    x: 0,
                    text: "Infectious Disease",
                    style: {
                        "fill": "#393b79",
                        "font-weight": "bold",
                        "font-size": "11px",
                        "text-anchor": "start"
                    },
                    transform: "translate(15, 0) rotate(50)"
                },
                {
                    x: 44,
                    text: "Neoplasms",
                    style: {
                        "fill": "#5254a3",
                        "font-weight": "bold",
                        "font-size": "11px",
                        "text-anchor": "start"
                    },
                    transform: "translate(15, 0) rotate(50)"
                },
                {
                    x: 174,
                    text: "Endocrine/Metabolic",
                    style: {
                        "fill": "#6b6ecf",
                        "font-weight": "bold",
                        "font-size": "11px",
                        "text-anchor": "start"
                    },
                    transform: "translate(15, 0) rotate(50)"
                },
                {
                    x: 288,
                    text: "Hematopoietic",
                    style: {
                        "fill": "#9c9ede",
                        "font-weight": "bold",
                        "font-size": "11px",
                        "text-anchor": "start"
                    },
                    transform: "translate(15, 0) rotate(50)"
                },
                {
                    x: 325,
                    text: "Mental Disorders",
                    style: {
                        "fill": "#637939",
                        "font-weight": "bold",
                        "font-size": "11px",
                        "text-anchor": "start"
                    },
                    transform: "translate(15, 0) rotate(50)"
                },
                {
                    x: 384,
                    text: "Neurological",
                    style: {
                        "fill": "#8ca252",
                        "font-weight": "bold",
                        "font-size": "11px",
                        "text-anchor": "start"
                    },
                    transform: "translate(15, 0) rotate(50)"
                },
                {
                    x: 451,
                    text: "Sense Organs",
                    style: {
                        "fill": "#b5cf6b",
                        "font-weight": "bold",
                        "font-size": "11px",
                        "text-anchor": "start"
                    },
                    transform: "translate(15, 0) rotate(50)"
                },
                {
                    x: 558,
                    text: "Circulatory System",
                    style: {
                        "fill": "#8c6d31",
                        "font-weight": "bold",
                        "font-size": "11px",
                        "text-anchor": "start"
                    },
                    transform: "translate(15, 0) rotate(50)"
                },
                {
                    x: 705,
                    text: "Respiratory",
                    style: {
                        "fill": "#bd9e39",
                        "font-weight": "bold",
                        "font-size": "11px",
                        "text-anchor": "start"
                    },
                    transform: "translate(15, 0) rotate(50)"
                },
                {
                    x: 778,
                    text: "Digestive",
                    style: {
                        "fill": "#e7ba52",
                        "font-weight": "bold",
                        "font-size": "11px",
                        "text-anchor": "start"
                    },
                    transform: "translate(15, 0) rotate(50)"
                },
                {
                    x: 922,
                    text: "Genitourinary",
                    style: {
                        "fill": "#843c39",
                        "font-weight": "bold",
                        "font-size": "11px",
                        "text-anchor": "start"
                    },
                    transform: "translate(15, 0) rotate(50)"
                },
                {
                    x: 1073,
                    text: "Pregnancy Complications",
                    style: {
                        "fill": "#ad494a",
                        "font-weight": "bold",
                        "font-size": "11px",
                        "text-anchor": "start"
                    },
                    transform: "translate(15, 0) rotate(50)"
                },
                {
                    x: 1097,
                    text: "Dermatologic",
                    style: {
                        "fill": "#d6616b",
                        "font-weight": "bold",
                        "font-size": "11px",
                        "text-anchor": "start"
                    },
                    transform: "translate(15, 0) rotate(50)"
                },
                {
                    x: 1170,
                    text: "Musculoskeletal",
                    style: {
                        "fill": "#e7969c",
                        "font-weight": "bold",
                        "font-size": "11px",
                        "text-anchor": "start"
                    },
                    transform: "translate(15, 0) rotate(50)"
                },
                {
                    x: 1282,
                    text: "Congenital Anomalies",
                    style: {
                        "fill": "#7b4173",
                        "font-weight": "bold",
                        "font-size": "11px",
                        "text-anchor": "start"
                    },
                    transform: "translate(15, 0) rotate(50)"
                },
                {
                    x: 1323,
                    text: "Symptoms",
                    style: {
                        "fill": "#a55194",
                        "font-weight": "bold",
                        "font-size": "11px",
                        "text-anchor": "start"
                    },
                    transform: "translate(15, 0) rotate(50)"
                },
                {
                    x: 1361,
                    text: "Injuries & Poisonings",
                    style: {
                        "fill": "#ce6dbd",
                        "font-weight": "bold",
                        "font-size": "11px",
                        "text-anchor": "start"
                    },
                    transform: "translate(15, 0) rotate(50)"
                }
            ]
        },
        y1: {
            label: "-log10 p-value",
            label_offset: 28
        }
    },
    data_layers: [
        LocusZoom.Layouts.get("data_layer", "signifigance"),
        LocusZoom.Layouts.get("data_layer", "phewas_pvalues")
    ]
});

LocusZoom.Layouts.add("panel", "genome_legend", {
    id: "genome_legend",
    width: 800,
    height: 50,
    origin: { x: 0, y: 300 },
    min_width:  800,
    min_height: 50,
    proportional_width: 1,
    margin: { top: 0, right: 50, bottom: 35, left: 50 },
    axes: {
        x: {
            label: "Genomic Position (number denotes chromosome)",
            label_offset: 35,
            ticks: [
                {
                    x: 124625310,
                    text: "1",
                    style: {
                        "fill": "rgb(120, 120, 186)",
                        "text-anchor": "center",
                        "font-size": "14px",
                        "font-weight": "bold"
                    },
                    transform: "translate(0, 2)"
                },
                {
                    x: 370850307,
                    text: "2",
                    style: {
                        "fill": "rgb(0, 0, 66)",
                        "text-anchor": "center",
                        "font-size": "14px",
                        "font-weight": "bold"
                    },
                    transform: "translate(0, 2)"
                },
                {
                    x: 591461209,
                    text: "3",
                    style: {
                        "fill": "rgb(120, 120, 186)",
                        "text-anchor": "center",
                        "font-size": "14px",
                        "font-weight": "bold"
                    },
                    transform: "translate(0, 2)"
                },
                {
                    x: 786049562,
                    text: "4",
                    style: {
                        "fill": "rgb(0, 0, 66)",
                        "text-anchor": "center",
                        "font-size": "14px",
                        "font-weight": "bold"
                    },
                    transform: "translate(0, 2)"
                },
                {
                    x: 972084330,
                    text: "5",
                    style: {
                        "fill": "rgb(120, 120, 186)",
                        "text-anchor": "center",
                        "font-size": "14px",
                        "font-weight": "bold"
                    },
                    transform: "translate(0, 2)"
                },
                {
                    x: 1148099493,
                    text: "6",
                    style: {
                        "fill": "rgb(0, 0, 66)",
                        "text-anchor": "center",
                        "font-size": "14px",
                        "font-weight": "bold"
                    },
                    transform: "translate(0, 2)"
                },
                {
                    x: 1313226358,
                    text: "7",
                    style: {
                        "fill": "rgb(120, 120, 186)",
                        "text-anchor": "center",
                        "font-size": "14px",
                        "font-weight": "bold"
                    },
                    transform: "translate(0, 2)"
                },
                {
                    x: 1465977701,
                    text: "8",
                    style: {
                        "fill": "rgb(0, 0, 66)",
                        "text-anchor": "center",
                        "font-size": "14px",
                        "font-weight": "bold"
                    },
                    transform: "translate(0, 2)"
                },
                {
                    x: 1609766427,
                    text: "9",
                    style: {
                        "fill": "rgb(120, 120, 186)",
                        "text-anchor": "center",
                        "font-size": "14px",
                        "font-weight": "bold"
                    },
                    transform: "translate(0, 2)"
                },
                {
                    x: 1748140516,
                    text: "10",
                    style: {
                        "fill": "rgb(0, 0, 66)",
                        "text-anchor": "center",
                        "font-size": "14px",
                        "font-weight": "bold"
                    },
                    transform: "translate(0, 2)"
                },
                {
                    x: 1883411148,
                    text: "11",
                    style: {
                        "fill": "rgb(120, 120, 186)",
                        "text-anchor": "center",
                        "font-size": "14px",
                        "font-weight": "bold"
                    },
                    transform: "translate(0, 2)"
                },
                {
                    x: 2017840353,
                    text: "12",
                    style: {
                        "fill": "rgb(0, 0, 66)",
                        "text-anchor": "center",
                        "font-size": "14px",
                        "font-weight": "bold"
                    },
                    transform: "translate(0, 2)"
                },
                {
                    x: 2142351240,
                    text: "13",
                    style: {
                        "fill": "rgb(120, 120, 186)",
                        "text-anchor": "center",
                        "font-size": "14px",
                        "font-weight": "bold"
                    },
                    transform: "translate(0, 2)"
                },
                {
                    x: 2253610949,
                    text: "14",
                    style: {
                        "fill": "rgb(0, 0, 66)",
                        "text-anchor": "center",
                        "font-size": "14px",
                        "font-weight": "bold"
                    },
                    transform: "translate(0, 2)"
                },
                {
                    x: 2358551415,
                    text: "15",
                    style: {
                        "fill": "rgb(120, 120, 186)",
                        "text-anchor": "center",
                        "font-size": "14px",
                        "font-weight": "bold"
                    },
                    transform: "translate(0, 2)"
                },
                {
                    x: 2454994487,
                    text: "16",
                    style: {
                        "fill": "rgb(0, 0, 66)",
                        "text-anchor": "center",
                        "font-size": "14px",
                        "font-weight": "bold"
                    },
                    transform: "translate(0, 2)"
                },
                {
                    x: 2540769469,
                    text: "17",
                    style: {
                        "fill": "rgb(120, 120, 186)",
                        "text-anchor": "center",
                        "font-size": "14px",
                        "font-weight": "bold"
                    },
                    transform: "translate(0, 2)"
                },
                {
                    x: 2620405698,
                    text: "18",
                    style: {
                        "fill": "rgb(0, 0, 66)",
                        "text-anchor": "center",
                        "font-size": "14px",
                        "font-weight": "bold"
                    },
                    transform: "translate(0, 2)"
                },
                {
                    x: 2689008813,
                    text: "19",
                    style: {
                        "fill": "rgb(120, 120, 186)",
                        "text-anchor": "center",
                        "font-size": "14px",
                        "font-weight": "bold"
                    },
                    transform: "translate(0, 2)"
                },
                {
                    x: 2750086065,
                    text: "20",
                    style: {
                        "fill": "rgb(0, 0, 66)",
                        "text-anchor": "center",
                        "font-size": "14px",
                        "font-weight": "bold"
                    },
                    transform: "translate(0, 2)"
                },
                {
                    x: 2805663772,
                    text: "21",
                    style: {
                        "fill": "rgb(120, 120, 186)",
                        "text-anchor": "center",
                        "font-size": "14px",
                        "font-weight": "bold"
                    },
                    transform: "translate(0, 2)"
                },
                {
                    x: 2855381003,
                    text: "22",
                    style: {
                        "fill": "rgb(0, 0, 66)",
                        "text-anchor": "center",
                        "font-size": "14px",
                        "font-weight": "bold"
                    },
                    transform: "translate(0, 2)"
                }
            ]
        }
    },
    data_layers: [
        LocusZoom.Layouts.get("data_layer", "genome_legend")
    ]
});

LocusZoom.Layouts.add("panel", "intervals", {
    id: "intervals",
    width: 800,
    height: 120,
    min_width: 400,
    min_height: 120,
    margin: { top: 25, right: 50, bottom: 75, left: 50 },
    dashboard: (function(){
        var l = LocusZoom.Layouts.get("dashboard", "standard_panel");
        l.components.push({
            type: "toggle_split_tracks",
            data_layer_id: "intervals",
            position: "right",
            color: "yellow"
        });
        return l;
    })(),
    axes: {},
    interaction: {
        drag_background_to_pan: true,
        scroll_to_zoom: true,
        x_linked: true
    },
    legend: {
        orientation: "horizontal",
        origin: { x: 50, y: 0 },
        pad_from_bottom: 5
    },
    data_layers: [
        LocusZoom.Layouts.get("data_layer", "intervals")
    ]
});


/**
 Plot Layouts
*/

LocusZoom.Layouts.add("plot", "standard_association", {
    state: {},
    width: 800,
    height: 450,
    resizable: "responsive",
    min_region_scale: 20000,
    max_region_scale: 4000000,
    dashboard: LocusZoom.Layouts.get("dashboard", "standard_plot"),
    panels: [
<<<<<<< HEAD
        LocusZoom.Layouts.get("panel", "gwas", { proportional_height: 0.5 }),
        LocusZoom.Layouts.get("panel", "genes", { proportional_height: 0.5 })
=======
        LocusZoom.Layouts.get("panel", "association"),
        LocusZoom.Layouts.get("panel", "genes")
>>>>>>> d14fb545
    ]
});

// Shortcut to "StandardLayout" for backward compatibility
LocusZoom.StandardLayout = LocusZoom.Layouts.get("plot", "standard_association");

LocusZoom.Layouts.add("plot", "standard_phewas", {
    width: 800,
    height: 600,
    min_width: 800,
    min_height: 600,
    responsive_resize: true,
    dashboard: LocusZoom.Layouts.get("dashboard", "standard_plot"),
    panels: [
        LocusZoom.Layouts.get("panel", "phewas", { proportional_height: 0.45 }),
        LocusZoom.Layouts.get("panel", "genome_legend", { proportional_height: 0.1 }),
        LocusZoom.Layouts.get("panel", "genes", { proportional_height: 0.45 })
    ]
});

LocusZoom.Layouts.add("plot", "interval_gwas", {
    state: {},
    width: 800,
    height: 550,
    resizable: "responsive",
    min_region_scale: 20000,
    max_region_scale: 4000000,
    dashboard: LocusZoom.Layouts.get("dashboard", "standard_plot"),
    panels: [
        LocusZoom.Layouts.get("panel", "gwas", { width: 800, proportional_height: (225/570) }),
        LocusZoom.Layouts.get("panel", "intervals", { proportional_height: (120/570) }),
        LocusZoom.Layouts.get("panel", "genes", { width: 800, proportional_height: (225/570) })
    ]
});

/* global d3,LocusZoom */
/* eslint-env browser */
/* eslint-disable no-console */

"use strict";

/**

  Data Layer Class

  A data layer is an abstract class representing a data set and its
  graphical representation within a panel

*/

LocusZoom.DataLayer = function(layout, parent) {

    this.initialized = false;
    this.layout_idx = null;

    this.id     = null;
    this.parent = parent || null;
    this.svg    = {};

    this.parent_plot = null;
    if (typeof parent != "undefined" && parent instanceof LocusZoom.Panel){ this.parent_plot = parent.parent; }

    this.layout = LocusZoom.Layouts.merge(layout || {}, LocusZoom.DataLayer.DefaultLayout);
    if (this.layout.id){ this.id = this.layout.id; }

    // Ensure any axes defined in the layout have an explicit axis number (default: 1)
    if (this.layout.x_axis != {} && typeof this.layout.x_axis.axis != "number"){ this.layout.x_axis.axis = 1; }
    if (this.layout.y_axis != {} && typeof this.layout.y_axis.axis != "number"){ this.layout.y_axis.axis = 1; }

    // Define state parameters specific to this data layer
    if (this.parent){
        this.state = this.parent.state;
        this.state_id = this.parent.id + "." + this.id;
        this.state[this.state_id] = this.state[this.state_id] || {};
        if (typeof this.layout.highlighted == "object"){
            this.state[this.state_id].highlighted = this.state[this.state_id].highlighted || [];
        }
        if (typeof this.layout.selected == "object"){
            this.state[this.state_id].selected = this.state[this.state_id].selected || [];
        }
    } else {
        this.state = {};
        this.state_id = null;
    }

    // Initialize parameters for storing data and tool tips
    this.data = [];
    if (this.layout.tooltip){
        this.tooltips = {};
    }
    
    return this;

};

LocusZoom.DataLayer.DefaultLayout = {
    type: "",
    fields: [],
    x_axis: {},
    y_axis: {}
};

LocusZoom.DataLayer.prototype.getBaseId = function(){
    return this.parent_plot.id + "." + this.parent.id + "." + this.id;
};

LocusZoom.DataLayer.prototype.getAbsoluteDataHeight = function(){
    var dataBCR = this.svg.group.node().getBoundingClientRect();
    return dataBCR.height;
};

LocusZoom.DataLayer.prototype.canTransition = function(){
    if (!this.layout.transition){ return false; }
    return !(this.parent_plot.panel_boundaries.dragging || this.parent.interactions.dragging || this.parent.interactions.zooming);
};

LocusZoom.DataLayer.prototype.getElementId = function(element){
    var element_id = "element";
    if (typeof element == "string"){
        element_id = element;
    } else if (typeof element == "object"){
        var id_field = this.layout.id_field || "id";
        if (typeof element[id_field] == "undefined"){
            throw("Unable to generate element ID");
        }
        element_id = element[id_field].toString().replace(/\W/g,"");
    }
    return (this.getBaseId() + "-" + element_id).replace(/(:|\.|\[|\]|,)/g, "_");
};

LocusZoom.DataLayer.prototype.getElementById = function(id){
    var selector = d3.select("#" + id.replace(/(:|\.|\[|\]|,)/g, "\\$1"));
    if (!selector.empty() && selector.data() && selector.data().length){
        return selector.data()[0];
    } else {
        return null;
    }
};

// Basic method to apply arbitrary methods and properties to data elements.
// This is called on all data immediately after being fetched.
LocusZoom.DataLayer.prototype.applyDataMethods = function(){
    this.data.forEach(function(d, i){
        // Basic toHTML() method - return the stringified value in the id_field, if defined.
        this.data[i].toHTML = function(){
            var id_field = this.layout.id_field || "id";
            var html = "";
            if (this.data[i][id_field]){ html = this.data[i][id_field].toString(); }
            return html;
        }.bind(this);
        // getDataLayer() method - return a reference to the data layer
        this.data[i].getDataLayer = function(){
            return this;
        }.bind(this);
        // deselect() method - shortcut method to deselect the element
        this.data[i].deselect = function(){
            var data_layer = this.getDataLayer();
            data_layer.unselectElement(this);
        };
    }.bind(this));
    this.applyCustomDataMethods();
    return this;
};

// Arbitrarily advanced method to apply methods and properties to data elements.
// May be implemented by data layer classes as needed to do special things.
LocusZoom.DataLayer.prototype.applyCustomDataMethods = function(){
    return this;
};

// Initialize a data layer
LocusZoom.DataLayer.prototype.initialize = function(){

    // Append a container group element to house the main data layer group element and the clip path
    this.svg.container = this.parent.svg.group.append("g")
        .attr("id", this.getBaseId() + ".data_layer_container");
        
    // Append clip path to the container element
    this.svg.clipRect = this.svg.container.append("clipPath")
        .attr("id", this.getBaseId() + ".clip")
        .append("rect");
    
    // Append svg group for rendering all data layer elements, clipped by the clip path
    this.svg.group = this.svg.container.append("g")
        .attr("id", this.getBaseId() + ".data_layer")
        .attr("clip-path", "url(#" + this.getBaseId() + ".clip)");

    return this;

};

// Resolve a scalable parameter for an element into a single value based on its layout and the element's data
LocusZoom.DataLayer.prototype.resolveScalableParameter = function(layout, data){
    var ret = null;
    if (Array.isArray(layout)){
        var idx = 0;
        while (ret == null && idx < layout.length){
            ret = this.resolveScalableParameter(layout[idx], data);
            idx++;
        }
    } else {
        switch (typeof layout){
        case "number":
        case "string":
            ret = layout;
            break;
        case "object":
            if (layout.scale_function && layout.field) {
                ret = LocusZoom.ScaleFunctions.get(layout.scale_function, layout.parameters || {}, data[layout.field]);
            }
            break;
        }
    }
    return ret;
};

// Generate dimension extent function based on layout parameters
LocusZoom.DataLayer.prototype.getAxisExtent = function(dimension){

    if (["x", "y"].indexOf(dimension) == -1){
        throw("Invalid dimension identifier passed to LocusZoom.DataLayer.getAxisExtent()");
    }

    var axis = dimension + "_axis";

    // If a floor AND a ceiling are explicitly defined then just return that extent and be done
    if (!isNaN(this.layout[axis].floor) && !isNaN(this.layout[axis].ceiling)){
        return [+this.layout[axis].floor, +this.layout[axis].ceiling];
    }

    // If a field is defined for the axis and the data layer has data then generate the extent from the data set
    if (this.layout[axis].field && this.data && this.data.length){

        var extent = d3.extent(this.data, function(d) {
            return +d[this.layout[axis].field];
        }.bind(this));

        // Apply upper/lower buffers, if applicable
        var original_extent_span = extent[1] - extent[0];
        if (!isNaN(this.layout[axis].lower_buffer)){ extent.push(extent[0] - (original_extent_span * this.layout[axis].lower_buffer)); }
        if (!isNaN(this.layout[axis].upper_buffer)){ extent.push(extent[1] + (original_extent_span * this.layout[axis].upper_buffer)); }

        // Apply minimum extent
        if (typeof this.layout[axis].min_extent == "object" && !isNaN(this.layout[axis].min_extent[0]) && !isNaN(this.layout[axis].min_extent[1])){
            extent.push(this.layout[axis].min_extent[0], this.layout[axis].min_extent[1]);
        }

        // Generate a new base extent
        extent = d3.extent(extent);

        // Apply floor/ceiling, if applicable
        if (!isNaN(this.layout[axis].floor)){ extent[0] = this.layout[axis].floor; }
        if (!isNaN(this.layout[axis].ceiling)){ extent[1] = this.layout[axis].ceiling; }

        return extent;

    }

    // If this is for the x axis and no extent could be generated yet but state has a defined start and end
    // then default to using the state-defined region as the extent
    if (dimension == "x" && !isNaN(this.state.start) && !isNaN(this.state.end)) {
        return [this.state.start, this.state.end];
    }

    // No conditions met for generating a valid extent, return an empty array
    return [];

};

// Generate a tool tip for a given element
LocusZoom.DataLayer.prototype.createTooltip = function(d, id){
    if (typeof this.layout.tooltip != "object"){
        throw ("DataLayer [" + this.id + "] layout does not define a tooltip");
    }
    if (typeof id == "undefined"){ id = this.getElementId(d); }
    if (this.tooltips[id]){
        this.positionTooltip(id);
        return;
    }
    this.tooltips[id] = {
        data: d,
        arrow: null,
        selector: d3.select(this.parent_plot.svg.node().parentNode).append("div")
            .attr("class", "lz-data_layer-tooltip")
            .attr("id", id + "-tooltip")
    };
    this.updateTooltip(d);
    return this;
};

// Update a tool tip (generate its inner HTML)
LocusZoom.DataLayer.prototype.updateTooltip = function(d, id){
    if (typeof id == "undefined"){ id = this.getElementId(d); }
    // Empty the tooltip of all HTML (including its arrow!)
    this.tooltips[id].selector.html("");
    this.tooltips[id].arrow = null;
    // Set the new HTML
    if (this.layout.tooltip.html){
        this.tooltips[id].selector.html(LocusZoom.parseFields(d, this.layout.tooltip.html));
    }
    // If the layout allows tool tips on this data layer to be closable then add the close button
    // and add padding to the tooltip to accomodate it
    if (this.layout.tooltip.closable){
        this.tooltips[id].selector.style("padding-right", "24px");
        this.tooltips[id].selector.append("button")
            .attr("class", "lz-tooltip-close-button")
            .attr("title", "Close")
            .text("×")
            .on("click", function(){
                this.destroyTooltip(id);
            }.bind(this));
    }
    // Apply data directly to the tool tip for easier retrieval by custom UI elements inside the tool tip
    this.tooltips[id].selector.data([d]);
    // Reposition and draw a new arrow
    this.positionTooltip(id);
    return this;
};

// Destroy tool tip - remove the tool tip element from the DOM and delete the tool tip's record on the data layer
LocusZoom.DataLayer.prototype.destroyTooltip = function(d, id){
    if (typeof d == "string"){
        id = d;
    } else if (typeof id == "undefined"){
        id = this.getElementId(d);
    }
    if (this.tooltips[id]){
        if (typeof this.tooltips[id].selector == "object"){
            this.tooltips[id].selector.remove();
        }
        delete this.tooltips[id];
    }
    return this;
};

// Loop through and destroy all tool tips on this data layer
LocusZoom.DataLayer.prototype.destroyAllTooltips = function(){
    for (var id in this.tooltips){
        this.destroyTooltip(id);
    }
    return this;
};

// Position tool tip - naïve function to place a tool tip to the lower right of the current mouse element
// Most data layers reimplement this method to position tool tips specifically for the data they display
LocusZoom.DataLayer.prototype.positionTooltip = function(id){
    if (typeof id != "string"){
        throw ("Unable to position tooltip: id is not a string");
    }
    // Position the div itself
    this.tooltips[id].selector
        .style("left", (d3.event.pageX) + "px")
        .style("top", (d3.event.pageY) + "px");
    // Create / update position on arrow connecting tooltip to data
    if (!this.tooltips[id].arrow){
        this.tooltips[id].arrow = this.tooltips[id].selector.append("div")
            .style("position", "absolute")
            .attr("class", "lz-data_layer-tooltip-arrow_top_left");
    }
    this.tooltips[id].arrow
        .style("left", "-1px")
        .style("top", "-1px");
    return this;
};

// Loop through and position all tool tips on this data layer
LocusZoom.DataLayer.prototype.positionAllTooltips = function(){
    for (var id in this.tooltips){
        this.positionTooltip(id);
    }
    return this;
};

// Show or hide a tool tip by ID depending on directives in the layout and state values relative to the ID
LocusZoom.DataLayer.prototype.showOrHideTooltip = function(element){
    
    if (typeof this.layout.tooltip != "object"){ return; }
    var id = this.getElementId(element);

    var resolveStatus = function(statuses, directive, operator){
        var status = null;
        if (typeof statuses != "object" || statuses == null){ return null; }
        if (Array.isArray(directive)){
            if (typeof operator == "undefined"){ operator = "and"; }
            if (directive.length == 1){
                status = statuses[directive[0]];
            } else {
                status = directive.reduce(function(previousValue, currentValue) {
                    if (operator == "and"){
                        return statuses[previousValue] && statuses[currentValue];
                    } else if (operator == "or"){
                        return statuses[previousValue] || statuses[currentValue];
                    }
                    return null;
                });
            }
        } else if (typeof directive == "object"){
            var sub_status;
            for (var sub_operator in directive){
                sub_status = resolveStatus(statuses, directive[sub_operator], sub_operator);
                if (status == null){
                    status = sub_status;
                } else if (operator == "and"){
                    status = status && sub_status;
                } else if (operator == "or"){
                    status = status || sub_status;
                }
            }
        }
        return status;
    };

    var show_directive = {};
    if (typeof this.layout.tooltip.show == "string"){
        show_directive = { and: [ this.layout.tooltip.show ] };
    } else if (typeof this.layout.tooltip.show == "object"){
        show_directive = this.layout.tooltip.show;
    }

    var hide_directive = {};
    if (typeof this.layout.tooltip.hide == "string"){
        hide_directive = { and: [ this.layout.tooltip.hide ] };
    } else if (typeof this.layout.tooltip.hide == "object"){
        hide_directive = this.layout.tooltip.hide;
    }

    var statuses = {};
    statuses.highlighted = this.state[this.state_id].highlighted.indexOf(id) != -1;
    statuses.unhighlighted = !statuses.highlighted;
    statuses.selected = this.state[this.state_id].selected.indexOf(id) != -1;
    statuses.unselected = !statuses.selected;

    var show_resolved = resolveStatus(statuses, show_directive);
    var hide_resolved = resolveStatus(statuses, hide_directive);

    // Only show tooltip if the resolved logic explicitly shows and explicitly not hides the tool tip
    // Otherwise ensure tooltip does not exist
    if (show_resolved && !hide_resolved){
        this.createTooltip(element);
    } else {
        this.destroyTooltip(element);
    }

    return this;
    
};

// Toggle the highlighted status of an element
LocusZoom.DataLayer.prototype.highlightElement = function(element){
    this.setElementStatus("highlighted", element, true);
    return this;
};
LocusZoom.DataLayer.prototype.unhighlightElement = function(element){
    this.setElementStatus("highlighted", element, false);
    return this;
};

// Toggle the highlighted status of all elements
LocusZoom.DataLayer.prototype.highlightAllElements = function(){
    this.setAllElementStatus("highlighted", true);
    return this;
};
LocusZoom.DataLayer.prototype.unhighlightAllElements = function(){
    this.setAllElementStatus("highlighted", false);
    return this;
};

// Toggle the selected status of an element
LocusZoom.DataLayer.prototype.selectElement = function(element){
    this.setElementStatus("selected", element, true);
    return this;
};
LocusZoom.DataLayer.prototype.unselectElement = function(element){
    this.setElementStatus("selected", element, false);
    return this;
};

// Toggle the selected status of all elements
LocusZoom.DataLayer.prototype.selectAllElements = function(){
    this.setAllElementStatus("selected", true);
    return this;
};
LocusZoom.DataLayer.prototype.unselectAllElements = function(){
    this.setAllElementStatus("selected", false);
    return this;
};

// Toggle a status (e.g. highlighted, selected) on an element
LocusZoom.DataLayer.prototype.setElementStatus = function(status, element, toggle){
    
    // Sanity checks
    if (typeof status == "undefined" || ["highlighted","selected"].indexOf(status) == -1){
        throw("Invalid status passed to setElementStatus()");
    }
    if (typeof element == "undefined"){
        throw("Invalid element passed to setElementStatus()");
    }
    if (typeof toggle == "undefined"){
        toggle = true;
    }

    var id = this.getElementId(element);
    
    // Set/unset the proper status class on the appropriate DOM element
    var element_id = id;
    var attr_class = "lz-data_layer-" + this.layout.type + "-" + status;
    if (this.layout.hover_element){
        element_id += "_" + this.layout.hover_element;
        attr_class = "lz-data_layer-" + this.layout.type + "-" + this.layout.hover_element + "-" + status;
    }
    d3.select("#" + element_id).classed(attr_class, toggle);
    
    // Track element ID in the proper status state array
    var element_status_idx = this.state[this.state_id][status].indexOf(id);
    if (toggle && element_status_idx == -1){
        this.state[this.state_id][status].push(id);
    }
    if (!toggle && element_status_idx != -1){
        this.state[this.state_id][status].splice(element_status_idx, 1);
    }
    
    // Trigger tool tip show/hide logic
    this.showOrHideTooltip(element);

    // Trigger layout changed event hook
    this.parent.emit("layout_changed");
    this.parent_plot.emit("layout_changed");

    return this;
    
};

// Toggle a status on an all elements in the data layer
LocusZoom.DataLayer.prototype.setAllElementStatus = function(status, toggle){
    
    // Sanity check
    if (typeof status == "undefined" || ["highlighted","selected"].indexOf(status) == -1){
        throw("Invalid status passed to setAllElementStatus()");
    }
    if (typeof this.state[this.state_id][status] == "undefined"){ return this; }
    if (typeof toggle == "undefined"){ toggle = true; }

    // Apply statuses
    if (toggle){
        this.data.forEach(function(element){
            if (this.state[this.state_id][status].indexOf(this.getElementId(element)) == -1){
                this.setElementStatus(status, element, true);
            }
        }.bind(this));
    } else {
        var status_ids = this.state[this.state_id][status].slice();
        status_ids.forEach(function(id){
            var element = this.getElementById(id);
            if (typeof element == "object" && element != null){
                this.setElementStatus(status, element, false);
            }
        }.bind(this));
    }
    
    return this;
};

// Apply mouse event bindings to create status-related behavior (e.g. highlighted, selected)
LocusZoom.DataLayer.prototype.applyStatusBehavior = function(status, selection){

    // Glossary for this function:
    // status - an element property that can be tied to mouse behavior (e.g. highighted, selected)
    // event - a mouse event that can be bound to a watch function (e.g. "mouseover", "click")
    // action - a more verbose locuszoom-layout-specific form of an event (e.g. "onmouseover", "onshiftclick")

    // Sanity checks
    if (typeof status == "undefined" || ["highlighted","selected"].indexOf(status) == -1){ return; }
    if (typeof selection != "object"){ return; }
    if (typeof this.layout[status] != "object" || !this.layout[status]){ return; }

    // Map of supported d3 events and the locuszoom layout events they map to
    var event_directive_map = {
        "mouseover": ["onmouseover", "onctrlmouseover", "onshiftmouseover", "onctrlshiftmouseover"],
        "mouseout": ["onmouseout"],
        "click": ["onclick", "onctrlclick", "onshiftclick", "onctrlshiftclick"]
    };

    // General function to process mouse events and layout directives into discrete element status update calls
    var handleElementStatusEvent = function(status, event, element){
        var status_boolean = null;
        var ctrl = d3.event.ctrlKey;
        var shift = d3.event.shiftKey;
        if (!event_directive_map[event]){ return; }
        // Determine the directive by building the action string to use. Default down to basic actions
        // if more precise actions are not defined (e.g. if onclick is defined and onshiftclick is not,
        // but this click event happened with the shift key pressed, just treat it as a regular click)
        var base_action = "on" + event;
        var precise_action = "on" + (ctrl ? "ctrl" : "") + (shift ? "shift" : "") + event;
        var directive = this.layout[status][precise_action] || this.layout[status][base_action] || null;
        if (!directive){ return; }
        // Resolve the value of the status boolean from the directive and the element's current status
        switch (directive){
        case "on":
            status_boolean = true;
            break;
        case "off":
            status_boolean = false;
            break;
        case "toggle":
        case "toggle_exclusive":
            status_boolean = (this.state[this.state_id][status].indexOf(this.getElementId(element)) == -1);
            break;
        }
        if (status_boolean == null){ return; }
        // Special handling for toggle_exclusive - if the new status_boolean is true then first set the
        // status to off for all other elements
        if (status_boolean && directive == "toggle_exclusive"){
            this.setAllElementStatus(status, false);
        }
        // Apply the new status
        this.setElementStatus(status, element, status_boolean);
        // Trigger event emitters as needed
        if (event == "click"){
            this.parent.emit("element_clicked", element);
            this.parent_plot.emit("element_clicked", element);
        }
    }.bind(this);
    
    // Determine which bindings to set up
    var events_to_bind = {};
    Object.keys(event_directive_map).forEach(function(event){ events_to_bind[event] = false; });
    Object.keys(this.layout[status]).forEach(function(action){
        Object.keys(event_directive_map).forEach(function(event){
            if (event_directive_map[event].indexOf(action) != -1){ events_to_bind[event] = true; }
        });
    });

    // Set up the bindings
    Object.keys(events_to_bind).forEach(function(event){
        if (!events_to_bind[event]){ return; }
        selection.on(event, function(element){
            handleElementStatusEvent(status, event, element);
        }.bind(this));
    }.bind(this));

    return this;
                    
};

// Apply all supported status behaviors to a selection of objects
LocusZoom.DataLayer.prototype.applyAllStatusBehaviors = function(selection){
    var supported_statuses = ["highlighted","selected"];
    supported_statuses.forEach(function(status){
        this.applyStatusBehavior(status, selection);
    }.bind(this));
    return this;
};

// Get an object with the x and y coordinates of the panel's origin in terms of the entire page
// Necessary for positioning any HTML elements over the panel
LocusZoom.DataLayer.prototype.getPageOrigin = function(){
    var panel_origin = this.parent.getPageOrigin();
    return {
        x: panel_origin.x + this.parent.layout.margin.left,
        y: panel_origin.y + this.parent.layout.margin.top
    };
};


LocusZoom.DataLayer.prototype.draw = function(){
    this.svg.container.attr("transform", "translate(" + this.parent.layout.cliparea.origin.x +  "," + this.parent.layout.cliparea.origin.y + ")");
    this.svg.clipRect
        .attr("width", this.parent.layout.cliparea.width)
        .attr("height", this.parent.layout.cliparea.height);
    this.positionAllTooltips();
    return this;
};

// Re-Map a data layer to new positions according to the parent panel's parent plot's state
LocusZoom.DataLayer.prototype.reMap = function(){

    this.destroyAllTooltips(); // hack - only non-visible tooltips should be destroyed
                               // and then recreated if returning to visibility

    // Fetch new data
    var promise = this.parent_plot.lzd.getData(this.state, this.layout.fields); //,"ld:best"
    promise.then(function(new_data){
        this.data = new_data.body;
        this.applyDataMethods();
        this.initialized = true;
    }.bind(this));

    return promise;

};


/************
  Data Layers

  Object for storing data layer definitions. Because data layer definitions tend
  to be lengthy they are stored in individual files instead of below this collection definition.
*/

LocusZoom.DataLayers = (function() {
    var obj = {};
    var datalayers = {};

    obj.get = function(name, layout, parent) {
        if (!name) {
            return null;
        } else if (datalayers[name]) {
            if (typeof layout != "object"){
                throw("invalid layout argument for data layer [" + name + "]");
            } else {
                return new datalayers[name](layout, parent);
            }
        } else {
            throw("data layer [" + name + "] not found");
        }
    };

    obj.set = function(name, datalayer) {
        if (datalayer) {
            if (typeof datalayer != "function"){
                throw("unable to set data layer [" + name + "], argument provided is not a function");
            } else {
                datalayers[name] = datalayer;
                datalayers[name].prototype = new LocusZoom.DataLayer();
            }
        } else {
            delete datalayers[name];
        }
    };

    obj.add = function(name, datalayer) {
        if (datalayers[name]) {
            throw("data layer already exists with name: " + name);
        } else {
            obj.set(name, datalayer);
        }
    };

    obj.list = function() {
        return Object.keys(datalayers);
    };

    return obj;
})();

/* global d3,LocusZoom */
/* eslint-env browser */
/* eslint-disable no-console */

"use strict";

/*********************
  Scatter Data Layer
  Implements a standard scatter plot
*/

LocusZoom.DataLayers.add("scatter", function(layout){

    // Define a default layout for this DataLayer type and merge it with the passed argument
    this.DefaultLayout = {
        point_size: 40,
        point_shape: "circle",
        color: "#888888",
        y_axis: {
            axis: 1
        },
        id_field: "id"
    };
    layout = LocusZoom.Layouts.merge(layout, this.DefaultLayout);

    // Extra default for layout spacing
    // Not in default layout since that would make the label attribute always present
    if (layout.label && isNaN(layout.label.spacing)){
        layout.label.spacing = 4;
    }

    // Apply the arguments to set LocusZoom.DataLayer as the prototype
    LocusZoom.DataLayer.apply(this, arguments);

    // Reimplement the positionTooltip() method to be scatter-specific
    this.positionTooltip = function(id){
        if (typeof id != "string"){
            throw ("Unable to position tooltip: id is not a string");
        }
        if (!this.tooltips[id]){
            throw ("Unable to position tooltip: id does not point to a valid tooltip");
        }
        var tooltip = this.tooltips[id];
        var point_size = this.resolveScalableParameter(this.layout.point_size, tooltip.data);
        var arrow_width = 7; // as defined in the default stylesheet
        var stroke_width = 1; // as defined in the default stylesheet
        var border_radius = 6; // as defined in the default stylesheet
        var page_origin = this.getPageOrigin();
        var x_center = this.parent.x_scale(tooltip.data[this.layout.x_axis.field]);
        var y_scale  = "y"+this.layout.y_axis.axis+"_scale";
        var y_center = this.parent[y_scale](tooltip.data[this.layout.y_axis.field]);
        var tooltip_box = tooltip.selector.node().getBoundingClientRect();
        // Position horizontally on the left or the right depending on which side of the plot the point is on
        var offset = Math.sqrt(point_size / Math.PI);
        var left, arrow_type, arrow_left;
        if (x_center <= this.parent.layout.width / 2){
            left = page_origin.x + x_center + offset + arrow_width + stroke_width;
            arrow_type = "left";
            arrow_left = -1 * (arrow_width + stroke_width);
        } else {
            left = page_origin.x + x_center - tooltip_box.width - offset - arrow_width - stroke_width;
            arrow_type = "right";
            arrow_left = tooltip_box.width - stroke_width;
        }
        // Position vertically centered unless we're at the top or bottom of the plot
        var data_layer_height = this.parent.layout.height - (this.parent.layout.margin.top + this.parent.layout.margin.bottom);
        var top, arrow_top;
        if (y_center - (tooltip_box.height / 2) <= 0){ // Too close to the top, push it down
            top = page_origin.y + y_center - (1.5 * arrow_width) - border_radius;
            arrow_top = border_radius;
        } else if (y_center + (tooltip_box.height / 2) >= data_layer_height){ // Too close to the bottom, pull it up
            top = page_origin.y + y_center + arrow_width + border_radius - tooltip_box.height;
            arrow_top = tooltip_box.height - (2 * arrow_width) - border_radius;
        } else { // vertically centered
            top = page_origin.y + y_center - (tooltip_box.height / 2);
            arrow_top = (tooltip_box.height / 2) - arrow_width;
        }        
        // Apply positions to the main div
        tooltip.selector.style("left", left + "px").style("top", top + "px");
        // Create / update position on arrow connecting tooltip to data
        if (!tooltip.arrow){
            tooltip.arrow = tooltip.selector.append("div").style("position", "absolute");
        }
        tooltip.arrow
            .attr("class", "lz-data_layer-tooltip-arrow_" + arrow_type)
            .style("left", arrow_left + "px")
            .style("top", arrow_top + "px");
    };

    // Function to flip labels from being anchored at the start of the text to the end
    // Both to keep labels from running outside the data layer and  also as a first
    // pass on recursive separation
    this.flip_labels = function(){
        var data_layer = this;
        var point_size = data_layer.resolveScalableParameter(data_layer.layout.point_size, {});
        var spacing = data_layer.layout.label.spacing;
        var handle_lines = Boolean(data_layer.layout.label.lines);
        var min_x = 2 * spacing;
        var max_x = data_layer.parent.layout.width - data_layer.parent.layout.margin.left - data_layer.parent.layout.margin.right - (2 * spacing);
        var flip = function(dn, dnl){
            var dnx = +dn.attr("x");
            var text_swing = (2 * spacing) + (2 * Math.sqrt(point_size));
            if (handle_lines){
                var dnlx2 = +dnl.attr("x2");
                var line_swing = spacing + (2 * Math.sqrt(point_size));
            }
            if (dn.style("text-anchor") == "start"){
                dn.style("text-anchor", "end");
                dn.attr("x", dnx - text_swing);
                if (handle_lines){ dnl.attr("x2", dnlx2 - line_swing); }
            } else {
                dn.style("text-anchor", "start");
                dn.attr("x", dnx + text_swing);
                if (handle_lines){ dnl.attr("x2", dnlx2 + line_swing); }
            }
        };
        // Flip any going over the right edge from the right side to the left side
        // (all labels start on the right side)
        data_layer.label_texts.each(function (d, i) {
            var a = this;
            var da = d3.select(a);
            var dax = +da.attr("x");
            var abound = da.node().getBoundingClientRect();
            if (dax + abound.width + spacing > max_x){
                var dal = handle_lines ? d3.select(data_layer.label_lines[0][i]) : null;
                flip(da, dal);
            }
        });
        // Second pass to flip any others that haven't flipped yet if they collide with another label
        data_layer.label_texts.each(function (d, i) {
            var a = this;
            var da = d3.select(a);
            if (da.style("text-anchor") == "end") return;
            var dax = +da.attr("x");
            var abound = da.node().getBoundingClientRect();
            var dal = handle_lines ? d3.select(data_layer.label_lines[0][i]) : null;
            data_layer.label_texts.each(function () {
                var b = this;
                var db = d3.select(b);
                var bbound = db.node().getBoundingClientRect();
                var collision = abound.left < bbound.left + bbound.width + (2*spacing) &&
                    abound.left + abound.width + (2*spacing) > bbound.left &&
                    abound.top < bbound.top + bbound.height + (2*spacing) &&
                    abound.height + abound.top + (2*spacing) > bbound.top;
                if (collision){
                    flip(da, dal);
                    // Double check that this flip didn't push the label past min_x. If it did, immediately flip back.
                    dax = +da.attr("x");
                    if (dax - abound.width - spacing < min_x){
                        flip(da, dal);
                    }
                }
                return;
            });
        });
    };

    // Recursive function to space labels apart immediately after initial render
    // Adapted from thudfactor's fiddle here: https://jsfiddle.net/thudfactor/HdwTH/
    // TODO: Make labels also aware of data elements
    this.separate_labels = function(){
        this.seperate_iterations++;
        var data_layer = this;
        var alpha = 0.5;
        var spacing = this.layout.label.spacing;
        var again = false;
        data_layer.label_texts.each(function () {
            var a = this;
            var da = d3.select(a);
            var y1 = da.attr("y");
            data_layer.label_texts.each(function () {
                var b = this;
                // a & b are the same element and don't collide.
                if (a == b) return;
                var db = d3.select(b);
                // a & b are on opposite sides of the chart and
                // don't collide
                if (da.attr("text-anchor") != db.attr("text-anchor")) return;
                // Determine if the  bounding rects for the two text elements collide
                var abound = da.node().getBoundingClientRect();
                var bbound = db.node().getBoundingClientRect();
                var collision = abound.left < bbound.left + bbound.width + (2*spacing) &&
                    abound.left + abound.width + (2*spacing) > bbound.left &&
                    abound.top < bbound.top + bbound.height + (2*spacing) &&
                    abound.height + abound.top + (2*spacing) > bbound.top;
                if (!collision) return;
                again = true;
                // If the labels collide, we'll push each
                // of the two labels up and down a little bit.
                var y2 = db.attr("y");
                var sign = abound.top < bbound.top ? 1 : -1;
                var adjust = sign * alpha;
                var new_a_y = +y1 - adjust;
                var new_b_y = +y2 + adjust;
                // Keep new values from extending outside the data layer
                var min_y = 2 * spacing;
                var max_y = data_layer.parent.layout.height - data_layer.parent.layout.margin.top - data_layer.parent.layout.margin.bottom - (2 * spacing);
                var delta;
                if (new_a_y - (abound.height/2) < min_y){
                    delta = +y1 - new_a_y;
                    new_a_y = +y1;
                    new_b_y += delta;
                } else if (new_b_y - (bbound.height/2) < min_y){
                    delta = +y2 - new_b_y;
                    new_b_y = +y2;
                    new_a_y += delta;
                }
                if (new_a_y + (abound.height/2) > max_y){
                    delta = new_a_y - +y1;
                    new_a_y = +y1;
                    new_b_y -= delta;
                } else if (new_b_y + (bbound.height/2) > max_y){
                    delta = new_b_y - +y2;
                    new_b_y = +y2;
                    new_a_y -= delta;
                }
                da.attr("y",new_a_y);
                db.attr("y",new_b_y);
            });
        });
        if (again) {
            // Adjust lines to follow the labels
            if (data_layer.layout.label.lines){
                var label_elements = data_layer.label_texts[0];
                data_layer.label_lines.attr("y2",function(d,i) {
                    var label_line = d3.select(label_elements[i]);
                    return label_line.attr("y");
                });
            }
            // After ~150 iterations we're probably beyond diminising returns, so stop recursing
            if (this.seperate_iterations < 150){
                setTimeout(function(){
                    this.separate_labels();
                }.bind(this), 1);
            }
        }
    };

    // Implement the main render function
    this.render = function(){

        var data_layer = this;
        var x_scale = "x_scale";
        var y_scale = "y"+this.layout.y_axis.axis+"_scale";

        // Generate labels first (if defined)
        if (this.layout.label){
            // Apply filters to generate a filtered data set
            var filtered_data = this.data.filter(function(d){
                if (!data_layer.layout.label.filters){
                    return true;
                } else {
                    // Start by assuming a match, run through all filters to test if not a match on any one
                    var match = true;
                    data_layer.layout.label.filters.forEach(function(filter){
                        if (isNaN(d[filter.field])){
                            match = false;
                        } else {
                            switch (filter.operator){
                            case "<":
                                if (!(d[filter.field] < filter.value)){ match = false; }
                                break;
                            case "<=":
                                if (!(d[filter.field] <= filter.value)){ match = false; }
                                break;
                            case ">":
                                if (!(d[filter.field] > filter.value)){ match = false; }
                                break;
                            case ">=":
                                if (!(d[filter.field] >= filter.value)){ match = false; }
                                break;
                            case "=":
                                if (!(d[filter.field] == filter.value)){ match = false; }
                                break;
                            default:
                                // If we got here the operator is not valid, so the filter should fail
                                match = false;
                                break;
                            }
                        }
                    });
                    return match;
                }
            });
            // Render label groups
            this.label_groups = this.svg.group
                .selectAll("g.lz-data_layer-scatter-label")
                .data(filtered_data, function(d){ return d.id + "_label"; });
            this.label_groups.enter()
                .append("g")
                .attr("class", "lz-data_layer-scatter-label");
            // Render label texts
            if (this.label_texts){ this.label_texts.remove(); }
            this.label_texts = this.label_groups.append("text")
                .attr("class", "lz-data_layer-scatter-label");
            this.label_texts
                .text(function(d){
                    return LocusZoom.parseFields(d, data_layer.layout.label.text || "");
                })
                .style(data_layer.layout.label.style || {})
                .attr({
                    "x": function(d){
                        var x = data_layer.parent[x_scale](d[data_layer.layout.x_axis.field])
                              + Math.sqrt(data_layer.resolveScalableParameter(data_layer.layout.point_size, d))
                              + data_layer.layout.label.spacing;
                        if (isNaN(x)){ x = -1000; }
                        return x;
                    },
                    "y": function(d){
                        var y = data_layer.parent[y_scale](d[data_layer.layout.y_axis.field]);
                        if (isNaN(y)){ y = -1000; }
                        return y;
                    },
                    "text-anchor": function(){
                        return "start";
                    }
                });
            // Render label lines
            if (data_layer.layout.label.lines){
                if (this.label_lines){ this.label_lines.remove(); }
                this.label_lines = this.label_groups.append("line")
                    .attr("class", "lz-data_layer-scatter-label");
                this.label_lines
                    .style(data_layer.layout.label.lines.style || {})
                    .attr({
                        "x1": function(d){
                            var x = data_layer.parent[x_scale](d[data_layer.layout.x_axis.field]);
                            if (isNaN(x)){ x = -1000; }
                            return x;
                        },
                        "y1": function(d){
                            var y = data_layer.parent[y_scale](d[data_layer.layout.y_axis.field]);
                            if (isNaN(y)){ y = -1000; }
                            return y;
                        },
                        "x2": function(d){
                            var x = data_layer.parent[x_scale](d[data_layer.layout.x_axis.field])
                                  + Math.sqrt(data_layer.resolveScalableParameter(data_layer.layout.point_size, d))
                                  + (data_layer.layout.label.spacing/2);
                            if (isNaN(x)){ x = -1000; }
                            return x;
                        },
                        "y2": function(d){
                            var y = data_layer.parent[y_scale](d[data_layer.layout.y_axis.field]);
                            if (isNaN(y)){ y = -1000; }
                            return y;
                        }
                    });
            }
            // Remove labels when they're no longer in the filtered data set
            this.label_groups.exit().remove();
        }
            
        // Generate main scatter data elements
        var selection = this.svg.group
            .selectAll("path.lz-data_layer-scatter")
            .data(this.data, function(d){ return d[this.layout.id_field]; }.bind(this));

        // Create elements, apply class, ID, and initial position
        var initial_y = isNaN(this.parent.layout.height) ? 0 : this.parent.layout.height;
        selection.enter()
            .append("path")
            .attr("class", "lz-data_layer-scatter")
            .attr("id", function(d){ return this.getElementId(d); }.bind(this))
            .attr("transform", "translate(0," + initial_y + ")");

        // Generate new values (or functions for them) for position, color, size, and shape
        var transform = function(d) {
            var x = this.parent[x_scale](d[this.layout.x_axis.field]);
            var y = this.parent[y_scale](d[this.layout.y_axis.field]);
            if (isNaN(x)){ x = -1000; }
            if (isNaN(y)){ y = -1000; }
            return "translate(" + x + "," + y + ")";
        }.bind(this);

        var fill = function(d){ return this.resolveScalableParameter(this.layout.color, d); }.bind(this);

        var shape = d3.svg.symbol()
            .size(function(d){ return this.resolveScalableParameter(this.layout.point_size, d); }.bind(this))
            .type(function(d){ return this.resolveScalableParameter(this.layout.point_shape, d); }.bind(this));

        // Apply position and color, using a transition if necessary

        if (this.canTransition()){
            selection
                .transition()
                .duration(this.layout.transition.duration || 0)
                .ease(this.layout.transition.ease || "cubic-in-out")
                .attr("transform", transform)
                .attr("fill", fill)
                .attr("d", shape);
        } else {
            selection
                .attr("transform", transform)
                .attr("fill", fill)
                .attr("d", shape);
        }

        // Remove old elements as needed
        selection.exit().remove();

        // Apply default event emitters to selection
        selection.on("click", function(element){
            this.parent.emit("element_clicked", element);
            this.parent_plot.emit("element_clicked", element);
        }.bind(this));
       
        // Apply selectable, tooltip, etc
        this.applyAllStatusBehaviors(selection);

        // Apply method to keep labels from overlapping each other
        if (this.layout.label){
            this.flip_labels();
            this.seperate_iterations = 0;
            this.separate_labels();
        }
        
    };
 
    return this;

});

/* global d3,LocusZoom */
/* eslint-env browser */
/* eslint-disable no-console */

"use strict";

/*********************
  Line Data Layer
  Implements a standard line plot
*/

LocusZoom.DataLayers.add("line", function(layout){

    // Define a default layout for this DataLayer type and merge it with the passed argument
    this.DefaultLayout = {
        style: {
            fill: "none",
            "stroke-width": "2px"
        },
        interpolate: "linear",
        x_axis: { field: "x" },
        y_axis: { field: "y", axis: 1 },
        hitarea_width: 5
    };
    layout = LocusZoom.Layouts.merge(layout, this.DefaultLayout);

    // Var for storing mouse events for use in tool tip positioning
    this.mouse_event = null;

    // Var for storing the generated line function itself
    this.line = null;

    this.tooltip_timeout = null;

    // Apply the arguments to set LocusZoom.DataLayer as the prototype
    LocusZoom.DataLayer.apply(this, arguments);

    // Helper function to get display and data objects representing
    // the x/y coordinates of the current mouse event with respect to the line in terms of the display
    // and the interpolated values of the x/y fields with respect to the line
    this.getMouseDisplayAndData = function(){
        var ret = {
            display: {
                x: d3.mouse(this.mouse_event)[0],
                y: null
            },
            data: {},
            slope: null
        };
        var x_field = this.layout.x_axis.field;
        var y_field = this.layout.y_axis.field;
        var x_scale = "x_scale";
        var y_scale = "y" + this.layout.y_axis.axis + "_scale";
        ret.data[x_field] = this.parent[x_scale].invert(ret.display.x);
        var bisect = d3.bisector(function(datum) { return +datum[x_field]; }).left;
        var index = bisect(this.data, ret.data[x_field]) - 1;
        var startDatum = this.data[index];
        var endDatum = this.data[index + 1];
        var interpolate = d3.interpolateNumber(+startDatum[y_field], +endDatum[y_field]);
        var range = +endDatum[x_field] - +startDatum[x_field];
        ret.data[y_field] = interpolate((ret.data[x_field] % range) / range);
        ret.display.y = this.parent[y_scale](ret.data[y_field]);
        if (this.layout.tooltip.x_precision){
            ret.data[x_field] = ret.data[x_field].toPrecision(this.layout.tooltip.x_precision);
        }
        if (this.layout.tooltip.y_precision){
            ret.data[y_field] = ret.data[y_field].toPrecision(this.layout.tooltip.y_precision);
        }
        ret.slope = (this.parent[y_scale](endDatum[y_field]) - this.parent[y_scale](startDatum[y_field]))
                  / (this.parent[x_scale](endDatum[x_field]) - this.parent[x_scale](startDatum[x_field]));
        return ret;
    };

    // Reimplement the positionTooltip() method to be line-specific
    this.positionTooltip = function(id){
        if (typeof id != "string"){
            throw ("Unable to position tooltip: id is not a string");
        }
        if (!this.tooltips[id]){
            throw ("Unable to position tooltip: id does not point to a valid tooltip");
        }
        var tooltip = this.tooltips[id];
        var tooltip_box = tooltip.selector.node().getBoundingClientRect();
        var arrow_width = 7; // as defined in the default stylesheet
        var border_radius = 6; // as defined in the default stylesheet
        var stroke_width = parseFloat(this.layout.style["stroke-width"]) || 1;
        var page_origin = this.getPageOrigin();
        var data_layer_height = this.parent.layout.height - (this.parent.layout.margin.top + this.parent.layout.margin.bottom);
        var data_layer_width = this.parent.layout.width - (this.parent.layout.margin.left + this.parent.layout.margin.right);
        var top, left, arrow_top, arrow_left, arrow_type;

        // Determine x/y coordinates for display and data
        var dd = this.getMouseDisplayAndData();

        // If the absolute value of the slope of the line at this point is above 1 (including Infinity)
        // then position the tool tip left/right. Otherwise position top/bottom.
        if (Math.abs(dd.slope) > 1){

            // Position horizontally on the left or the right depending on which side of the plot the point is on
            if (dd.display.x <= this.parent.layout.width / 2){
                left = page_origin.x + dd.display.x + stroke_width + arrow_width + stroke_width;
                arrow_type = "left";
                arrow_left = -1 * (arrow_width + stroke_width);
            } else {
                left = page_origin.x + dd.display.x - tooltip_box.width - stroke_width - arrow_width - stroke_width;
                arrow_type = "right";
                arrow_left = tooltip_box.width - stroke_width;
            }
            // Position vertically centered unless we're at the top or bottom of the plot
            if (dd.display.y - (tooltip_box.height / 2) <= 0){ // Too close to the top, push it down
                top = page_origin.y + dd.display.y - (1.5 * arrow_width) - border_radius;
                arrow_top = border_radius;
            } else if (dd.display.y + (tooltip_box.height / 2) >= data_layer_height){ // Too close to the bottom, pull it up
                top = page_origin.y + dd.display.y + arrow_width + border_radius - tooltip_box.height;
                arrow_top = tooltip_box.height - (2 * arrow_width) - border_radius;
            } else { // vertically centered
                top = page_origin.y + dd.display.y - (tooltip_box.height / 2);
                arrow_top = (tooltip_box.height / 2) - arrow_width;
            }

        } else {

            // Position horizontally: attempt to center on the mouse's x coordinate
            // pad to either side if bumping up against the edge of the data layer
            var offset_right = Math.max((tooltip_box.width / 2) - dd.display.x, 0);
            var offset_left = Math.max((tooltip_box.width / 2) + dd.display.x - data_layer_width, 0);
            left = page_origin.x + dd.display.x - (tooltip_box.width / 2) - offset_left + offset_right;
            var min_arrow_left = arrow_width / 2;
            var max_arrow_left = tooltip_box.width - (2.5 * arrow_width);
            arrow_left = (tooltip_box.width / 2) - arrow_width + offset_left - offset_right;
            arrow_left = Math.min(Math.max(arrow_left, min_arrow_left), max_arrow_left);

            // Position vertically above the line unless there's insufficient space
            if (tooltip_box.height + stroke_width + arrow_width > dd.display.y){
                top = page_origin.y + dd.display.y + stroke_width + arrow_width;
                arrow_type = "up";
                arrow_top = 0 - stroke_width - arrow_width;
            } else {
                top = page_origin.y + dd.display.y - (tooltip_box.height + stroke_width + arrow_width);
                arrow_type = "down";
                arrow_top = tooltip_box.height - stroke_width;
            }
        }

        // Apply positions to the main div
        tooltip.selector.style({ left: left + "px", top: top + "px" });
        // Create / update position on arrow connecting tooltip to data
        if (!tooltip.arrow){
            tooltip.arrow = tooltip.selector.append("div").style("position", "absolute");
        }
        tooltip.arrow
            .attr("class", "lz-data_layer-tooltip-arrow_" + arrow_type)
            .style({ "left": arrow_left + "px", top: arrow_top + "px" });

    };


    // Implement the main render function
    this.render = function(){

        // Several vars needed to be in scope
        var data_layer = this;
        var panel = this.parent;
        var x_field = this.layout.x_axis.field;
        var y_field = this.layout.y_axis.field;
        var x_scale = "x_scale";
        var y_scale = "y" + this.layout.y_axis.axis + "_scale";

        // Join data to the line selection
        var selection = this.svg.group
            .selectAll("path.lz-data_layer-line")
            .data([this.data]);

        // Create path element, apply class
        selection.enter()
            .append("path")
            .attr("class", "lz-data_layer-line");

        // Generate the line
        this.line = d3.svg.line()
            .x(function(d) { return panel[x_scale](d[x_field]); })
            .y(function(d) { return panel[y_scale](d[y_field]); })
            .interpolate(this.layout.interpolate);

        // Apply line and style
        if (this.canTransition()){
            selection
                .transition()
                .duration(this.layout.transition.duration || 0)
                .ease(this.layout.transition.ease || "cubic-in-out")
                .attr("d", this.line)
                .style(this.layout.style);
        } else {
            selection
                .attr("d", this.line)
                .style(this.layout.style);
        }

        // Apply tooltip, etc
        if (this.layout.tooltip){
            // Generate an overlaying transparent "hit area" line for more intuitive mouse events
            var hitarea_width = parseFloat(this.layout.hitarea_width).toString() + "px";
            var hitarea = this.svg.group
                .selectAll("path.lz-data_layer-line-hitarea")
                .data([this.data]);
            hitarea.enter()
                .append("path")
                .attr("class", "lz-data_layer-line-hitarea")
                .style("stroke-width", hitarea_width);
            var hitarea_line = d3.svg.line()
                .x(function(d) { return panel[x_scale](d[x_field]); })
                .y(function(d) { return panel[y_scale](d[y_field]); })
                .interpolate(this.layout.interpolate);
            hitarea
                .attr("d", hitarea_line)
                .on("mouseover", function(){
                    clearTimeout(data_layer.tooltip_timeout);
                    data_layer.mouse_event = this;
                    var dd = data_layer.getMouseDisplayAndData();
                    data_layer.createTooltip(dd.data);
                })
                .on("mousemove", function(){
                    clearTimeout(data_layer.tooltip_timeout);
                    data_layer.mouse_event = this;
                    var dd = data_layer.getMouseDisplayAndData();
                    data_layer.updateTooltip(dd.data);
                    data_layer.positionTooltip(data_layer.getElementId());
                })
                .on("mouseout", function(){
                    data_layer.tooltip_timeout = setTimeout(function(){
                        data_layer.mouse_event = null;
                        data_layer.destroyTooltip(data_layer.getElementId());
                    }, 300);
                });
            hitarea.exit().remove();
        }

        // Remove old elements as needed
        selection.exit().remove();
        
    };
       
    return this;

});

/* global d3,LocusZoom */
/* eslint-env browser */
/* eslint-disable no-console */

"use strict";

/*********************
  Genes Data Layer
  Implements a data layer that will render gene tracks
*/

LocusZoom.DataLayers.add("genes", function(layout){

    // Define a default layout for this DataLayer type and merge it with the passed argument
    this.DefaultLayout = {
        label_font_size: 12,
        label_exon_spacing: 4,
        exon_height: 16,
        bounding_box_padding: 6,
        track_vertical_spacing: 10,
        hover_element: "bounding_box"
    };
    layout = LocusZoom.Layouts.merge(layout, this.DefaultLayout);

    // Apply the arguments to set LocusZoom.DataLayer as the prototype
    LocusZoom.DataLayer.apply(this, arguments);
    
    // Helper function to sum layout values to derive total height for a single gene track
    this.getTrackHeight = function(){
        return 2 * this.layout.bounding_box_padding
            + this.layout.label_font_size
            + this.layout.label_exon_spacing
            + this.layout.exon_height
            + this.layout.track_vertical_spacing;
    };

    // A gene may have arbitrarily many transcripts, but this data layer isn't set up to render them yet.
    // Stash a transcript_idx to point to the first transcript and use that for all transcript refs.
    this.transcript_idx = 0;
    
    this.tracks = 1;
    this.gene_track_index = { 1: [] }; // track-number-indexed object with arrays of gene indexes in the dataset

    // After we've loaded the genes interpret them to assign
    // each to a track so that they do not overlap in the view
    this.assignTracks = function(){

        // Function to get the width in pixels of a label given the text and layout attributes
        this.getLabelWidth = function(gene_name, font_size){
            var temp_text = this.svg.group.append("text")
                .attr("x", 0).attr("y", 0).attr("class", "lz-data_layer-genes lz-label")
                .style("font-size", font_size)
                .text(gene_name + "→");
            var label_width = temp_text.node().getBBox().width;
            temp_text.remove();
            return label_width;
        };

        // Reinitialize some metadata
        this.tracks = 1;
        this.gene_track_index = { 1: [] };

        this.data.map(function(d, g){

            // If necessary, split combined gene id / version fields into discrete fields.
            // NOTE: this may be an issue with CSG's genes data source that may eventually be solved upstream.
            if (this.data[g].gene_id && this.data[g].gene_id.indexOf(".")){
                var split = this.data[g].gene_id.split(".");
                this.data[g].gene_id = split[0];
                this.data[g].gene_version = split[1];
            }

            // Stash the transcript ID on the parent gene
            this.data[g].transcript_id = this.data[g].transcripts[this.transcript_idx].transcript_id;

            // Determine display range start and end, based on minimum allowable gene display width, bounded by what we can see
            // (range: values in terms of pixels on the screen)
            this.data[g].display_range = {
                start: this.parent.x_scale(Math.max(d.start, this.state.start)),
                end:   this.parent.x_scale(Math.min(d.end, this.state.end))
            };
            this.data[g].display_range.label_width = this.getLabelWidth(this.data[g].gene_name, this.layout.label_font_size);
            this.data[g].display_range.width = this.data[g].display_range.end - this.data[g].display_range.start;
            // Determine label text anchor (default to middle)
            this.data[g].display_range.text_anchor = "middle";
            if (this.data[g].display_range.width < this.data[g].display_range.label_width){
                if (d.start < this.state.start){
                    this.data[g].display_range.end = this.data[g].display_range.start
                        + this.data[g].display_range.label_width
                        + this.layout.label_font_size;
                    this.data[g].display_range.text_anchor = "start";
                } else if (d.end > this.state.end){
                    this.data[g].display_range.start = this.data[g].display_range.end
                        - this.data[g].display_range.label_width
                        - this.layout.label_font_size;
                    this.data[g].display_range.text_anchor = "end";
                } else {
                    var centered_margin = ((this.data[g].display_range.label_width - this.data[g].display_range.width) / 2)
                        + this.layout.label_font_size;
                    if ((this.data[g].display_range.start - centered_margin) < this.parent.x_scale(this.state.start)){
                        this.data[g].display_range.start = this.parent.x_scale(this.state.start);
                        this.data[g].display_range.end = this.data[g].display_range.start + this.data[g].display_range.label_width;
                        this.data[g].display_range.text_anchor = "start";
                    } else if ((this.data[g].display_range.end + centered_margin) > this.parent.x_scale(this.state.end)) {
                        this.data[g].display_range.end = this.parent.x_scale(this.state.end);
                        this.data[g].display_range.start = this.data[g].display_range.end - this.data[g].display_range.label_width;
                        this.data[g].display_range.text_anchor = "end";
                    } else {
                        this.data[g].display_range.start -= centered_margin;
                        this.data[g].display_range.end += centered_margin;
                    }
                }
                this.data[g].display_range.width = this.data[g].display_range.end - this.data[g].display_range.start;
            }
            // Add bounding box padding to the calculated display range start, end, and width
            this.data[g].display_range.start -= this.layout.bounding_box_padding;
            this.data[g].display_range.end   += this.layout.bounding_box_padding;
            this.data[g].display_range.width += 2 * this.layout.bounding_box_padding;
            // Convert and stash display range values into domain values
            // (domain: values in terms of the data set, e.g. megabases)
            this.data[g].display_domain = {
                start: this.parent.x_scale.invert(this.data[g].display_range.start),
                end:   this.parent.x_scale.invert(this.data[g].display_range.end)
            };
            this.data[g].display_domain.width = this.data[g].display_domain.end - this.data[g].display_domain.start;

            // Using display range/domain data generated above cast each gene to tracks such that none overlap
            this.data[g].track = null;
            var potential_track = 1;
            while (this.data[g].track == null){
                var collision_on_potential_track = false;
                this.gene_track_index[potential_track].map(function(placed_gene){
                    if (!collision_on_potential_track){
                        var min_start = Math.min(placed_gene.display_range.start, this.display_range.start);
                        var max_end = Math.max(placed_gene.display_range.end, this.display_range.end);
                        if ((max_end - min_start) < (placed_gene.display_range.width + this.display_range.width)){
                            collision_on_potential_track = true;
                        }
                    }
                }.bind(this.data[g]));
                if (!collision_on_potential_track){
                    this.data[g].track = potential_track;
                    this.gene_track_index[potential_track].push(this.data[g]);
                } else {
                    potential_track++;
                    if (potential_track > this.tracks){
                        this.tracks = potential_track;
                        this.gene_track_index[potential_track] = [];
                    }
                }
            }

            // Stash parent references on all genes, trascripts, and exons
            this.data[g].parent = this;
            this.data[g].transcripts.map(function(d, t){
                this.data[g].transcripts[t].parent = this.data[g];
                this.data[g].transcripts[t].exons.map(function(d, e){
                    this.data[g].transcripts[t].exons[e].parent = this.data[g].transcripts[t];
                }.bind(this));
            }.bind(this));

        }.bind(this));
        return this;
    };

    // Implement the main render function
    this.render = function(){

        this.assignTracks();

        var width, height, x, y;

        // Render gene groups
        var selection = this.svg.group.selectAll("g.lz-data_layer-genes")
            .data(this.data, function(d){ return d.gene_name; });

        selection.enter().append("g")
            .attr("class", "lz-data_layer-genes");
        
        selection.attr("id", function(d){ return this.getElementId(d); }.bind(this))
            .each(function(gene){

                var data_layer = gene.parent;

                // Render gene bounding box
                var bboxes = d3.select(this).selectAll("rect.lz-data_layer-genes.lz-data_layer-genes-bounding_box")
                    .data([gene], function(d){ return d.gene_name + "_bbox"; });

                bboxes.enter().append("rect")
                    .attr("class", "lz-data_layer-genes lz-data_layer-genes-bounding_box");
                
                bboxes
                    .attr("id", function(d){
                        return data_layer.getElementId(d) + "_bounding_box";
                    })
                    .attr("rx", function(){
                        return data_layer.layout.bounding_box_padding;
                    })
                    .attr("ry", function(){
                        return data_layer.layout.bounding_box_padding;
                    });

                width = function(d){
                    return d.display_range.width;
                };
                height = function(){
                    return data_layer.getTrackHeight() - data_layer.layout.track_vertical_spacing;
                };
                x = function(d){
                    return d.display_range.start;
                };
                y = function(d){
                    return ((d.track-1) * data_layer.getTrackHeight());
                };
                if (data_layer.canTransition()){
                    bboxes
                        .transition()
                        .duration(data_layer.layout.transition.duration || 0)
                        .ease(data_layer.layout.transition.ease || "cubic-in-out")
                        .attr("width", width).attr("height", height).attr("x", x).attr("y", y);
                } else {
                    bboxes
                        .attr("width", width).attr("height", height).attr("x", x).attr("y", y);
                }

                bboxes.exit().remove();

                // Render gene boundaries
                var boundaries = d3.select(this).selectAll("rect.lz-data_layer-genes.lz-boundary")
                    .data([gene], function(d){ return d.gene_name + "_boundary"; });

                boundaries.enter().append("rect")
                    .attr("class", "lz-data_layer-genes lz-boundary");

                width = function(d){
                    return data_layer.parent.x_scale(d.end) - data_layer.parent.x_scale(d.start);
                };
                height = function(){
                    return 1; // TODO: scale dynamically?
                };
                x = function(d){
                    return data_layer.parent.x_scale(d.start);
                };
                y = function(d){
                    return ((d.track-1) * data_layer.getTrackHeight())
                        + data_layer.layout.bounding_box_padding
                        + data_layer.layout.label_font_size
                        + data_layer.layout.label_exon_spacing
                        + (Math.max(data_layer.layout.exon_height, 3) / 2);
                };
                if (data_layer.canTransition()){
                    boundaries
                        .transition()
                        .duration(data_layer.layout.transition.duration || 0)
                        .ease(data_layer.layout.transition.ease || "cubic-in-out")
                        .attr("width", width).attr("height", height).attr("x", x).attr("y", y);
                } else {
                    boundaries
                        .attr("width", width).attr("height", height).attr("x", x).attr("y", y);
                }
                
                boundaries.exit().remove();

                // Render gene labels
                var labels = d3.select(this).selectAll("text.lz-data_layer-genes.lz-label")
                    .data([gene], function(d){ return d.gene_name + "_label"; });

                labels.enter().append("text")
                    .attr("class", "lz-data_layer-genes lz-label");

                labels
                    .attr("text-anchor", function(d){
                        return d.display_range.text_anchor;
                    })
                    .text(function(d){
                        return (d.strand == "+") ? d.gene_name + "→" : "←" + d.gene_name;
                    })
                    .style("font-size", gene.parent.layout.label_font_size);

                x = function(d){
                    if (d.display_range.text_anchor == "middle"){
                        return d.display_range.start + (d.display_range.width / 2);
                    } else if (d.display_range.text_anchor == "start"){
                        return d.display_range.start + data_layer.layout.bounding_box_padding;
                    } else if (d.display_range.text_anchor == "end"){
                        return d.display_range.end - data_layer.layout.bounding_box_padding;
                    }
                };
                y = function(d){
                    return ((d.track-1) * data_layer.getTrackHeight())
                        + data_layer.layout.bounding_box_padding
                        + data_layer.layout.label_font_size;
                };
                if (data_layer.canTransition()){
                    labels
                        .transition()
                        .duration(data_layer.layout.transition.duration || 0)
                        .ease(data_layer.layout.transition.ease || "cubic-in-out")
                        .attr("x", x).attr("y", y);
                } else {
                    labels
                        .attr("x", x).attr("y", y);
                }

                labels.exit().remove();

                // Render exon rects (first transcript only, for now)
                var exons = d3.select(this).selectAll("rect.lz-data_layer-genes.lz-exon")
                    .data(gene.transcripts[gene.parent.transcript_idx].exons, function(d){ return d.exon_id; });
                        
                exons.enter().append("rect")
                    .attr("class", "lz-data_layer-genes lz-exon");
                        
                width = function(d){
                    return data_layer.parent.x_scale(d.end) - data_layer.parent.x_scale(d.start);
                };
                height = function(){
                    return data_layer.layout.exon_height;
                };
                x = function(d){
                    return data_layer.parent.x_scale(d.start);
                };
                y = function(){
                    return ((gene.track-1) * data_layer.getTrackHeight())
                        + data_layer.layout.bounding_box_padding
                        + data_layer.layout.label_font_size
                        + data_layer.layout.label_exon_spacing;
                };
                if (data_layer.canTransition()){
                    exons
                        .transition()
                        .duration(data_layer.layout.transition.duration || 0)
                        .ease(data_layer.layout.transition.ease || "cubic-in-out")
                        .attr("width", width).attr("height", height).attr("x", x).attr("y", y);
                } else {
                    exons
                        .attr("width", width).attr("height", height).attr("x", x).attr("y", y);
                }

                exons.exit().remove();

                // Render gene click area
                var clickareas = d3.select(this).selectAll("rect.lz-data_layer-genes.lz-clickarea")
                    .data([gene], function(d){ return d.gene_name + "_clickarea"; });

                clickareas.enter().append("rect")
                    .attr("class", "lz-data_layer-genes lz-clickarea");

                clickareas
                    .attr("id", function(d){
                        return data_layer.getElementId(d) + "_clickarea";
                    })
                    .attr("rx", function(){
                        return data_layer.layout.bounding_box_padding;
                    })
                    .attr("ry", function(){
                        return data_layer.layout.bounding_box_padding;
                    });

                width = function(d){
                    return d.display_range.width;
                };
                height = function(){
                    return data_layer.getTrackHeight() - data_layer.layout.track_vertical_spacing;
                };
                x = function(d){
                    return d.display_range.start;
                };
                y = function(d){
                    return ((d.track-1) * data_layer.getTrackHeight());
                };
                if (data_layer.canTransition()){
                    clickareas
                        .transition()
                        .duration(data_layer.layout.transition.duration || 0)
                        .ease(data_layer.layout.transition.ease || "cubic-in-out")
                        .attr("width", width).attr("height", height).attr("x", x).attr("y", y);
                } else {
                    clickareas
                        .attr("width", width).attr("height", height).attr("x", x).attr("y", y);
                }

                // Remove old clickareas as needed
                clickareas.exit().remove();

                // Apply default event emitters to clickareas
                clickareas.on("click", function(element){
                    this.parent.emit("element_clicked", element);
                    this.parent_plot.emit("element_clicked", element);
                }.bind(this));

                // Apply selectable, tooltip, etc to clickareas
                data_layer.applyAllStatusBehaviors(clickareas);

            });

        // Remove old elements as needed
        selection.exit().remove();

    };

    // Reimplement the positionTooltip() method to be gene-specific
    this.positionTooltip = function(id){
        if (typeof id != "string"){
            throw ("Unable to position tooltip: id is not a string");
        }
        if (!this.tooltips[id]){
            throw ("Unable to position tooltip: id does not point to a valid tooltip");
        }
        var tooltip = this.tooltips[id];
        var arrow_width = 7; // as defined in the default stylesheet
        var stroke_width = 1; // as defined in the default stylesheet
        var page_origin = this.getPageOrigin();
        var tooltip_box = tooltip.selector.node().getBoundingClientRect();
        var gene_bbox_id = this.getElementId(tooltip.data) + "_bounding_box";
        var gene_bbox = d3.select("#" + gene_bbox_id).node().getBBox();
        var data_layer_height = this.parent.layout.height - (this.parent.layout.margin.top + this.parent.layout.margin.bottom);
        var data_layer_width = this.parent.layout.width - (this.parent.layout.margin.left + this.parent.layout.margin.right);
        // Position horizontally: attempt to center on the portion of the gene that's visible,
        // pad to either side if bumping up against the edge of the data layer
        var gene_center_x = ((tooltip.data.display_range.start + tooltip.data.display_range.end) / 2) - (this.layout.bounding_box_padding / 2);
        var offset_right = Math.max((tooltip_box.width / 2) - gene_center_x, 0);
        var offset_left = Math.max((tooltip_box.width / 2) + gene_center_x - data_layer_width, 0);
        var left = page_origin.x + gene_center_x - (tooltip_box.width / 2) - offset_left + offset_right;
        var arrow_left = (tooltip_box.width / 2) - (arrow_width / 2) + offset_left - offset_right;
        // Position vertically below the gene unless there's insufficient space
        var top, arrow_type, arrow_top;
        if (tooltip_box.height + stroke_width + arrow_width > data_layer_height - (gene_bbox.y + gene_bbox.height)){
            top = page_origin.y + gene_bbox.y - (tooltip_box.height + stroke_width + arrow_width);
            arrow_type = "down";
            arrow_top = tooltip_box.height - stroke_width;
        } else {
            top = page_origin.y + gene_bbox.y + gene_bbox.height + stroke_width + arrow_width;
            arrow_type = "up";
            arrow_top = 0 - stroke_width - arrow_width;
        }
        // Apply positions to the main div
        tooltip.selector.style("left", left + "px").style("top", top + "px");
        // Create / update position on arrow connecting tooltip to data
        if (!tooltip.arrow){
            tooltip.arrow = tooltip.selector.append("div").style("position", "absolute");
        }
        tooltip.arrow
            .attr("class", "lz-data_layer-tooltip-arrow_" + arrow_type)
            .style("left", arrow_left + "px")
            .style("top", arrow_top + "px");
    };
       
    return this;

});

/* global d3,LocusZoom */
/* eslint-env browser */
/* eslint-disable no-console */

"use strict";

/*********************
  Intervals Data Layer
  Implements a data layer that will render gene tracks
*/

LocusZoom.DataLayers.add("intervals", function(layout){

    // Define a default layout for this DataLayer type and merge it with the passed argument
    this.DefaultLayout = {
        start_field: "start",
        end_field: "end",
        track_split_field: "state_id",
        track_split_order: "DESC",
        split_tracks: false,
        interval_height: 15,
        track_vertical_spacing: 3,
        bounding_box_padding: 2,
        hover_element: "bounding_box"
    };
    layout = LocusZoom.Layouts.merge(layout, this.DefaultLayout);

    // Apply the arguments to set LocusZoom.DataLayer as the prototype
    LocusZoom.DataLayer.apply(this, arguments);
    
    // Helper function to sum layout values to derive total height for a single interval track
    this.getTrackHeight = function(){
        return this.layout.interval_height
            + this.layout.track_vertical_spacing
            + (2 * this.layout.bounding_box_padding);
    };

    this.tracks = 1;
    
    // track-number-indexed object with arrays of interval indexes in the dataset
    this.interval_track_index = { 1: [] };

    // After we've loaded interval data interpret it to assign
    // each to a track so that they do not overlap in the view
    this.assignTracks = function(){

        // Reinitialize some metadata
        this.tracks = 0;
        this.interval_track_index = { 1: [] };
        this.track_split_field_index = {};

        // If splitting tracks by a field's value then do a first pass determine
        // a value/track mapping that preserves the order of possible values
        if (this.layout.track_split_field && this.layout.split_tracks){
            this.data.map(function(d){
                this.track_split_field_index[d[this.layout.track_split_field]] = null;
            }.bind(this));
            var index = Object.keys(this.track_split_field_index);
            if (this.layout.track_split_order == "DESC"){ index.reverse(); }
            index.forEach(function(val){
                this.track_split_field_index[val] = this.tracks + 1;
                this.interval_track_index[this.tracks + 1] = [];
                this.tracks++;
            }.bind(this));
        }

        this.data.map(function(d, i){

            // Stash a parent reference on the interval
            this.data[i].parent = this;

            // Determine display range start and end, based on minimum allowable interval display width,
            // bounded by what we can see (range: values in terms of pixels on the screen)
            this.data[i].display_range = {
                start: this.parent.x_scale(Math.max(d[this.layout.start_field], this.state.start)),
                end:   this.parent.x_scale(Math.min(d[this.layout.end_field], this.state.end))
            };
            this.data[i].display_range.width = this.data[i].display_range.end - this.data[i].display_range.start;
            
            // Convert and stash display range values into domain values
            // (domain: values in terms of the data set, e.g. megabases)
            this.data[i].display_domain = {
                start: this.parent.x_scale.invert(this.data[i].display_range.start),
                end:   this.parent.x_scale.invert(this.data[i].display_range.end)
            };
            this.data[i].display_domain.width = this.data[i].display_domain.end - this.data[i].display_domain.start;

            // If splitting to tracks based on the value of the designated track split field
            // then don't bother with collision detection (intervals will be grouped on tracks
            // solely by the value of track_split_field)
            if (this.layout.track_split_field && this.layout.split_tracks){
                var val = this.data[i][this.layout.track_split_field];
                this.data[i].track = this.track_split_field_index[val];
                this.interval_track_index[this.data[i].track].push(i);
            } else {
                // If not splitting to tracks based on a field value then do so based on collision
                // detection (as how it's done for genes). Use display range/domain data generated
                // above and cast each interval to tracks such that none overlap
                this.tracks = 1;
                this.data[i].track = null;
                var potential_track = 1;
                while (this.data[i].track == null){
                    var collision_on_potential_track = false;
                    this.interval_track_index[potential_track].map(function(placed_interval){
                        if (!collision_on_potential_track){
                            var min_start = Math.min(placed_interval.display_range.start, this.display_range.start);
                            var max_end = Math.max(placed_interval.display_range.end, this.display_range.end);
                            if ((max_end - min_start) < (placed_interval.display_range.width + this.display_range.width)){
                                collision_on_potential_track = true;
                            }
                        }
                    }.bind(this.data[i]));
                    if (!collision_on_potential_track){
                        this.data[i].track = potential_track;
                        this.interval_track_index[potential_track].push(this.data[i]);
                    } else {
                        potential_track++;
                        if (potential_track > this.tracks){
                            this.tracks = potential_track;
                            this.interval_track_index[potential_track] = [];
                        }
                    }
                }

            }

        }.bind(this));

        return this;
    };

    // Implement the main render function
    this.render = function(){

        this.assignTracks();

        var width, height, x, y, fill;

        // Render interval groups
        var selection = this.svg.group.selectAll("g.lz-data_layer-intervals")
            .data(this.data, function(d){ return d[this.layout.id_field]; }.bind(this));

        selection.enter().append("g")
            .attr("class", "lz-data_layer-intervals");
        
        selection.attr("id", function(d){ return this.getElementId(d); }.bind(this))
            .each(function(interval){

                var data_layer = interval.parent;

                // Render interval bounding box (displayed behind intervals to show highlight
                // without needing to modify interval display element(s))
                var bboxes = d3.select(this).selectAll("rect.lz-data_layer-intervals.lz-data_layer-intervals-bounding_box")
                    .data([interval], function(d){ return d[data_layer.layout.id_field] + "_bbox"; });

                bboxes.enter().append("rect")
                    .attr("class", "lz-data_layer-intervals lz-data_layer-intervals-bounding_box");
                
                bboxes
                    .attr("id", function(d){
                        return data_layer.getElementId(d) + "_bounding_box";
                    })
                    .attr("rx", function(){
                        return data_layer.layout.bounding_box_padding;
                    })
                    .attr("ry", function(){
                        return data_layer.layout.bounding_box_padding;
                    });

                width = function(d){
                    return d.display_range.width + (2 * data_layer.layout.bounding_box_padding);
                };
                height = function(){
                    return data_layer.getTrackHeight() - data_layer.layout.track_vertical_spacing;
                };
                x = function(d){
                    return d.display_range.start - data_layer.layout.bounding_box_padding;
                };
                y = function(d){
                    return ((d.track-1) * data_layer.getTrackHeight());
                };
                if (data_layer.canTransition()){
                    bboxes
                        .transition()
                        .duration(data_layer.layout.transition.duration || 0)
                        .ease(data_layer.layout.transition.ease || "cubic-in-out")
                        .attr("width", width).attr("height", height).attr("x", x).attr("y", y);
                } else {
                    bboxes
                        .attr("width", width).attr("height", height).attr("x", x).attr("y", y);
                }

                bboxes.exit().remove();

                // Render primary interval rects
                var rects = d3.select(this).selectAll("rect.lz-data_layer-intervals.lz-interval_rect")
                    .data([interval], function(d){ return d[data_layer.layout.id_field] + "_interval_rect"; });

                rects.enter().append("rect")
                    .attr("class", "lz-data_layer-intervals lz-interval_rect");

                height = data_layer.layout.interval_height;
                width = function(d){
                    return d.display_range.width;
                };
                x = function(d){
                    return d.display_range.start;
                };
                y = function(d){
                    return ((d.track-1) * data_layer.getTrackHeight())
                        + data_layer.layout.bounding_box_padding;
                };
                fill = function(d){
                    return data_layer.resolveScalableParameter(data_layer.layout.color, d);
                };                
                
                if (data_layer.canTransition()){
                    rects
                        .transition()
                        .duration(data_layer.layout.transition.duration || 0)
                        .ease(data_layer.layout.transition.ease || "cubic-in-out")
                        .attr("width", width).attr("height", height)
                        .attr("x", x).attr("y", y)
                        .attr("fill", fill);
                } else {
                    rects
                        .attr("width", width).attr("height", height)
                        .attr("x", x).attr("y", y)
                        .attr("fill", fill);
                }
                
                rects.exit().remove();

                // Render interval click areas
                var clickareas = d3.select(this).selectAll("rect.lz-data_layer-intervals.lz-clickarea")
                    .data([interval], function(d){ return d.interval_name + "_clickarea"; });

                clickareas.enter().append("rect")
                    .attr("class", "lz-data_layer-intervals lz-clickarea");

                clickareas
                    .attr("id", function(d){
                        return data_layer.getElementId(d) + "_clickarea";
                    })
                    .attr("rx", function(){
                        return data_layer.layout.bounding_box_padding;
                    })
                    .attr("ry", function(){
                        return data_layer.layout.bounding_box_padding;
                    });

                width = function(d){
                    return d.display_range.width;
                };
                height = function(){
                    return data_layer.getTrackHeight() - data_layer.layout.track_vertical_spacing;
                };
                x = function(d){
                    return d.display_range.start;
                };
                y = function(d){
                    return ((d.track-1) * data_layer.getTrackHeight());
                };
                if (data_layer.canTransition()){
                    clickareas
                        .transition()
                        .duration(data_layer.layout.transition.duration || 0)
                        .ease(data_layer.layout.transition.ease || "cubic-in-out")
                        .attr("width", width).attr("height", height).attr("x", x).attr("y", y);
                } else {
                    clickareas
                        .attr("width", width).attr("height", height).attr("x", x).attr("y", y);
                }

                // Remove old clickareas as needed
                clickareas.exit().remove();

                // Apply default event emitters to clickareas
                clickareas.on("click", function(element){
                    this.parent.emit("element_clicked", element);
                    this.parent_plot.emit("element_clicked", element);
                }.bind(this));

                // Apply selectable, tooltip, etc to clickareas
                data_layer.applyAllStatusBehaviors(clickareas);

            });

        // Remove old elements as needed
        selection.exit().remove();

    };
    
    // Reimplement the positionTooltip() method to be interval-specific
    this.positionTooltip = function(id){
        if (typeof id != "string"){
            throw ("Unable to position tooltip: id is not a string");
        }
        if (!this.tooltips[id]){
            throw ("Unable to position tooltip: id does not point to a valid tooltip");
        }
        var tooltip = this.tooltips[id];
        var arrow_width = 7; // as defined in the default stylesheet
        var stroke_width = 1; // as defined in the default stylesheet
        var page_origin = this.getPageOrigin();
        var tooltip_box = tooltip.selector.node().getBoundingClientRect();
        var interval_bbox_id = this.getElementId(tooltip.data) + "_bounding_box";
        var interval_bbox = d3.select("#" + interval_bbox_id).node().getBBox();
        var data_layer_height = this.parent.layout.height - (this.parent.layout.margin.top + this.parent.layout.margin.bottom);
        var data_layer_width = this.parent.layout.width - (this.parent.layout.margin.left + this.parent.layout.margin.right);
        // Position horizontally: attempt to center on the portion of the interval that's visible,
        // pad to either side if bumping up against the edge of the data layer
        var interval_center_x = ((tooltip.data.display_range.start + tooltip.data.display_range.end) / 2) - (this.layout.bounding_box_padding / 2);
        var offset_right = Math.max((tooltip_box.width / 2) - interval_center_x, 0);
        var offset_left = Math.max((tooltip_box.width / 2) + interval_center_x - data_layer_width, 0);
        var left = page_origin.x + interval_center_x - (tooltip_box.width / 2) - offset_left + offset_right;
        var arrow_left = (tooltip_box.width / 2) - (arrow_width / 2) + offset_left - offset_right;
        // Position vertically below the interval unless there's insufficient space
        var top, arrow_type, arrow_top;
        if (tooltip_box.height + stroke_width + arrow_width > data_layer_height - (interval_bbox.y + interval_bbox.height)){
            top = page_origin.y + interval_bbox.y - (tooltip_box.height + stroke_width + arrow_width);
            arrow_type = "down";
            arrow_top = tooltip_box.height - stroke_width;
        } else {
            top = page_origin.y + interval_bbox.y + interval_bbox.height + stroke_width + arrow_width;
            arrow_type = "up";
            arrow_top = 0 - stroke_width - arrow_width;
        }
        // Apply positions to the main div
        tooltip.selector.style("left", left + "px").style("top", top + "px");
        // Create / update position on arrow connecting tooltip to data
        if (!tooltip.arrow){
            tooltip.arrow = tooltip.selector.append("div").style("position", "absolute");
        }
        tooltip.arrow
            .attr("class", "lz-data_layer-tooltip-arrow_" + arrow_type)
            .style("left", arrow_left + "px")
            .style("top", arrow_top + "px");
    };
       
    return this;

});

/* global LocusZoom */
/* eslint-env browser */
/* eslint-disable no-console */

"use strict";

/**

  Singletons

  LocusZoom has various singleton objects that are used for registering functions or classes.
  These objects provide safe, standard methods to redefine or delete existing functions/classes
  as well as define new custom functions/classes to be used in a plot.

*/


/* The Collection of "Known" Data Source Endpoints */

LocusZoom.KnownDataSources = (function() {
    var obj = {};
    var sources = [];

    var findSourceByName = function(x) {
        for(var i=0; i<sources.length; i++) {
            if (!sources[i].SOURCE_NAME) {
                throw("KnownDataSources at position " + i + " does not have a 'SOURCE_NAME' static property");
            }
            if (sources[i].SOURCE_NAME == x) {
                return sources[i];
            }
        }
        return null;
    };

    obj.get = function(name) {
        return findSourceByName(name);
    };

    obj.add = function(source) {
        if (!source.SOURCE_NAME) {
            console.warn("Data source added does not have a SOURCE_NAME");
        }
        sources.push(source);
    };

    obj.push = function(source) {
        console.warn("Warning: KnownDataSources.push() is depricated. Use .add() instead");
        obj.add(source);
    };

    obj.list = function() {
        return sources.map(function(x) {return x.SOURCE_NAME;});
    };

    obj.create = function(name) {
        //create new object (pass additional parameters to constructor)
        var newObj = findSourceByName(name);
        if (newObj) {
            var params = arguments;
            params[0] = null;
            return new (Function.prototype.bind.apply(newObj, params));
        } else {
            throw("Unable to find data source for name: " + name); 
        }
    };

    //getAll, setAll and clear really should only be used by tests
    obj.getAll = function() {
        return sources;
    };
    
    obj.setAll = function(x) {
        sources = x;
    };

    obj.clear = function() {
        sources = [];
    };

    return obj;
})();


/****************
  Label Functions

  These functions will generate a string based on a provided state object. Useful for dynamic axis labels.
*/

LocusZoom.LabelFunctions = (function() {
    var obj = {};
    var functions = {};

    obj.get = function(name, state) {
        if (!name) {
            return null;
        } else if (functions[name]) {
            if (typeof state == "undefined"){
                return functions[name];
            } else {
                return functions[name](state);
            }
        } else {
            throw("label function [" + name + "] not found");
        }
    };

    obj.set = function(name, fn) {
        if (fn) {
            functions[name] = fn;
        } else {
            delete functions[name];
        }
    };

    obj.add = function(name, fn) {
        if (functions[name]) {
            throw("label function already exists with name: " + name);
        } else {
            obj.set(name, fn);
        }
    };

    obj.list = function() {
        return Object.keys(functions);
    };

    return obj;
})();

// Label function for "Chromosome # (Mb)" where # comes from state
LocusZoom.LabelFunctions.add("chromosome", function(state){
    if (!isNaN(+state.chr)){ 
        return "Chromosome " + state.chr + " (Mb)";
    } else {
        return "Chromosome (Mb)";
    }
});


/**************************
  Transformation Functions

  Singleton for formatting or transforming a single input, for instance turning raw p values into negeative log10 form
  Transformation functions are chainable with a pipe on a field name, like so: "pvalue|neglog10"

  NOTE: Because these functions are chainable the FUNCTION is returned by get(), not the result of that function.

  All transformation functions must accept an object of parameters and a value to process.
*/
LocusZoom.TransformationFunctions = (function() {
    var obj = {};
    var transformations = {};

    var getTrans = function(name) {
        if (!name) {
            return null;
        }
        var fun = transformations[name];
        if (fun)  {
            return fun;
        } else {
            throw("transformation " + name + " not found");
        }
    };

    //a single transformation with any parameters
    //(parameters not currently supported)
    var parseTrans = function(name) {
        return getTrans(name);
    };

    //a "raw" transformation string with a leading pipe
    //and one or more transformations
    var parseTransString = function(x) {
        var funs = [];
        var re = /\|([^\|]+)/g;
        var result;
        while((result = re.exec(x))!=null) {
            funs.push(result[1]);
        }
        if (funs.length==1) {
            return parseTrans(funs[0]);
        } else if (funs.length > 1) {
            return function(x) {
                var val = x;
                for(var i = 0; i<funs.length; i++) {
                    val = parseTrans(funs[i])(val);
                }
                return val;
            };
        }
        return null;
    };

    //accept both "|name" and "name"
    obj.get = function(name) {
        if (name && name.substring(0,1)=="|") {
            return parseTransString(name);
        } else {
            return parseTrans(name);
        }
    };

    obj.set = function(name, fn) {
        if (name.substring(0,1)=="|") {
            throw("transformation name should not start with a pipe");
        } else {
            if (fn) {
                transformations[name] = fn;
            } else {
                delete transformations[name];
            }
        }
    };

    obj.add = function(name, fn) {
        if (transformations[name]) {
            throw("transformation already exists with name: " + name);
        } else {
            obj.set(name, fn);
        }
    };

    obj.list = function() {
        return Object.keys(transformations);
    };

    return obj;
})();

LocusZoom.TransformationFunctions.add("neglog10", function(x) {
    return -Math.log(x) / Math.LN10;
});

LocusZoom.TransformationFunctions.add("scinotation", function(x) {
    var log;
    if (Math.abs(x) > 1){
        log = Math.ceil(Math.log(x) / Math.LN10);
    } else {
        log = Math.floor(Math.log(x) / Math.LN10);
    }
    if (Math.abs(log) <= 3){
        return x.toFixed(3);
    } else {
        return x.toExponential(2).replace("+", "").replace("e", " × 10^");
    }
});


/****************
  Scale Functions

  Singleton for accessing/storing functions that will convert arbitrary data points to values in a given scale
  Useful for anything that needs to scale discretely with data (e.g. color, point size, etc.)

  All scale functions must accept an object of parameters and a value to process.
*/

LocusZoom.ScaleFunctions = (function() {
    var obj = {};
    var functions = {};

    obj.get = function(name, parameters, value) {
        if (!name) {
            return null;
        } else if (functions[name]) {
            if (typeof parameters == "undefined" && typeof value == "undefined"){
                return functions[name];
            } else {
                return functions[name](parameters, value);
            }
        } else {
            throw("scale function [" + name + "] not found");
        }
    };

    obj.set = function(name, fn) {
        if (fn) {
            functions[name] = fn;
        } else {
            delete functions[name];
        }
    };

    obj.add = function(name, fn) {
        if (functions[name]) {
            throw("scale function already exists with name: " + name);
        } else {
            obj.set(name, fn);
        }
    };

    obj.list = function() {
        return Object.keys(functions);
    };

    return obj;
})();

// Boolean scale function: bin a dataset numerically by matching against an array of distinct values
LocusZoom.ScaleFunctions.add("if", function(parameters, value){
    if (typeof value == "undefined" || parameters.field_value != value){
        if (typeof parameters.else != "undefined"){
            return parameters.else;
        } else {
            return null;
        }
    } else {
        return parameters.then;
    }
});

// Numerical Bin scale function: bin a dataset numerically by an array of breakpoints
LocusZoom.ScaleFunctions.add("numerical_bin", function(parameters, value){
    var breaks = parameters.breaks;
    var values = parameters.values;
    if (typeof value == "undefined" || value == null || isNaN(+value)){
        return (parameters.null_value ? parameters.null_value : null);
    }
    var threshold = breaks.reduce(function(prev, curr){
        if (+value < prev || (+value >= prev && +value < curr)){
            return prev;
        } else {
            return curr;
        }
    });
    return values[breaks.indexOf(threshold)];
});

// Categorical Bin scale function: bin a dataset numerically by matching against an array of distinct values
LocusZoom.ScaleFunctions.add("categorical_bin", function(parameters, value){
    if (typeof value == "undefined" || parameters.categories.indexOf(value) == -1){
        return (parameters.null_value ? parameters.null_value : null); 
    } else {
        return parameters.values[parameters.categories.indexOf(value)];
    }
});

/* global d3,Q,LocusZoom */
/* eslint-env browser */
/* eslint-disable no-console */

"use strict";

/**

  Dashboard

  A dashboard is an HTML-based (read: not SVG-based) collection of components used to
  display information or provide user interface. Dashboards can exist on entire plots,
  where their visiblity is permanent and vertically adjacent to the plot, or on individual
  panels, where their visiblity is tied to a behavior (e.g. a mouseover) and is as an overlay.

*/

LocusZoom.Dashboard = function(parent){

    // parent must be a locuszoom plot or panel
    if (!(parent instanceof LocusZoom.Plot) && !(parent instanceof LocusZoom.Panel)){
        throw "Unable to create dashboard, parent must be a locuszoom plot or panel";
    }
    this.parent = parent;
    this.id = this.parent.getBaseId() + ".dashboard";

    this.type = (this.parent instanceof LocusZoom.Plot) ? "plot" : "panel";

    this.selector = null;
    this.components = [];
    this.hide_timeout = null;
    this.persist = false;

    return this.initialize();

};

LocusZoom.Dashboard.prototype.initialize = function(){

    // Parse layout to generate component instances
    if (Array.isArray(this.parent.layout.dashboard.components)){
        this.parent.layout.dashboard.components.forEach(function(layout){
            try {
                var component = LocusZoom.Dashboard.Components.get(layout.type, layout, this);
                this.components.push(component);
            } catch (e) {
                console.warn(e);
            }
        }.bind(this));
    }

    // Add mouseover event handlers to show/hide panel dashboard
    if (this.type == "panel"){
        d3.select(this.parent.parent.svg.node().parentNode).on("mouseover." + this.id, function(){
            clearTimeout(this.hide_timeout);
            this.show();
        }.bind(this));
        d3.select(this.parent.parent.svg.node().parentNode).on("mouseout." + this.id, function(){
            this.hide_timeout = setTimeout(function(){
                this.hide();
            }.bind(this), 300);
        }.bind(this));
    }

    return this;

};

LocusZoom.Dashboard.prototype.shouldPersist = function(){
    if (this.persist){ return true; }
    var persist = false;
    // Persist if at least one component should also persist
    this.components.forEach(function(component){
        persist = persist || component.shouldPersist();
    });
    // Persist if in a parent drag event
    if (this.type == "plot"){
        persist = persist || this.parent.panel_boundaries.dragging;
    } else {
        persist = persist || (!!this.parent.parent.panel_boundaries.dragging || !!this.parent.interactions.dragging);
    }
    return persist;
};

// Populate selector and display dashboard, recursively show components
LocusZoom.Dashboard.prototype.show = function(){
    if (!this.selector){
        switch (this.type){
        case "plot":
            this.selector = d3.select(this.parent.svg.node().parentNode)
                .insert("div",":first-child");
            break;
        case "panel":
            this.selector = d3.select(this.parent.parent.svg.node().parentNode)
                .insert("div", ".lz-data_layer-tooltip, .lz-dashboard-menu, .lz-curtain").classed("lz-panel-dashboard", true);
            break;
        }
        this.selector.classed("lz-dashboard", true).classed("lz-"+this.type+"-dashboard", true).attr("id", this.id);
    }
    this.components.forEach(function(component){ component.show(); });
    this.selector.style({ visibility: "visible" });
    return this.update();
};

// Update self and all components
LocusZoom.Dashboard.prototype.update = function(){
    if (!this.selector){ return this; }
    this.components.forEach(function(component){ component.update(); });
    return this.position();
};

// Position self
LocusZoom.Dashboard.prototype.position = function(){
    if (!this.selector){ return this; }
    // Position the dashboard itself (panel only)
    if (this.type == "panel"){
        var page_origin = this.parent.getPageOrigin();
        var client_rect = this.selector.node().getBoundingClientRect();
        var top = (page_origin.y + 3).toString() + "px";
        var left = (page_origin.x + this.parent.layout.width - client_rect.width).toString() + "px";
        this.selector.style({ position: "absolute", top: top, left: left });
    }
    // Recursively position components
    this.components.forEach(function(component){ component.position(); });
    return this;
};

// Hide self - make invisible but do not destroy
// Exempt when dashboard should persist
LocusZoom.Dashboard.prototype.hide = function(){
    if (!this.selector || this.shouldPersist()){ return this; }
    this.components.forEach(function(component){ component.hide(); });
    this.selector.style({ visibility: "hidden" });
    return this;
};

// Completely remove dashboard
LocusZoom.Dashboard.prototype.destroy = function(force){
    if (typeof force == "undefined"){ force = false; }
    if (!this.selector){ return this; }
    if (this.shouldPersist() && !force){ return this; }
    this.components.forEach(function(component){ component.destroy(true); });
    this.components = [];
    this.selector.remove();
    this.selector = null;
    return this;

};


/************************
  Dashboard Components

  A dashboard component is an empty div rendered on a dashboard that can display custom
  text of user interface elements. LocusZoom.Dashboard.Components is a singleton used to
  define and manage an extendable collection of dashboard components.
  (e.g. by LocusZoom.Dashboard.Components.add())

*/

LocusZoom.Dashboard.Component = function(layout, parent) {

    this.layout = layout || {};
    if (!this.layout.color){ this.layout.color = "gray"; }

    this.parent = parent || null;
    this.parent_panel = null;
    this.parent_plot = null;
    this.parent_svg = null; // This is a reference to either the panel or the plot, depending on what the dashboard is
                            // tied to. Useful when absolutely positioning dashboard components relative to their SVG anchor.
    if (this.parent instanceof LocusZoom.Dashboard){
        if (this.parent.type == "panel"){
            this.parent_panel = this.parent.parent;
            this.parent_plot = this.parent.parent.parent;
            this.parent_svg = this.parent_panel;
        } else {
            this.parent_plot = this.parent.parent;
            this.parent_svg = this.parent_plot;
        }
    }

    this.selector = null;
    this.button  = null;  // There is a 1-to-1 relationship of dashboard component to button
    this.persist = false; // Persist booleans will bubble up to prevent any automatic
                          // hide behavior on a component's parent dashboard
    if (!this.layout.position){ this.layout.position = "left"; }

    return this;
};
LocusZoom.Dashboard.Component.prototype.show = function(){
    if (!this.parent || !this.parent.selector){ return; }
    if (!this.selector){
        this.selector = this.parent.selector.append("div")
            .attr("class", "lz-dashboard-" + this.layout.position);
        if (typeof this.initialize == "function"){ this.initialize(); }
    }
    if (this.button && this.button.status == "highlighted"){ this.button.menu.show(); }
    this.selector.style({ visibility: "visible" });
    this.update();
    return this.position();
};
LocusZoom.Dashboard.Component.prototype.update = function(){ /* stub */ };
LocusZoom.Dashboard.Component.prototype.position = function(){
    if (this.button){ this.button.menu.position(); }
    return this;
};
LocusZoom.Dashboard.Component.prototype.shouldPersist = function(){
    if (this.persist){ return true; }
    if (this.button && this.button.persist){ return true; }
    return false;
};
LocusZoom.Dashboard.Component.prototype.hide = function(){
    if (!this.selector || this.shouldPersist()){ return this; }
    if (this.button){ this.button.menu.hide(); }
    this.selector.style({ visibility: "hidden" });
    return this;
};
LocusZoom.Dashboard.Component.prototype.destroy = function(force){
    if (typeof force == "undefined"){ force = false; }
    if (!this.selector){ return this; }
    if (this.shouldPersist() && !force){ return this; }
    if (this.button && this.button.menu){ this.button.menu.destroy(); }
    this.selector.remove();
    this.selector = null;
    this.button = null;
    return this;
};

LocusZoom.Dashboard.Components = (function() {
    var obj = {};
    var components = {};

    obj.get = function(name, layout, parent) {
        if (!name) {
            return null;
        } else if (components[name]) {
            if (typeof layout != "object"){
                throw("invalid layout argument for dashboard component [" + name + "]");
            } else {
                return new components[name](layout, parent);
            }
        } else {
            throw("dashboard component [" + name + "] not found");
        }
    };

    obj.set = function(name, component) {
        if (component) {
            if (typeof component != "function"){
                throw("unable to set dashboard component [" + name + "], argument provided is not a function");
            } else {
                components[name] = component;
                components[name].prototype = new LocusZoom.Dashboard.Component();
            }
        } else {
            delete components[name];
        }
    };

    obj.add = function(name, component) {
        if (components[name]) {
            throw("dashboard component already exists with name: " + name);
        } else {
            obj.set(name, component);
        }
    };

    obj.list = function() {
        return Object.keys(components);
    };

    return obj;
})();

/**

  LocusZoom.Dashboard.Component.Button Class

  Plots and panels may have a "dashboard" element suited for showing HTML components that may be interactive.
  When components need to incoroprate a generic button, or additionally a button that generates a menu, this
  class provides much of the necessary framework.

*/

LocusZoom.Dashboard.Component.Button = function(parent) {   
    
    if (!(parent instanceof LocusZoom.Dashboard.Component)){
        throw "Unable to create dashboard component button, invalid parent";
    }
    this.parent = parent;
    this.parent_panel = this.parent.parent_panel;
    this.parent_plot = this.parent.parent_plot;
    this.parent_svg = this.parent.parent_svg;
    this.parent_dashboard = this.parent.parent;

    this.selector = null;

    // Tag to use for the button (default: a)
    this.tag = "a";
    this.setTag = function(tag){
        if (typeof tag != "undefined"){ this.tag = tag.toString(); }
        return this;
    };

    // Text for the button to show
    this.text = "";
    this.setText = function(text){
        if (typeof text != "undefined"){ this.text = text.toString(); }
        return this;
    };

    // Title for the button to show
    this.title = "";
    this.setTitle = function(title){
        if (typeof title != "undefined"){ this.title = title.toString(); }
        return this;
    };

    // Color of the button
    this.color = "gray";
    this.setColor = function(color){
        if (typeof color != "undefined"){
            if (["gray", "red", "orange", "yellow", "green", "blue", "purple"].indexOf(color) !== -1){ this.color = color; }
            else { this.color = "gray"; }
        }
        return this;
    };

    // Arbitrary button styles
    this.style = {};
    this.setStyle = function(style){
        if (typeof style != "undefined"){ this.style = style; }
        return this;
    };

    // Permanance
    this.persist = false;
    this.permanent = false;
    this.setPermanent = function(bool){
        if (typeof bool == "undefined"){ bool = true; } else { bool = Boolean(bool); }
        this.permanent = bool;
        if (this.permanent){ this.persist = true; }
        return this;
    };
    this.shouldPersist = function(){
        return this.permanent || this.persist;
    };

    // Button status (highlighted / disabled)
    this.status = "";
    this.setStatus = function(status){
        if (typeof status != "undefined" && ["", "highlighted", "disabled"].indexOf(status) !== -1){ this.status = status; }
        return this.update();
    };
    this.highlight = function(bool){
        if (typeof bool == "undefined"){ bool = true; } else { bool = Boolean(bool); }
        if (bool){ return this.setStatus("highlighted"); }
        else if (this.status == "highlighted"){ return this.setStatus(""); }
        return this;
    };
    this.disable = function(bool){
        if (typeof bool == "undefined"){ bool = true; } else { bool = Boolean(bool); }
        if (bool){ return this.setStatus("disabled"); }
        else if (this.status == "disabled"){ return this.setStatus(""); }
        return this;
    };

    // Mouse events
    this.onmouseover = function(){};
    this.setOnMouseover = function(onmouseover){
        if (typeof onmouseover == "function"){ this.onmouseover = onmouseover; }
        else { this.onmouseover = function(){}; }
        return this;
    };
    this.onmouseout = function(){};
    this.setOnMouseout = function(onmouseout){
        if (typeof onmouseout == "function"){ this.onmouseout = onmouseout; }
        else { this.onmouseout = function(){}; }
        return this;
    };
    this.onclick = function(){};
    this.setOnclick = function(onclick){
        if (typeof onclick == "function"){ this.onclick = onclick; }
        else { this.onclick = function(){}; }
        return this;
    };
    
    // Primary behavior functions
    this.show = function(){
        if (!this.parent){ return; }
        if (!this.selector){
            this.selector = this.parent.selector.append(this.tag)
                .attr("class", "lz-dashboard-button");
        }
        return this.update();
    };
    this.preUpdate = function(){ return this; };
    this.update = function(){
        if (!this.selector){ return this; }
        this.preUpdate();
        this.selector
            .attr("class", "lz-dashboard-button lz-dashboard-button-" + this.color + (this.status ? "-" + this.status : ""))
            .attr("title", this.title).style(this.style)
            .on("mouseover", (this.status == "disabled") ? null : this.onmouseover)
            .on("mouseout", (this.status == "disabled") ? null : this.onmouseout)
            .on("click", (this.status == "disabled") ? null : this.onclick)
            .text(this.text);
        this.menu.update();
        this.postUpdate();
        return this;
    };
    this.postUpdate = function(){ return this; };
    this.hide = function(){
        if (this.selector && !this.shouldPersist()){
            this.selector.remove();
            this.selector = null;
        }
        return this;
    };    

    // Button Menu Object
    // The menu is an HTML overlay that can appear below a button. It can contain arbitrary HTML and
    // has logic to be automatically positioned and sized to behave more or less like a dropdown menu.
    this.menu = {
        outer_selector: null,
        inner_selector: null,
        show: function(){
            if (!this.menu.outer_selector){
                this.menu.outer_selector = d3.select(this.parent_plot.svg.node().parentNode).append("div")
                    .attr("class", "lz-dashboard-menu lz-dashboard-menu-" + this.color)
                    .attr("id", this.parent_svg.getBaseId() + ".dashboard.menu");
                this.menu.inner_selector = this.menu.outer_selector.append("div")
                    .attr("class", "lz-dashboard-menu-content");
            }
            this.menu.outer_selector.style({ visibility: "visible" });
            return this.menu.update();
        }.bind(this),
        update: function(){
            if (!this.menu.outer_selector){ return this.menu; }
            this.menu.populate(); // This function is stubbed for all buttons by default and custom implemented in component definition
            return this.menu.position();
        }.bind(this),
        position: function(){
            if (!this.menu.outer_selector){ return this.menu; }
            var padding = 3;
            var scrollbar_padding = 20;
            var page_origin = this.parent_svg.getPageOrigin();
            var dashboard_client_rect = this.parent_dashboard.selector.node().getBoundingClientRect();
            var button_client_rect = this.selector.node().getBoundingClientRect();
            var menu_client_rect = this.menu.outer_selector.node().getBoundingClientRect();
            var total_content_height = this.menu.inner_selector.node().scrollHeight;
            var top = 0; var left = 0;
            if (this.parent_dashboard.type == "panel"){
                top = (page_origin.y + dashboard_client_rect.height + (3 * padding)).toString() + "px";
                left = Math.max(page_origin.x + this.parent_svg.layout.width - menu_client_rect.width - padding, page_origin.x + padding).toString() + "px";
            } else {
                top = (button_client_rect.bottom + padding).toString() + "px";
                left = Math.max(page_origin.x + this.parent_svg.layout.width - menu_client_rect.width, page_origin.x + padding).toString() + "px";
            }
            var base_max_width = Math.max(this.parent_svg.layout.width - (2 * padding) - scrollbar_padding, scrollbar_padding);
            var container_max_width = base_max_width.toString() + "px";
            var content_max_width = (base_max_width - (4 * padding)).toString() + "px";
            var base_max_height = (this.parent_svg.layout.height - (7 * padding));
            var height = Math.min(total_content_height, base_max_height).toString() + "px";
            var max_height = base_max_height.toString() + "px";
            this.menu.outer_selector.style({
                top: top, left: left,
                "max-width": container_max_width,
                "max-height": max_height,
                height: height
            });
            this.menu.inner_selector.style({ "max-width": content_max_width });        
            return this.menu;
        }.bind(this),
        hide: function(){
            if (!this.menu.outer_selector){ return this.menu; }
            this.menu.outer_selector.style({ visibility: "hidden" });
            return this.menu;
        }.bind(this),
        destroy: function(){
            if (!this.menu.outer_selector){ return this.menu; }
            this.menu.inner_selector.remove();
            this.menu.outer_selector.remove();
            this.menu.inner_selector = null;
            this.menu.outer_selector = null;
            return this.menu;
        }.bind(this),
        // By convention populate() does nothing and should be reimplemented with each dashboard button definition
        // Reimplement by way of Dashboard.Component.Button.menu.setPopulate to define the populate method and hook up standard menu
        // click-toggle behaviorprototype.
        populate: function(){ /* stub */ }.bind(this),
        setPopulate: function(menu_populate_function){
            if (typeof menu_populate_function == "function"){
                this.menu.populate = menu_populate_function;
                this.setOnclick(function(){
                    if (!this.menu.outer_selector){
                        this.menu.show();
                        this.highlight().update();
                        this.persist = true;
                    } else {
                        this.menu.hide();
                        this.highlight(false).update();
                        if (!this.permanent){ this.persist = false; }
                    }
                }.bind(this));
            } else {
                this.setOnclick();
            }
            return this;
        }.bind(this)
    };

};

// Title component - show a generic title
LocusZoom.Dashboard.Components.add("title", function(layout){
    LocusZoom.Dashboard.Component.apply(this, arguments);
    this.show = function(){
        this.div_selector = this.parent.selector.append("div")
            .attr("class", "lz-dashboard-title lz-dashboard-" + this.layout.position);
        this.title_selector = this.div_selector.append("h3");
        return this.update();
    };
    this.update = function(){
        var title = layout.title.toString();
        if (this.layout.subtitle){ title += " <small>" + this.layout.subtitle + "</small>"; }
        this.title_selector.html(title);
        return this;
    };
});

// Dimensions component - show current dimensions of the plot
LocusZoom.Dashboard.Components.add("dimensions", function(layout){
    LocusZoom.Dashboard.Component.apply(this, arguments);
    this.update = function(){
        var display_width = this.parent_plot.layout.width.toString().indexOf(".") == -1 ? this.parent_plot.layout.width : this.parent_plot.layout.width.toFixed(2);
        var display_height = this.parent_plot.layout.height.toString().indexOf(".") == -1 ? this.parent_plot.layout.height : this.parent_plot.layout.height.toFixed(2);
        this.selector.text(display_width + "px × " + display_height + "px");
        return this;
    };
});

// Region Scale component - show the size of the region in state
LocusZoom.Dashboard.Components.add("region_scale", function(layout){
    LocusZoom.Dashboard.Component.apply(this, arguments);
    this.update = function(){
        if (!isNaN(this.parent_plot.state.start) && !isNaN(this.parent_plot.state.end)
            && this.parent_plot.state.start != null && this.parent_plot.state.end != null){
            this.selector.style("display", null);
            this.selector.text(LocusZoom.positionIntToString(this.parent_plot.state.end - this.parent_plot.state.start, null, true));
        } else {
            this.selector.style("display", "none");
        }
        return this;
    };
});

// Download component - button to export current plot to an SVG image
LocusZoom.Dashboard.Components.add("download", function(layout){
    LocusZoom.Dashboard.Component.apply(this, arguments);
    this.update = function(){
        if (this.button){ return this; }
        this.button = new LocusZoom.Dashboard.Component.Button(this)
            .setColor(layout.color).setText("Download Image").setTitle("Download image of the current plot as locuszoom.svg")
            .setOnMouseover(function() {
                this.button.selector
                    .classed("lz-dashboard-button-gray-disabled", true)
                    .text("Preparing Image");
                this.generateBase64SVG().then(function(base64_string){
                    this.button.selector
                        .attr("href", "data:image/svg+xml;base64,\n" + base64_string)
                        .classed("lz-dashboard-button-gray-disabled", false)
                        .classed("lz-dashboard-button-gray-highlighted", true)
                        .text("Download Image");
                }.bind(this));
            }.bind(this))
            .setOnMouseout(function() {
                this.button.selector.classed("lz-dashboard-button-gray-highlighted", false);
            }.bind(this));
        this.button.show();
        this.button.selector.attr("href-lang", "image/svg+xml").attr("download", "locuszoom.svg");
        return this;
    };
    this.css_string = "";
    for (var stylesheet in Object.keys(document.styleSheets)){
        if ( document.styleSheets[stylesheet].href != null
             && document.styleSheets[stylesheet].href.indexOf("locuszoom.css") != -1){
            LocusZoom.createCORSPromise("GET", document.styleSheets[stylesheet].href)
                .then(function(response){
                    this.css_string = response.replace(/[\r\n]/g," ").replace(/\s+/g," ");
                    if (this.css_string.indexOf("/* ! LocusZoom HTML Styles */")){
                        this.css_string = this.css_string.substring(0, this.css_string.indexOf("/* ! LocusZoom HTML Styles */"));
                    }
                }.bind(this));
            break;
        }
    } 
    this.generateBase64SVG = function(){
        return Q.fcall(function () {
            // Insert a hidden div, clone the node into that so we can modify it with d3
            var container = this.parent.selector.append("div").style("display", "none")
                .html(this.parent_plot.svg.node().outerHTML);
            // Remove unnecessary elements
            container.selectAll("g.lz-curtain").remove();
            container.selectAll("g.lz-mouse_guide").remove();
            // Convert units on axis tick dy attributes from ems to pixels
            container.selectAll("g.tick text").each(function(){
                var dy = +(d3.select(this).attr("dy").substring(-2).slice(0,-2))*10;
                d3.select(this).attr("dy", dy);
            });
            // Pull the svg into a string and add the contents of the locuszoom stylesheet
            // Don't add this with d3 because it will escape the CDATA declaration incorrectly
            var initial_html = d3.select(container.select("svg").node().parentNode).html();
            var style_def = "<style type=\"text/css\"><![CDATA[ " + this.css_string + " ]]></style>";
            var insert_at = initial_html.indexOf(">") + 1;
            initial_html = initial_html.slice(0,insert_at) + style_def + initial_html.slice(insert_at);
            // Delete the container node
            container.remove();
            // Base64-encode the string and return it
            return btoa(encodeURIComponent(initial_html).replace(/%([0-9A-F]{2})/g, function(match, p1) {
                return String.fromCharCode("0x" + p1);
            }));
        }.bind(this));
    };
});

// Remove Panel component - button to remove panel from plot
LocusZoom.Dashboard.Components.add("remove_panel", function(layout){
    LocusZoom.Dashboard.Component.apply(this, arguments);
    this.update = function(){
        if (this.button){ return this; }
        this.button = new LocusZoom.Dashboard.Component.Button(this)
            .setColor(layout.color).setText("×").setTitle("Remove panel")
            .setOnclick(function(){
                var panel = this.parent_panel;
                panel.dashboard.hide(true);
                d3.select(panel.parent.svg.node().parentNode).on("mouseover." + panel.getBaseId() + ".dashboard", null);
                d3.select(panel.parent.svg.node().parentNode).on("mouseout." + panel.getBaseId() + ".dashboard", null);
                panel.parent.removePanel(panel.id);
            }.bind(this));
        this.button.show();
        return this;
    };
});

// Move Panel Up
LocusZoom.Dashboard.Components.add("move_panel_up", function(layout){
    LocusZoom.Dashboard.Component.apply(this, arguments);
    this.update = function(){
        if (this.button){
            var is_at_top = (this.parent_panel.layout.y_index == 0);
            this.button.disable(is_at_top);
            return this;
        }
        this.button = new LocusZoom.Dashboard.Component.Button(this)
            .setColor(layout.color).setText("▴").setTitle("Move panel up")
            .setOnclick(function(){
                this.parent_panel.moveUp();
                this.update();
            }.bind(this));
        this.button.show();
        return this.update();
    };
});

// Move Panel Down
LocusZoom.Dashboard.Components.add("move_panel_down", function(layout){
    LocusZoom.Dashboard.Component.apply(this, arguments);
    this.update = function(){
        if (this.button){
            var is_at_bottom = (this.parent_panel.layout.y_index == this.parent_plot.panel_ids_by_y_index.length-1);
            this.button.disable(is_at_bottom);
            return this;
        }
        this.button = new LocusZoom.Dashboard.Component.Button(this)
            .setColor(layout.color).setText("▾").setTitle("Move panel down")
            .setOnclick(function(){
                this.parent_panel.moveDown();
                this.update();
            }.bind(this));
        this.button.show();
        return this.update();
    };
});

// Menu component - button to display a menu showing arbitrary HTML
LocusZoom.Dashboard.Components.add("menu", function(layout){
    LocusZoom.Dashboard.Component.apply(this, arguments);
    this.update = function(){
        if (this.button){ return this; }
        this.button = new LocusZoom.Dashboard.Component.Button(this)
            .setColor(layout.color).setText(layout.button_html).setTitle(layout.button_title)
            .setOnclick(function(){
                this.button.menu.populate();
            }.bind(this));
        this.button.menu.setPopulate(function(){
            this.button.menu.inner_selector.html(layout.menu_html);
        }.bind(this));
        this.button.show();
        return this;
    };
});

// Model covariates component - special button/menu to allow model building by individual covariants
LocusZoom.Dashboard.Components.add("covariates_model", function(layout){
    LocusZoom.Dashboard.Component.apply(this, arguments);

    this.initialize = function(){
        // Initialize state.model.covariates
        this.parent_plot.state.model = this.parent_plot.state.model || {};
        this.parent_plot.state.model.covariates = this.parent_plot.state.model.covariates || [];
        // Create an object at the plot level for easy access to interface methods in custom client-side JS
        this.parent_plot.CovariatesModel = {
            button: this,
            add: function(element){
                // Check if the element is already in the model covariates array. Do this with JSON.stringify since elements
                // may have functions that would trip up more basic equality checking
                for (var i = 0; i < this.state.model.covariates.length; i++) {
                    if (JSON.stringify(this.state.model.covariates[i]) === JSON.stringify(element)) {
                        return this;
                    }
                }
                this.state.model.covariates.push(element);
                this.applyState();
                this.CovariatesModel.updateComponent();
                return this;
            }.bind(this.parent_plot),
            removeByIdx: function(idx){
                if (typeof this.state.model.covariates[idx] == "undefined"){
                    throw("Unable to remove model covariate, invalid index: " + idx.toString());
                }
                this.state.model.covariates.splice(idx, 1);
                this.applyState();
                this.CovariatesModel.updateComponent();
                return this;
            }.bind(this.parent_plot),
            removeAll: function(){
                this.state.model.covariates = [];
                this.applyState();
                this.CovariatesModel.updateComponent();
                return this;
            }.bind(this.parent_plot),
            updateComponent: function(){
                this.button.update();
                this.button.menu.update();
            }.bind(this)
        };
    }.bind(this);

    this.update = function(){

        if (this.button){ return this; }

        this.button = new LocusZoom.Dashboard.Component.Button(this)
            .setColor(layout.color).setText(layout.button_html).setTitle(layout.button_title)
            .setOnclick(function(){
                this.button.menu.populate();
            }.bind(this));

        this.button.menu.setPopulate(function(){
            var selector = this.button.menu.inner_selector;
            selector.html("");
            // General model HTML representation
            if (typeof this.parent_plot.state.model.html != "undefined"){
                selector.append("div").html(this.parent_plot.state.model.html);
            }
            // Model covariates table
            if (!this.parent_plot.state.model.covariates.length){
                selector.append("i").text("no covariates in model");
            } else {
                selector.append("h5").html("Model Covariates (" + this.parent_plot.state.model.covariates.length + ")");
                var table = selector.append("table");
                this.parent_plot.state.model.covariates.forEach(function(covariate, idx){
                    var html = covariate.toString();
                    if (typeof covariate == "object" && typeof covariate.toHTML == "function"){
                        html = covariate.toHTML();
                    }
                    var row = table.append("tr");
                    row.append("td").append("button")
                        .attr("class", "lz-dashboard-button lz-dashboard-button-" + this.layout.color)
                        .style({ "margin-left": "0em" })
                        .on("click", function(){
                            this.parent_plot.CovariatesModel.removeByIdx(idx);
                        }.bind(this))
                        .text("×");
                    row.append("td").html(html);
                }.bind(this));
                selector.append("button")
                    .attr("class", "lz-dashboard-button lz-dashboard-button-" + this.layout.color)
                    .style({ "margin-left": "4px" }).html("× Remove All Covariates")
                    .on("click", function(){
                        this.parent_plot.CovariatesModel.removeAll();
                    }.bind(this));
            }
        }.bind(this));

        this.button.preUpdate = function(){
            var text = "Model";
            if (this.parent_plot.state.model.covariates.length){
                var cov = this.parent_plot.state.model.covariates.length > 1 ? "covariates" : "covariate";
                text += " (" + this.parent_plot.state.model.covariates.length + " " + cov + ")";
            }
            this.button.setText(text).disable(false);
        }.bind(this);

        this.button.show();

        return this;
    };
});

// Toggle Split Tracks
LocusZoom.Dashboard.Components.add("toggle_split_tracks", function(layout){
    LocusZoom.Dashboard.Component.apply(this, arguments);
    if (!layout.data_layer_id){ layout.data_layer_id = "intervals"; }
    if (!this.parent_panel.data_layers[layout.data_layer_id]){
        throw ("Dashboard toggle split tracks component missing valid data layer ID");
    }
    this.update = function(){
        var data_layer = this.parent_panel.data_layers[layout.data_layer_id];
        var text = data_layer.layout.split_tracks ? "Merge Tracks" : "Split Tracks";
        if (this.button){
            this.button.setText(text);
            this.button.show();
            this.parent.position();
            return this;
        } else {
            this.button = new LocusZoom.Dashboard.Component.Button(this)
                .setColor(layout.color).setText(text)
                .setTitle("Toggle whether tracks are split apart or merged together")
                .setOnclick(function(){
                    data_layer.layout.split_tracks = !data_layer.layout.split_tracks;
                    data_layer.render();
                    if (this.scale_timeout){ clearTimeout(this.scale_timeout); }
                    this.scale_timeout = setTimeout(function(){
                        this.parent_panel.scaleHeightToData();
                    }.bind(this), +data_layer.layout.transition.duration || 0);
                    this.update();
                }.bind(this));
            return this.update();
        }
    };
});

// Resize to data
LocusZoom.Dashboard.Components.add("resize_to_data", function(layout){
    LocusZoom.Dashboard.Component.apply(this, arguments);
    this.update = function(){
        if (this.button){ return this; }
        this.button = new LocusZoom.Dashboard.Component.Button(this)
            .setColor(layout.color).setText("Resize to Data")
            .setTitle("Automatically resize this panel to fit the data its currently showing")
            .setOnclick(function(){
                this.parent_panel.scaleHeightToData();
                this.update();
            }.bind(this));
        this.button.show();
        return this;
    };
});

// Toggle legend
LocusZoom.Dashboard.Components.add("toggle_legend", function(layout){
    LocusZoom.Dashboard.Component.apply(this, arguments);
    this.update = function(){
        var text = this.parent_panel.legend.layout.hidden ? "Show Legend" : "Hide Legend";
        if (this.button){
            this.button.setText(text).show();
            this.parent.position();
            return this;
        }
        this.button = new LocusZoom.Dashboard.Component.Button(this)
            .setColor(layout.color)
            .setTitle("Show or hide the legend for this panel")
            .setOnclick(function(){
                this.parent_panel.legend.layout.hidden = !this.parent_panel.legend.layout.hidden;
                this.parent_panel.legend.render();
                this.update();
            }.bind(this));
        return this.update();
    };
});

/* global d3,LocusZoom */
/* eslint-env browser */
/* eslint-disable no-console */

"use strict";

/**

  Legend

  A legend is an SVG object used to display contextual information about a panel.
  Panel layouts determine basic features of a legend - its position in the panel,
  its orientation, title, etc. Layouts of child data layers of the panel determine
  a legend's actual content.

*/

LocusZoom.Legend = function(parent){

    // parent must be a locuszoom panel
    if (!parent instanceof LocusZoom.Panel){
        throw "Unable to create legend, parent must be a locuszoom panel";
    }
    this.parent = parent;
    this.id = this.parent.getBaseId() + ".legend";

    this.parent.layout.legend = LocusZoom.Layouts.merge(this.parent.layout.legend || {}, LocusZoom.Legend.DefaultLayout);
    this.layout = this.parent.layout.legend;

    this.selector = null;
    this.background_rect = null;
    this.elements = [];
    this.hidden = false;

    return this.render();

};

LocusZoom.Legend.DefaultLayout = {
    orientation: "vertical",
    origin: { x: 0, y: 0 },
    padding: 5,
    label_size: 12,
    hidden: false
};

LocusZoom.Legend.prototype.render = function(){

    // Get a legend group selector if not yet defined
    if (!this.selector){
        this.selector = this.parent.svg.group.append("g")
            .attr("id", this.parent.getBaseId() + ".legend").attr("class", "lz-legend");
    }

    // Get a legend background rect selector if not yet defined
    if (!this.background_rect){
        this.background_rect = this.selector.append("rect")
            .attr("width", 100).attr("height", 100).attr("class", "lz-legend-background");
    }

    // Get a legend elements group selector if not yet defined
    if (!this.elements_group){
        this.elements_group = this.selector.append("g");
    }

    // Remove all elements
    this.elements.forEach(function(element){
        element.remove();
    });
    this.elements = [];

    // Gather all elements from data layers in order (top to bottom) and render them
    var padding = +this.layout.padding || 1;
    var x = padding;
    var y = padding;
    var line_height = 0;
    this.parent.data_layer_ids_by_z_index.slice().reverse().forEach(function(id){
        if (Array.isArray(this.parent.data_layers[id].layout.legend)){
            this.parent.data_layers[id].layout.legend.forEach(function(element){
                var selector = this.elements_group.append("g")
                    .attr("transform", "translate(" + x + "," + y + ")");
                var label_size = +element.label_size || +this.layout.label_size || 12;
                var label_x = 0;
                var label_y = (label_size/2) + (padding/2);
                line_height = Math.max(line_height, label_size + padding);
                // Draw the legend element symbol (line, rect, shape, etc)
                if (element.shape == "line"){
                    // Line symbol
                    var length = +element.length || 16;
                    var path_y = (label_size/4) + (padding/2);
                    selector.append("path").attr("class", element.class || "")
                        .attr("d", "M0," + path_y + "L" + length + "," + path_y)
                        .style(element.style || {});
                    label_x = length + padding;
                } else if (element.shape == "rect"){
                    // Rect symbol
                    var width = +element.width || 16;
                    var height = +element.height || width;
                    selector.append("rect").attr("class", element.class || "")
                        .attr("width", width).attr("height", height)
                        .attr("fill", element.color || {})
                        .style(element.style || {});
                    label_x = width + padding;
                    line_height = Math.max(line_height, height + padding);
                } else if (d3.svg.symbolTypes.indexOf(element.shape) != -1) {
                    // Shape symbol (circle, diamond, etc.)
                    var size = +element.size || 40;
                    var radius = Math.ceil(Math.sqrt(size/Math.PI));
                    selector.append("path").attr("class", element.class || "")
                        .attr("d", d3.svg.symbol().size(size).type(element.shape))
                        .attr("transform", "translate(" + radius + "," + (radius+(padding/2)) + ")")
                        .attr("fill", element.color || {})
                        .style(element.style || {});
                    label_x = (2*radius) + padding;
                    label_y = Math.max((2*radius)+(padding/2), label_y);
                    line_height = Math.max(line_height, (2*radius) + padding);
                }
                // Draw the legend element label
                selector.append("text").attr("text-anchor", "left").attr("class", "lz-label")
                    .attr("x", label_x).attr("y", label_y).style({"font-size": label_size}).text(element.label);
                // Position the legend element group based on legend layout orientation
                var bcr = selector.node().getBoundingClientRect();
                if (this.layout.orientation == "vertical"){
                    y += bcr.height + padding;
                    line_height = 0;
                } else {
                    // Ensure this element does not exceed the panel width (drop to the next line if it does)
                    var right_x = this.layout.origin.x + x + bcr.width;
                    if (right_x > this.parent.layout.width){
                        y += line_height;
                        x = padding;
                        selector.attr("transform", "translate(" + x + "," + y + ")");
                    }
                    x += bcr.width + (3*padding);
                }
                // Store the element
                this.elements.push(selector);
            }.bind(this));
        }
    }.bind(this));

    // Scale the background rect to the elements in the legend
    var bcr = this.elements_group.node().getBoundingClientRect();
    this.background_rect
        .attr("width", bcr.width + (2*this.layout.padding))
        .attr("height", bcr.height + (2*this.layout.padding));

    // Set the visibility on the legend from the "hidden" flag
    this.selector.style({ visibility: this.layout.hidden ? "hidden" : "visible" });
    
    return this.position();
    
};

LocusZoom.Legend.prototype.position = function(){
    if (!this.selector){ return this; }
    var bcr = this.selector.node().getBoundingClientRect();
    if (!isNaN(+this.layout.pad_from_bottom)){
        this.layout.origin.y = this.parent.layout.height - bcr.height - +this.layout.pad_from_bottom;
    }
    if (!isNaN(+this.layout.pad_from_right)){
        this.layout.origin.x = this.parent.layout.width - bcr.width - +this.layout.pad_from_right;
    }
    this.selector.attr("transform", "translate(" + this.layout.origin.x + "," + this.layout.origin.y + ")");
};

/* global LocusZoom,Q */
/* eslint-env browser */
/* eslint-disable no-unused-vars */
/* eslint-disable no-console */

"use strict";

LocusZoom.Data = LocusZoom.Data ||  {};

/* A named collection of data sources used to draw a plot*/

LocusZoom.DataSources = function() {
    this.sources = {};
};

LocusZoom.DataSources.prototype.addSource = function(ns, x) {
    console.warn("Warning: .addSource() is depricated. Use .add() instead");
    return this.add(ns, x);
};

LocusZoom.DataSources.prototype.add = function(ns, x) {
    return this.set(ns, x);
};

LocusZoom.DataSources.prototype.set = function(ns, x) {
    if (Array.isArray(x)) {
        var dsobj = LocusZoom.KnownDataSources.create.apply(null, x);
        this.sources[ns] = dsobj;
    } else {
        if (x !== null) {
            this.sources[ns] = x;
        } else {
            delete this.sources[ns];
        }
    }
    return this;
};

LocusZoom.DataSources.prototype.getSource = function(ns) {
    console.warn("Warning: .getSource() is depricated. Use .get() instead");
    return this.get(ns);
};

LocusZoom.DataSources.prototype.get = function(ns) {
    return this.sources[ns];
};

LocusZoom.DataSources.prototype.removeSource = function(ns) {
    console.warn("Warning: .removeSource() is depricated. Use .remove() instead");
    return this.remove(ns);
};

LocusZoom.DataSources.prototype.remove = function(ns) {
    return this.set(ns, null);
};

LocusZoom.DataSources.prototype.fromJSON = function(x) {
    if (typeof x === "string") {
        x = JSON.parse(x);
    }
    var ds = this;
    Object.keys(x).forEach(function(ns) {
        ds.set(ns, x[ns]);
    });
    return ds;
};

LocusZoom.DataSources.prototype.keys = function() {
    return Object.keys(this.sources);
};

LocusZoom.DataSources.prototype.toJSON = function() {
    return this.sources;
};

/* The Requester passes state information to data sources to pull data */

LocusZoom.Data.Requester = function(sources) {

    function split_requests(fields) {
        var requests = {};
        // Regular expressopn finds namespace:field|trans
        var re = /^(?:([^:]+):)?([^:\|]*)(\|.+)*$/;
        fields.forEach(function(raw) {
            var parts = re.exec(raw);
            var ns = parts[1] || "base";
            var field = parts[2];
            var trans = LocusZoom.TransformationFunctions.get(parts[3]);
            if (typeof requests[ns] =="undefined") {
                requests[ns] = {outnames:[], fields:[], trans:[]};
            }
            requests[ns].outnames.push(raw);
            requests[ns].fields.push(field);
            requests[ns].trans.push(trans);
        });
        return requests;
    }
    
    this.getData = function(state, fields) {
        var requests = split_requests(fields);
        var promises = Object.keys(requests).map(function(key) {
            if (!sources.get(key)) {
                throw("Datasource for namespace " + key + " not found");
            }
            return sources.get(key).getData(state, requests[key].fields, 
                requests[key].outnames, requests[key].trans);
        });
        //assume the fields are requested in dependent order
        //TODO: better manage dependencies
        var ret = Q.when({header:{}, body:{}});
        for(var i=0; i < promises.length; i++) {
            ret = ret.then(promises[i]);
        }
        return ret;
    };
};

/**
  Base Data Source Class
  This can be extended with .extend() to create custom data sources
*/
LocusZoom.Data.Source = function() {
    this.enableCache = true;
};

LocusZoom.Data.Source.prototype.parseInit = function(init) {
    if (typeof init === "string") {
        this.url = init;
        this.params = {};
    } else {
        this.url = init.url;
        this.params = init.params || {};
    }
    if (!this.url) {
        throw("Source not initialized with required URL");
    }

};

LocusZoom.Data.Source.prototype.getCacheKey = function(state, chain, fields) {
    var url = this.getURL && this.getURL(state, chain, fields);
    return url;
};

LocusZoom.Data.Source.prototype.fetchRequest = function(state, chain, fields) {
    var url = this.getURL(state, chain, fields);
    return LocusZoom.createCORSPromise("GET", url); 
};

LocusZoom.Data.Source.prototype.getRequest = function(state, chain, fields) {
    var req;
    var cacheKey = this.getCacheKey(state, chain, fields);
    if (this.enableCache && typeof(cacheKey) !== "undefined" && cacheKey == this._cachedKey) {
        req = Q.when(this._cachedResponse);
    } else {
        req = this.fetchRequest(state, chain, fields);
        if (this.enableCache) {
            req = req.then(function(x) {
                this._cachedKey = cacheKey;
                return this._cachedResponse = x;
            }.bind(this));
        }
    }
    return req;
};

LocusZoom.Data.Source.prototype.getData = function(state, fields, outnames, trans) {
    if (this.preGetData) {
        var pre = this.preGetData(state, fields, outnames, trans);
        if(this.pre) {
            state = pre.state || state;
            fields = pre.fields || fields;
            outnames = pre.outnames || outnames;
            trans = pre.trans || trans;
        }
    }

    return function (chain) {
        return this.getRequest(state, chain, fields).then(function(resp) {
            return this.parseResponse(resp, chain, fields, outnames, trans);
        }.bind(this));
    }.bind(this);
};


LocusZoom.Data.Source.prototype.parseResponse = function(resp, chain, fields, outnames, trans) {
    var json = typeof resp == "string" ? JSON.parse(resp) : resp;
    var records = this.parseData(json.data || json, fields, outnames, trans);
    return {header: chain.header || {}, body: records};
};

LocusZoom.Data.Source.prototype.parseArraysToObjects = function(x, fields, outnames, trans) {
    //intended for an object of arrays
    //{"id":[1,2], "val":[5,10]}
    var records = [];
    fields.forEach(function(f, i) {
        if (!(f in x)) {throw "field " + f + " not found in response for " + outnames[i];}
    });
    var N = x[Object.keys(x)[1]].length;
    for(var i = 0; i < N; i++) {
        var record = {};
        for(var j=0; j<fields.length; j++) {
            var val = x[fields[j]][i];
            if (trans && trans[j]) {
                val = trans[j](val);
            }
            record[outnames[j]] = val;
        }
        records.push(record);
    }
    return records;
};

LocusZoom.Data.Source.prototype.parseObjectsToObjects = function(x, fields, outnames, trans) {
    //intended for an array of objects
    // [ {"id":1, "val":5}, {"id":2, "val":10}]
    var records = [];
    var fieldFound = [];
    for (var k=0; k<fields.length; k++) { 
        fieldFound[k] = 0;
    }
    for (var i = 0; i < x.length; i++) {
        var record = {};
        for (var j=0; j<fields.length; j++) {
            var val = x[i][fields[j]];
            if (typeof val != "undefined") {
                fieldFound[j] = 1;
            }
            if (trans && trans[j]) {
                val = trans[j](val);
            }
            record[outnames[j]] = val;
        }
        records.push(record);
    }
    fieldFound.forEach(function(v, i) {
        if (!v) {throw "field " + fields[i] + " not found in response for " + outnames[i];}
    });
    return records;
};

LocusZoom.Data.Source.prototype.parseData = function(x, fields, outnames, trans) {
    if (Array.isArray(x)) { 
        return this.parseObjectsToObjects(x, fields, outnames, trans);
    } else {
        return this.parseArraysToObjects(x, fields, outnames, trans);
    }
};

LocusZoom.Data.Source.extend = function(constructorFun, uniqueName, base) {
    if (base) {
        if (Array.isArray(base)) {
            base = LocusZoom.KnownDataSources.create.apply(null, base);
        } else if (typeof base === "string") {
            base = LocusZoom.KnownDataSources.get(base).prototype;
        } else if (typeof base === "function") {
            base = base.prototype;
        }
    } else {
        base =  new LocusZoom.Data.Source();
    }
    constructorFun = constructorFun || function() {};
    constructorFun.prototype = base;
    constructorFun.prototype.constructor = constructorFun;
    if (uniqueName) {
        constructorFun.SOURCE_NAME = uniqueName;
        LocusZoom.KnownDataSources.add(constructorFun);
    }
    return constructorFun;
};

LocusZoom.Data.Source.prototype.toJSON = function() {
    return [Object.getPrototypeOf(this).constructor.SOURCE_NAME, 
        {url:this.url, params:this.params}];
};

/**
  Known Data Source for Association Data
*/
LocusZoom.Data.AssociationSource = LocusZoom.Data.Source.extend(function(init) {
    this.parseInit(init);
}, "AssociationLZ");

LocusZoom.Data.AssociationSource.prototype.preGetData = function(state, fields, outnames, trans) {
    var id_field = this.params.id_field || "id";
    [id_field, "position"].forEach(function(x) {
        if (fields.indexOf(x)==-1) {
            fields.unshift(x);
            outnames.unshift(x);
            trans.unshift(null);
        }
    });
    return {fields: fields, outnames:outnames, trans:trans};
};

LocusZoom.Data.AssociationSource.prototype.getURL = function(state, chain, fields) {
    var analysis = state.analysis || chain.header.analysis || this.params.analysis || 3;
    return this.url + "results/?filter=analysis in " + analysis  +
        " and chromosome in  '" + state.chr + "'" +
        " and position ge " + state.start +
        " and position le " + state.end;
};

/**
  Known Data Source for LD Data
*/
LocusZoom.Data.LDSource = LocusZoom.Data.Source.extend(function(init) {
    this.parseInit(init);
}, "LDLZ");

LocusZoom.Data.LDSource.prototype.preGetData = function(state, fields) {
    if (fields.length>1) {
        if (fields.length!=2 || fields.indexOf("isrefvar")==-1) {
            throw("LD does not know how to get all fields: " + fields.join(", "));
        }
    }
};

LocusZoom.Data.LDSource.prototype.findMergeFields = function(chain) {
    // since LD may be shared across sources with different namespaces
    // we use regex to find columns to join on rather than 
    // requiring exact matches
    var exactMatch = function(arr) {return function() {
        var regexes = arguments;
        for(var i=0; i<regexes.length; i++) {
            var regex = regexes[i];
            var m = arr.filter(function(x) {return x.match(regex);});
            if (m.length==1) {
                return m[0];
            }
        }
        return null;
    };};
    var dataFields = {id: this.params.id_field, position: this.params.position_field, 
        pvalue: this.params.pvalue_field, _names_:null};
    if (chain && chain.body && chain.body.length>0) {
        var names = Object.keys(chain.body[0]);
        var nameMatch = exactMatch(names);
        dataFields.id = dataFields.id || nameMatch(/\bvariant\b/) || nameMatch(/\bid\b/);
        dataFields.position = dataFields.position || nameMatch(/\bposition\b/i, /\bpos\b/i);
        dataFields.pvalue = dataFields.pvalue || nameMatch(/\blog_pvalue\b/i) || nameMatch(/\bpvalue\|neglog10\b/i);
        dataFields._names_ = names;
    }
    return dataFields;
};

LocusZoom.Data.LDSource.prototype.findRequestedFields = function(fields, outnames) {
    var obj = {};
    for(var i=0; i<fields.length; i++) {
        if(fields[i]=="isrefvar") {
            obj.isrefvarin = fields[i];
            obj.isrefvarout = outnames && outnames[i];
        } else {
            obj.ldin = fields[i];
            obj.ldout = outnames && outnames[i];
        }
    }
    return obj;
};

LocusZoom.Data.LDSource.prototype.getURL = function(state, chain, fields) {
    var findExtremeValue = function(x, pval, sign) {
        pval = pval || "pvalue";
        sign = sign || 1;
        var extremeVal = x[0][pval], extremeIdx=0;
        for(var i=1; i<x.length; i++) {
            if (x[i][pval] * sign > extremeVal) {
                extremeVal = x[i][pval] * sign;
                extremeIdx = i;
            }
        }
        return extremeIdx;
    };

    var refSource = state.ldrefsource || chain.header.ldrefsource || 1;
    var reqFields = this.findRequestedFields(fields);
    var refVar = reqFields.ldin;
    if (refVar == "state") {
        refVar = state.ldrefvar || chain.header.ldrefvar || "best";
    }
    if (refVar == "best") {
        if (!chain.body) {
            throw("No association data found to find best pvalue");
        }
        var keys = this.findMergeFields(chain);
        if(!keys.pvalue || !keys.id) {
            throw("Unable to find columns for both pvalue and id for merge: " + keys._names_);
        }
        refVar = chain.body[findExtremeValue(chain.body, keys.pvalue)][keys.id];
    }
    if (!chain.header) {chain.header = {};}
    chain.header.ldrefvar = refVar;
    return this.url + "results/?filter=reference eq " + refSource + 
        " and chromosome2 eq '" + state.chr + "'" + 
        " and position2 ge " + state.start + 
        " and position2 le " + state.end + 
        " and variant1 eq '" + refVar + "'" + 
        "&fields=chr,pos,rsquare";
};

LocusZoom.Data.LDSource.prototype.parseResponse = function(resp, chain, fields, outnames) {
    var json = JSON.parse(resp);
    var keys = this.findMergeFields(chain);
    var reqFields = this.findRequestedFields(fields, outnames);
    if (!keys.position) {
        throw("Unable to find position field for merge: " + keys._names_);
    }
    var leftJoin = function(left, right, lfield, rfield) {
        var i=0, j=0;
        while (i < left.length && j < right.position2.length) {
            if (left[i][keys.position] == right.position2[j]) {
                left[i][lfield] = right[rfield][j];
                i++;
                j++;
            } else if (left[i][keys.position] < right.position2[j]) {
                i++;
            } else {
                j++;
            }
        }
    };
    var tagRefVariant = function(data, refvar, idfield, outname) {
        for(var i=0; i<data.length; i++) {
            if (data[i][idfield] && data[i][idfield]===refvar) {
                data[i][outname] = 1;
            } else {
                data[i][outname] = 0;
            }
        }
    };
    leftJoin(chain.body, json.data, reqFields.ldout, "rsquare");
    if(reqFields.isrefvarin && chain.header.ldrefvar) {
        tagRefVariant(chain.body, chain.header.ldrefvar, keys.id, reqFields.isrefvarout);
    }
    return chain;   
};

/**
  Known Data Source for Gene Data
*/
LocusZoom.Data.GeneSource = LocusZoom.Data.Source.extend(function(init) {
    this.parseInit(init);
}, "GeneLZ");

LocusZoom.Data.GeneSource.prototype.getURL = function(state, chain, fields) {
    var source = state.source || chain.header.source || this.params.source || 2;
    return this.url + "?filter=source in " + source +
        " and chrom eq '" + state.chr + "'" + 
        " and start le " + state.end +
        " and end ge " + state.start;
};

LocusZoom.Data.GeneSource.prototype.parseResponse = function(resp, chain, fields, outnames) {
    var json = JSON.parse(resp);
    return {header: chain.header, body: json.data};
};

/**
  Known Data Source for Gene Constraint Data
*/
LocusZoom.Data.GeneConstraintSource = LocusZoom.Data.Source.extend(function(init) {
    this.parseInit(init);
}, "GeneConstraintLZ");

LocusZoom.Data.GeneConstraintSource.prototype.getURL = function() {
    return this.url;
};

LocusZoom.Data.GeneConstraintSource.prototype.getCacheKey = function(state, chain, fields) {
    return this.url + JSON.stringify(state);
};

LocusZoom.Data.GeneConstraintSource.prototype.fetchRequest = function(state, chain, fields) {
    var geneids = [];
    chain.body.forEach(function(gene){
        var gene_id = gene.gene_id;
        if (gene_id.indexOf(".")){
            gene_id = gene_id.substr(0, gene_id.indexOf("."));
        }
        geneids.push(gene_id);
    });
    var url = this.getURL(state, chain, fields);
    var body = "geneids=" + encodeURIComponent(JSON.stringify(geneids));
    var headers = {
        "Content-Type": "application/x-www-form-urlencoded"
    };
    return LocusZoom.createCORSPromise("POST", this.url, body, headers);
};

LocusZoom.Data.GeneConstraintSource.prototype.parseResponse = function(resp, chain, fields, outnames) {
    var data = JSON.parse(resp);
    // Loop through the array of genes in the body and match each to a result from the contraints request
    var constraint_fields = ["bp", "exp_lof", "exp_mis", "exp_syn", "lof_z", "mis_z", "mu_lof", "mu_mis","mu_syn", "n_exons", "n_lof", "n_mis", "n_syn", "pLI", "syn_z"]; 
    chain.body.forEach(function(gene, i){
        var gene_id = gene.gene_id;
        if (gene_id.indexOf(".")){
            gene_id = gene_id.substr(0, gene_id.indexOf("."));
        }
        constraint_fields.forEach(function(field){
            // Do not overwrite any fields defined in the original gene source
            if (typeof chain.body[i][field] != "undefined"){ return; }
            if (data[gene_id]){
                var val = data[gene_id][field];
                if (typeof val == "number" && val.toString().indexOf(".") != -1){
                    val = parseFloat(val.toFixed(2));
                }
                chain.body[i][field] = val;
            } else {
                // If the gene did not come back in the response then set the same field with a null values
                chain.body[i][field] = null;
            }
        });
    });
    return {header: chain.header, body: chain.body};
};

/**
  Known Data Source for Recombination Rate Data
*/
LocusZoom.Data.RecombinationRateSource = LocusZoom.Data.Source.extend(function(init) {
    this.parseInit(init);
}, "RecombLZ");

LocusZoom.Data.RecombinationRateSource.prototype.getURL = function(state, chain, fields) {
    var source = state.recombsource || chain.header.recombsource || this.params.source || 15;
    return this.url + "?filter=id in " + source +
        " and chromosome eq '" + state.chr + "'" + 
        " and position le " + state.end +
        " and position ge " + state.start;
};

/**
  Known Data Source for Interval Annotation Data (e.g. BED Tracks)
*/

LocusZoom.Data.IntervalSource = LocusZoom.Data.Source.extend(function(init) {
    this.parseInit(init);
}, "IntervalLZ");

LocusZoom.Data.IntervalSource.prototype.getURL = function(state, chain, fields) {
    var source = state.bedtracksource || chain.header.bedtracksource || this.params.source || 16;
    return this.url + "?filter=id in " + source + 
        " and chromosome eq '" + state.chr + "'" + 
        " and start le " + state.end +
        " and end ge " + state.start;
};

/**
  Known Data Source for Static JSON Data
*/
LocusZoom.Data.StaticSource = LocusZoom.Data.Source.extend(function(data) {
    this._data = data;
},"StaticJSON");

LocusZoom.Data.StaticSource.prototype.getRequest = function(state, chain, fields) {
    return Q.fcall(function() {return this._data;}.bind(this));
};

LocusZoom.Data.StaticSource.prototype.toJSON = function() {
    return [Object.getPrototypeOf(this).constructor.SOURCE_NAME,
        this._data];
};

/* global d3,Q,LocusZoom */
/* eslint-env browser */
/* eslint-disable no-console */

"use strict";

/**

  LocusZoom.Plot Class

  An Plot is an independent LocusZoom object. Many such LocusZoom objects can exist simultaneously
  on a single page, each having its own layout.

*/

LocusZoom.Plot = function(id, datasource, layout) {

    this.initialized = false;

    this.id = id;
    
    this.svg = null;

    this.panels = {};
    this.panel_ids_by_y_index = [];
    this.applyPanelYIndexesToPanelLayouts = function(){
        this.panel_ids_by_y_index.forEach(function(pid, idx){
            this.panels[pid].layout.y_index = idx;
        }.bind(this));
    };

    this.getBaseId = function(){
        return this.id;
    };

    this.remap_promises = [];

    // The layout is a serializable object used to describe the composition of the Plot
    // If no layout was passed, use the Standard Association Layout
    // Otherwise merge whatever was passed with the Default Layout
    if (typeof layout == "undefined"){
        this.layout = LocusZoom.Layouts.merge({}, LocusZoom.Layouts.get("plot", "standard_association"));
    } else {
        this.layout = layout;
    }
    LocusZoom.Layouts.merge(this.layout, LocusZoom.Plot.DefaultLayout);

    // Create a shortcut to the state in the layout on the Plot
    this.state = this.layout.state;
    
    // LocusZoom.Data.Requester
    this.lzd = new LocusZoom.Data.Requester(datasource);

    // Window.onresize listener (responsive layouts only)
    this.window_onresize = null;

    // Event hooks
    this.event_hooks = {
        "layout_changed": [],
        "data_requested": [],
        "data_rendered": [],
        "element_clicked": []
    };
    this.on = function(event, hook){
        if (typeof "event" != "string" || !Array.isArray(this.event_hooks[event])){
            throw("Unable to register event hook, invalid event: " + event.toString());
        }
        if (typeof hook != "function"){
            throw("Unable to register event hook, invalid hook function passed");
        }
        this.event_hooks[event].push(hook);
        return this;
    };
    this.emit = function(event, context){
        if (typeof "event" != "string" || !Array.isArray(this.event_hooks[event])){
            throw("LocusZoom attempted to throw an invalid event: " + event.toString());
        }
        context = context || this;
        this.event_hooks[event].forEach(function(hookToRun) {
            hookToRun.call(context);
        });
        return this;
    };

    // Get an object with the x and y coordinates of the Plot's origin in terms of the entire page
    // Necessary for positioning any HTML elements over the plot
    this.getPageOrigin = function(){
        var bounding_client_rect = this.svg.node().getBoundingClientRect();
        var x_offset = document.documentElement.scrollLeft || document.body.scrollLeft;
        var y_offset = document.documentElement.scrollTop || document.body.scrollTop;
        var container = this.svg.node();
        while (container.parentNode != null){
            container = container.parentNode;
            if (container != document && d3.select(container).style("position") != "static"){
                x_offset = -1 * container.getBoundingClientRect().left;
                y_offset = -1 * container.getBoundingClientRect().top;
                break;
            }
        }
        return {
            x: x_offset + bounding_client_rect.left,
            y: y_offset + bounding_client_rect.top,
            width: bounding_client_rect.width,
            height: bounding_client_rect.height
        };
    };

    // Initialize the layout
    this.initializeLayout();

    return this;
  
};

// Default Layout
LocusZoom.Plot.DefaultLayout = {
    state: {},
    width: 1,
    height: 1,
    min_width: 1,
    min_height: 1,
    responsive_resize: false,
    aspect_ratio: 1,
    panels: [],
    dashboard: {
        components: []
    },
    panel_boundaries: true
};

// Helper method to sum the proportional dimensions of panels, a value that's checked often as panels are added/removed
LocusZoom.Plot.prototype.sumProportional = function(dimension){
    if (dimension != "height" && dimension != "width"){
        throw ("Bad dimension value passed to LocusZoom.Plot.prototype.sumProportional");
    }
    var total = 0;
    for (var id in this.panels){
        // Ensure every panel contributing to the sum has a non-zero proportional dimension
        if (!this.panels[id].layout["proportional_" + dimension]){
            this.panels[id].layout["proportional_" + dimension] = 1 / Object.keys(this.panels).length;
        }
        total += this.panels[id].layout["proportional_" + dimension];
    }
    return total;
};

LocusZoom.Plot.prototype.rescaleSVG = function(){
    var clientRect = this.svg.node().parentNode.getBoundingClientRect();
    this.setDimensions(clientRect.width, clientRect.height);
    return this;
};

LocusZoom.Plot.prototype.initializeLayout = function(){

    // Sanity check layout values
    // TODO: Find a way to generally abstract this, maybe into an object that models allowed layout values?
    if (isNaN(this.layout.width) || this.layout.width <= 0){
        throw ("Plot layout parameter `width` must be a positive number");
    }
    if (isNaN(this.layout.height) || this.layout.height <= 0){
        throw ("Plot layout parameter `width` must be a positive number");
    }
    if (isNaN(this.layout.aspect_ratio) || this.layout.aspect_ratio <= 0){
        throw ("Plot layout parameter `aspect_ratio` must be a positive number");
    }

    // If this is a responsive layout then set a namespaced/unique onresize event listener on the window
    if (this.layout.responsive_resize){
        this.window_onresize = d3.select(window).on("resize.lz-"+this.id, function(){
            this.rescaleSVG();
        }.bind(this));
        // Forcing one additional setDimensions() call after the page is loaded clears up
        // any disagreements between the initial layout and the loaded responsive container's size
        d3.select(window).on("load.lz-"+this.id, function(){ this.setDimensions(); }.bind(this));
    }

    // Add panels
    this.layout.panels.forEach(function(panel_layout){
        this.addPanel(panel_layout);
    }.bind(this));

    return this;
};

/**
  Set the dimensions for an plot.
  This function works in two different ways:
  1. If passed a discrete width and height:
     * Adjust the plot to match those exact values (lower-bounded by minimum panel dimensions)
     * Resize panels within the plot proportionally to match the new plot dimensions
  2. If NOT passed discrete width and height:
     * Assume panels within are sized and positioned correctly
     * Calculate appropriate plot dimesions from panels contained within and update plot
*/
LocusZoom.Plot.prototype.setDimensions = function(width, height){
    
    var id;

    // Update minimum allowable width and height by aggregating minimums from panels.
    var min_width = null;
    var min_height = null;
    for (id in this.panels){
        min_width = Math.max(min_width, this.panels[id].layout.min_width);
        min_height = Math.max(min_height, (this.panels[id].layout.min_height / this.panels[id].layout.proportional_height));
    }
    this.layout.min_width = Math.max(min_width, 1);
    this.layout.min_height = Math.max(min_height, 1);

    // If width and height arguments were passed then adjust them against plot minimums if necessary.
    // Then resize the plot and proportionally resize panels to fit inside the new plot dimensions.
    if (!isNaN(width) && width >= 0 && !isNaN(height) && height >= 0){
        this.layout.width = Math.max(Math.round(+width), this.layout.min_width);
        this.layout.height = Math.max(Math.round(+height), this.layout.min_height);
        // Override discrete values if resizing responsively
        if (this.layout.responsive_resize){
            if (this.svg){
                this.layout.width = Math.max(this.svg.node().parentNode.getBoundingClientRect().width, this.layout.min_width);
            }
            this.layout.height = this.layout.width / this.layout.aspect_ratio;
            if (this.layout.height < this.layout.min_height){
                this.layout.height = this.layout.min_height;
                this.layout.width  = this.layout.height * this.layout.aspect_ratio;
            }
        }
        // Resize/reposition panels to fit, update proportional origins if necessary
        var y_offset = 0;
        this.panel_ids_by_y_index.forEach(function(panel_id){
            var panel_width = this.layout.width;
            var panel_height = this.panels[panel_id].layout.proportional_height * this.layout.height;
            this.panels[panel_id].setDimensions(panel_width, panel_height);
            this.panels[panel_id].setOrigin(0, y_offset);
            this.panels[panel_id].layout.proportional_origin.x = 0;
            this.panels[panel_id].layout.proportional_origin.y = y_offset / this.layout.height;
            y_offset += panel_height;
            this.panels[panel_id].dashboard.update();
        }.bind(this));
    }

    // If width and height arguments were NOT passed (and panels exist) then determine the plot dimensions
    // by making it conform to panel dimensions, assuming panels are already positioned correctly.
    else if (Object.keys(this.panels).length) {
        this.layout.width = 0;
        this.layout.height = 0;
        for (id in this.panels){
            this.layout.width = Math.max(this.panels[id].layout.width, this.layout.width);
            this.layout.height += this.panels[id].layout.height;
        }
        this.layout.width = Math.max(this.layout.width, this.layout.min_width);
        this.layout.height = Math.max(this.layout.height, this.layout.min_height);
    }

    // Keep aspect ratio in agreement with dimensions
    this.layout.aspect_ratio = this.layout.width / this.layout.height;

    // Apply layout width and height as discrete values or viewbox values
    if (this.svg != null){
        if (this.layout.responsive_resize){
            this.svg
                .attr("viewBox", "0 0 " + this.layout.width + " " + this.layout.height)
                .attr("preserveAspectRatio", "xMinYMin meet");
        } else {
            this.svg.attr("width", this.layout.width).attr("height", this.layout.height);
        }
    }

    // If the plot has been initialized then trigger some necessary render functions
    if (this.initialized){
        this.panel_boundaries.position();
        this.dashboard.update();
        this.curtain.update();
        this.loader.update();
    }

    return this.emit("layout_changed");
};

// Create a new panel from a layout
LocusZoom.Plot.prototype.addPanel = function(layout){

    // Sanity checks
    if (typeof layout !== "object"){
        throw "Invalid panel layout passed to LocusZoom.Plot.prototype.addPanel()";
    }

    // Create the Panel and set its parent
    var panel = new LocusZoom.Panel(layout, this);
    
    // Store the Panel on the Plot
    this.panels[panel.id] = panel;

    // If a discrete y_index was set in the layout then adjust other panel y_index values to accomodate this one
    if (panel.layout.y_index != null && !isNaN(panel.layout.y_index)
        && this.panel_ids_by_y_index.length > 0){
        // Negative y_index values should count backwards from the end, so convert negatives to appropriate values here
        if (panel.layout.y_index < 0){
            panel.layout.y_index = Math.max(this.panel_ids_by_y_index.length + panel.layout.y_index, 0);
        }
        this.panel_ids_by_y_index.splice(panel.layout.y_index, 0, panel.id);
        this.applyPanelYIndexesToPanelLayouts();
    } else {
        var length = this.panel_ids_by_y_index.push(panel.id);
        this.panels[panel.id].layout.y_index = length - 1;
    }

    // Determine if this panel was already in the layout.panels array.
    // If it wasn't, add it. Either way store the layout.panels array index on the panel.
    var layout_idx = null;
    this.layout.panels.forEach(function(panel_layout, idx){
        if (panel_layout.id == panel.id){ layout_idx = idx; }
    });
    if (layout_idx == null){
        layout_idx = this.layout.panels.push(this.panels[panel.id].layout) - 1;
    }
    this.panels[panel.id].layout_idx = layout_idx;

    // Call positionPanels() to keep panels from overlapping and ensure filling all available vertical space
    if (this.initialized){
        this.positionPanels();
        // Initialize and load data into the new panel
        this.panels[panel.id].initialize();
        this.panels[panel.id].reMap();
        // An extra call to setDimensions with existing discrete dimensions fixes some rounding errors with tooltip
        // positioning. TODO: make this additional call unnecessary.
        this.setDimensions(this.layout.width, this.layout.height);
    }

    return this.panels[panel.id];
};

// Remove panel by id
LocusZoom.Plot.prototype.removePanel = function(id){
    if (!this.panels[id]){
        throw ("Unable to remove panel, ID not found: " + id);
    }

    // Hide all panel boundaries
    this.panel_boundaries.hide();

    // Destroy all tooltips and state vars for all data layers on the panel
    this.panels[id].data_layer_ids_by_z_index.forEach(function(dlid){
        this.panels[id].data_layers[dlid].destroyAllTooltips();
        delete this.layout.state[id + "." + dlid];
    }.bind(this));

    // Remove all panel-level HTML overlay elements
    this.panels[id].loader.hide();
    this.panels[id].dashboard.destroy(true);
    this.panels[id].curtain.hide();

    // Remove the svg container for the panel if it exists
    if (this.panels[id].svg.container){
        this.panels[id].svg.container.remove();
    }

    // Delete the panel and its presence in the plot layout and state
    this.layout.panels.splice(this.panels[id].layout_idx, 1);
    delete this.panels[id];
    delete this.layout.state[id];

    // Update layout_idx values for all remaining panels
    this.layout.panels.forEach(function(panel_layout, idx){
        this.panels[panel_layout.id].layout_idx = idx;
    }.bind(this));

    // Remove the panel id from the y_index array
    this.panel_ids_by_y_index.splice(this.panel_ids_by_y_index.indexOf(id), 1);

    // Call positionPanels() to keep panels from overlapping and ensure filling all available vertical space
    if (this.initialized){
        this.positionPanels();
        // An extra call to setDimensions with existing discrete dimensions fixes some rounding errors with tooltip
        // positioning. TODO: make this additional call unnecessary.
        this.setDimensions(this.layout.width, this.layout.height);
    }

    return this;
};


/**
 Automatically position panels based on panel positioning rules and values.
 Keep panels from overlapping vertically by adjusting origins, and keep the sum of proportional heights at 1.

 TODO: This logic currently only supports dynamic positioning of panels to prevent overlap in a VERTICAL orientation.
       Some framework exists for positioning panels in horizontal orientations as well (width, proportional_width, origin.x, etc.)
       but the logic for keeping these user-defineable values straight approaches the complexity of a 2D box-packing algorithm.
       That's complexity we don't need right now, and may not ever need, so it's on hiatus until a use case materializes.
*/
LocusZoom.Plot.prototype.positionPanels = function(){

    var id;

    // Proportional heights for newly added panels default to null unless explcitly set, so determine appropriate
    // proportional heights for all panels with a null value from discretely set dimensions.
    // Likewise handle defaul nulls for proportional widths, but instead just force a value of 1 (full width)
    for (id in this.panels){
        if (this.panels[id].layout.proportional_height == null){
            this.panels[id].layout.proportional_height = this.panels[id].layout.height / this.layout.height;
        }
        if (this.panels[id].layout.proportional_width == null){
            this.panels[id].layout.proportional_width = 1;
        }
    }

    // Sum the proportional heights and then adjust all proportionally so that the sum is exactly 1
    var total_proportional_height = this.sumProportional("height");
    if (!total_proportional_height){
        return this;
    }
    var proportional_adjustment = 1 / total_proportional_height;
    for (id in this.panels){
        this.panels[id].layout.proportional_height *= proportional_adjustment;
    }

    // Update origins on all panels without changing plot-level dimensions yet
    var y_offset = 0;
    this.panel_ids_by_y_index.forEach(function(panel_id){
        this.panels[panel_id].setOrigin(0, y_offset);
        this.panels[panel_id].layout.proportional_origin.x = 0;
        y_offset += this.panels[panel_id].layout.height;
    }.bind(this));
    var calculated_plot_height = y_offset;
    this.panel_ids_by_y_index.forEach(function(panel_id){
        this.panels[panel_id].layout.proportional_origin.y = this.panels[panel_id].layout.origin.y / calculated_plot_height;
    }.bind(this));

    // Update dimensions on the plot to accomodate repositioned panels
    this.setDimensions();

    // Set dimensions on all panels using newly set plot-level dimensions and panel-level proportional dimensions
    this.panel_ids_by_y_index.forEach(function(panel_id){
        this.panels[panel_id].setDimensions(this.layout.width * this.panels[panel_id].layout.proportional_width,
                                            this.layout.height * this.panels[panel_id].layout.proportional_height);
    }.bind(this));

    return this;
    
};

// Create all plot-level objects, initialize all child panels
LocusZoom.Plot.prototype.initialize = function(){

    // Create an element/layer for containing mouse guides
    var mouse_guide_svg = this.svg.append("g")
        .attr("class", "lz-mouse_guide").attr("id", this.id + ".mouse_guide");
    var mouse_guide_vertical_svg = mouse_guide_svg.append("rect")
        .attr("class", "lz-mouse_guide-vertical").attr("x",-1);
    var mouse_guide_horizontal_svg = mouse_guide_svg.append("rect")
        .attr("class", "lz-mouse_guide-horizontal").attr("y",-1);
    this.mouse_guide = {
        svg: mouse_guide_svg,
        vertical: mouse_guide_vertical_svg,
        horizontal: mouse_guide_horizontal_svg
    };

    // Create the curtain object with show/update/hide methods
    this.curtain = {
        showing: false,
        selector: null,
        content_selector: null,
        show: function(content, css){
            // Generate curtain
            if (!this.curtain.showing){
                this.curtain.selector = d3.select(this.svg.node().parentNode).insert("div")
                    .attr("class", "lz-curtain").attr("id", this.id + ".curtain");
                this.curtain.content_selector = this.curtain.selector.append("div").attr("class", "lz-curtain-content");
                this.curtain.selector.append("div").attr("class", "lz-curtain-dismiss").html("Dismiss")
                    .on("click", function(){
                        this.curtain.hide();
                    }.bind(this));
                this.curtain.showing = true;
            }
            return this.curtain.update(content, css);
        }.bind(this),
        update: function(content, css){
            if (!this.curtain.showing){ return this.curtain; }
            // Apply CSS if provided
            if (typeof css == "object" && css != null){
                this.curtain.selector.style(css);
            }
            // Update size and position
            var plot_page_origin = this.getPageOrigin();
            this.curtain.selector.style({
                top: plot_page_origin.y + "px",
                left: plot_page_origin.x + "px",
                width: this.layout.width + "px",
                height: this.layout.height + "px"
            });
            this.curtain.content_selector.style({
                "max-width": (this.layout.width - 40) + "px",
                "max-height": (this.layout.height - 40) + "px"
            });
            // Apply content if provided
            if (typeof content == "string"){
                this.curtain.content_selector.html(content);
            }
            return this.curtain;
        }.bind(this),
        hide: function(){
            if (!this.curtain.showing){ return this.curtain; }
            // Remove curtain
            this.curtain.selector.remove();
            this.curtain.selector = null;
            this.curtain.content_selector = null;
            this.curtain.showing = false;
            return this.curtain;
        }.bind(this)
    };

    // Create the loader object with show/update/animate/setPercentCompleted/hide methods
    this.loader = {
        showing: false,
        selector: null,
        content_selector: null,
        progress_selector: null,
        cancel_selector: null,
        show: function(content){
            // Generate loader
            if (!this.loader.showing){
                this.loader.selector = d3.select(this.svg.node().parentNode).insert("div")
                    .attr("class", "lz-loader").attr("id", this.id + ".loader");
                this.loader.content_selector = this.loader.selector.append("div")
                    .attr("class", "lz-loader-content");
                this.loader.progress_selector = this.loader.selector
                    .append("div").attr("class", "lz-loader-progress-container")
                    .append("div").attr("class", "lz-loader-progress");
                /* TODO: figure out how to make this cancel button work
                this.loader.cancel_selector = this.loader.selector.append("div")
                    .attr("class", "lz-loader-cancel").html("Cancel")
                    .on("click", function(){
                        this.loader.hide();
                    }.bind(this));
                */
                this.loader.showing = true;
                if (typeof content == "undefined"){ content = "Loading..."; }
            }
            return this.loader.update(content);
        }.bind(this),
        update: function(content, percent){
            if (!this.loader.showing){ return this.loader; }
            // Apply content if provided
            if (typeof content == "string"){
                this.loader.content_selector.html(content);
            }
            // Update size and position
            var padding = 6; // is there a better place to store/define this?
            var plot_page_origin = this.getPageOrigin();
            var loader_boundrect = this.loader.selector.node().getBoundingClientRect();
            this.loader.selector.style({
                top: (plot_page_origin.y + this.layout.height - loader_boundrect.height - padding) + "px",
                left: (plot_page_origin.x + padding) + "px"
            });
            /* Uncomment this code when a functional cancel button can be shown
            var cancel_boundrect = this.loader.cancel_selector.node().getBoundingClientRect();
            this.loader.content_selector.style({
                "padding-right": (cancel_boundrect.width + padding) + "px"
            });
            */
            // Apply percent if provided
            if (typeof percent == "number"){
                this.loader.progress_selector.style({
                    width: (Math.min(Math.max(percent, 1), 100)) + "%"
                });
            }
            return this.loader;
        }.bind(this),
        animate: function(){
            // For when it is impossible to update with percent checkpoints - animate the loader in perpetual motion
            this.loader.progress_selector.classed("lz-loader-progress-animated", true);
            return this.loader;
        }.bind(this),
        setPercentCompleted: function(percent){
            this.loader.progress_selector.classed("lz-loader-progress-animated", false);
            return this.loader.update(null, percent);
        }.bind(this),
        hide: function(){
            if (!this.loader.showing){ return this.loader; }
            // Remove loader
            this.loader.selector.remove();
            this.loader.selector = null;
            this.loader.content_selector = null;
            this.loader.progress_selector = null;
            this.loader.cancel_selector = null;
            this.loader.showing = false;
            return this.loader;
        }.bind(this)
    };

    // Create the panel_boundaries object with show/position/hide methods
    this.panel_boundaries = {
        parent: this,
        hide_timeout: null,
        showing: false,
        dragging: false,
        selectors: [],
        corner_selector: null,
        show: function(){
            // Generate panel boundaries
            if (!this.showing && !this.parent.curtain.showing){
                this.showing = true;
                // Loop through all panels to create a horizontal boundary for each
                this.parent.panel_ids_by_y_index.forEach(function(panel_id, panel_idx){
                    var selector = d3.select(this.parent.svg.node().parentNode).insert("div", ".lz-data_layer-tooltip")
                        .attr("class", "lz-panel-boundary")
                        .attr("title", "Resize panel");
                    selector.append("span");
                    var panel_resize_drag = d3.behavior.drag();
                    panel_resize_drag.on("dragstart", function(){ this.dragging = true; }.bind(this));
                    panel_resize_drag.on("dragend", function(){ this.dragging = false; }.bind(this));
                    panel_resize_drag.on("drag", function(){
                        // First set the dimensions on the panel we're resizing
                        var this_panel = this.parent.panels[this.parent.panel_ids_by_y_index[panel_idx]];
                        var original_panel_height = this_panel.layout.height;
                        this_panel.setDimensions(this_panel.layout.width, this_panel.layout.height + d3.event.dy);
                        var panel_height_change = this_panel.layout.height - original_panel_height;
                        var new_calculated_plot_height = this.parent.layout.height + panel_height_change;
                        // Next loop through all panels.
                        // Update proportional dimensions for all panels including the one we've resized using discrete heights.
                        // Reposition panels with a greater y-index than this panel to their appropriate new origin.
                        this.parent.panel_ids_by_y_index.forEach(function(loop_panel_id, loop_panel_idx){
                            var loop_panel = this.parent.panels[this.parent.panel_ids_by_y_index[loop_panel_idx]];
                            loop_panel.layout.proportional_height = loop_panel.layout.height / new_calculated_plot_height;
                            if (loop_panel_idx > panel_idx){
                                loop_panel.setOrigin(loop_panel.layout.origin.x, loop_panel.layout.origin.y + panel_height_change);
                                loop_panel.dashboard.position();
                            }
                        }.bind(this));
                        // Reset dimensions on the entire plot and reposition panel boundaries
                        this.parent.positionPanels();
                        this.position();
                    }.bind(this));
                    selector.call(panel_resize_drag);
                    this.parent.panel_boundaries.selectors.push(selector);
                }.bind(this));
                // Create a corner boundary / resize element on the bottom-most panel that resizes the entire plot
                var corner_selector = d3.select(this.parent.svg.node().parentNode).insert("div", ".lz-data_layer-tooltip")
                    .attr("class", "lz-panel-corner-boundary")
                    .attr("title", "Resize plot");
                corner_selector.append("span").attr("class", "lz-panel-corner-boundary-outer");
                corner_selector.append("span").attr("class", "lz-panel-corner-boundary-inner");
                var corner_drag = d3.behavior.drag();
                corner_drag.on("dragstart", function(){ this.dragging = true; }.bind(this));
                corner_drag.on("dragend", function(){ this.dragging = false; }.bind(this));
                corner_drag.on("drag", function(){
                    this.setDimensions(this.layout.width + d3.event.dx, this.layout.height + d3.event.dy);
                }.bind(this.parent));
                corner_selector.call(corner_drag);
                this.parent.panel_boundaries.corner_selector = corner_selector;
            }
            return this.position();
        },
        position: function(){
            if (!this.showing){ return this; }
            // Position panel boundaries
            var plot_page_origin = this.parent.getPageOrigin();
            this.selectors.forEach(function(selector, panel_idx){
                var panel_page_origin = this.parent.panels[this.parent.panel_ids_by_y_index[panel_idx]].getPageOrigin();
                var left = plot_page_origin.x;
                var top = panel_page_origin.y + this.parent.panels[this.parent.panel_ids_by_y_index[panel_idx]].layout.height - 12;
                var width = this.parent.layout.width - 1;
                selector.style({
                    top: top + "px",
                    left: left + "px",
                    width: width + "px"
                });
                selector.select("span").style({
                    width: width + "px"
                });
            }.bind(this));
            // Position corner selector
            var corner_padding = 10;
            var corner_size = 16;
            this.corner_selector.style({
                top: (plot_page_origin.y + this.parent.layout.height - corner_padding - corner_size) + "px",
                left: (plot_page_origin.x + this.parent.layout.width - corner_padding - corner_size) + "px"
            });
            return this;
        },
        hide: function(){
            if (!this.showing){ return this; }
            this.showing = false;
            // Remove panel boundaries
            this.selectors.forEach(function(selector){ selector.remove(); });
            this.selectors = [];
            // Remove corner boundary
            this.corner_selector.remove();
            this.corner_selector = null;
            return this;
        }
    };

    // Show panel boundaries stipulated by the layout (basic toggle, only show on mouse over plot)
    if (this.layout.panel_boundaries){
        d3.select(this.svg.node().parentNode).on("mouseover." + this.id + ".panel_boundaries", function(){
            clearTimeout(this.panel_boundaries.hide_timeout);
            this.panel_boundaries.show();
        }.bind(this));
        d3.select(this.svg.node().parentNode).on("mouseout." + this.id + ".panel_boundaries", function(){
            this.panel_boundaries.hide_timeout = setTimeout(function(){
                this.panel_boundaries.hide();
            }.bind(this), 300);
        }.bind(this));
    }

    // Create the dashboard object and immediately show it
    this.dashboard = new LocusZoom.Dashboard(this).show();

    // Initialize all panels
    for (var id in this.panels){
        this.panels[id].initialize();
    }

    // Define plot-level mouse events
    this.svg.on("mouseout", function(){
        this.mouse_guide.vertical.attr("x", -1);
        this.mouse_guide.horizontal.attr("y", -1);
    }.bind(this));
    this.svg.on("mousemove", function(){
        var coords = d3.mouse(this.svg.node());
        this.mouse_guide.vertical.attr("x", coords[0]);
        this.mouse_guide.horizontal.attr("y", coords[1]);
        this.dashboard.update();
    }.bind(this));

    this.initialized = true;

    // An extra call to setDimensions with existing discrete dimensions fixes some rounding errors with tooltip
    // positioning. TODO: make this additional call unnecessary.
    this.setDimensions(this.layout.width, this.layout.height);
    
    return this;

};

// Map an entire LocusZoom Plot to a new region
// DEPRECATED: This method is specific to only accepting chromosome, start, and end.
// LocusZoom.Plot.prototype.applyState() takes a single object, covering far more use cases.
LocusZoom.Plot.prototype.mapTo = function(chr, start, end){
    console.warn("Warning: use of LocusZoom.Plot.mapTo() is deprecated. Use LocusZoom.Plot.applyState() instead.");
    return this.applyState({ chr: chr, start: start, end: end });
};

// Refresh an plot's data from sources without changing position
LocusZoom.Plot.prototype.refresh = function(){
    return this.applyState();
};

// Update state values and trigger a pull for fresh data on all data sources for all data layers
LocusZoom.Plot.prototype.applyState = function(state_changes){

    state_changes = state_changes || {};
    if (typeof state_changes != "object"){
        throw("LocusZoom.applyState only accepts an object; " + (typeof state_changes) + " given");
    }
    
    // First make a copy of the current (old) state to work with
    var new_state = JSON.parse(JSON.stringify(this.state));

    // Apply changes by top-level property to the new state
    for (var property in state_changes) {
        new_state[property] = state_changes[property];
    }

    // Validate the new state (may do nothing, may do a lot, depends on how the user has thigns set up)
    new_state = LocusZoom.validateState(new_state, this.layout);

    // Apply new state to the actual state
    for (property in new_state) {
        this.state[property] = new_state[property];
    }

    // Generate requests for all panels given new state
    this.emit("data_requested");
    this.remap_promises = [];
    this.loading_data = true;
    for (var id in this.panels){
        this.remap_promises.push(this.panels[id].reMap());
    }

    return Q.all(this.remap_promises)
        .catch(function(error){
            console.log(error);
            this.curtain.drop(error);
            this.loading_data = false;
        }.bind(this))
        .done(function(){

            // Update dashboard / components
            this.dashboard.update();
                
            // Apply panel-level state values
            this.panel_ids_by_y_index.forEach(function(panel_id){
                var panel = this.panels[panel_id];
                panel.dashboard.update();
                // Apply data-layer-level state values
                panel.data_layer_ids_by_z_index.forEach(function(data_layer_id){
                    var data_layer = this.data_layers[data_layer_id];
                    var state_id = panel_id + "." + data_layer_id;
                    for (var property in this.state[state_id]){
                        if (!this.state[state_id].hasOwnProperty(property)){ continue; }
                        if (Array.isArray(this.state[state_id][property])){
                            this.state[state_id][property].forEach(function(element_id){
                                try {
                                    this.setElementStatus(property, this.getElementById(element_id), true);
                                } catch (e){
                                    console.error("Unable to apply state: " + state_id + ", " + property);
                                }
                            }.bind(data_layer));
                        }
                    }
                }.bind(panel));
            }.bind(this));
            
            // Emit events
            this.emit("layout_changed");
            this.emit("data_rendered");

            this.loading_data = false;
            
        }.bind(this));
    
};


/* global d3,Q,LocusZoom */
/* eslint-env browser */
/* eslint-disable no-console */

"use strict";

/**

  LocusZoom.Panel Class

  A panel is an abstract class representing a subdivision of the LocusZoom stage
  to display a distinct data representation

*/

LocusZoom.Panel = function(layout, parent) { 

    if (typeof layout !== "object"){
        throw "Unable to create panel, invalid layout";
    }

    this.parent = parent || null;

    // Ensure a valid ID is present. If there is no valid ID then generate one
    if (typeof layout.id !== "string" || !layout.id.length){
        if (!this.parent){
            layout.id = "p" + Math.floor(Math.random()*Math.pow(10,8));
        } else {
            var id = null;
            var generateID = function(){
                id = "p" + Math.floor(Math.random()*Math.pow(10,8));
                if (id == null || typeof this.parent.panels[id] != "undefined"){
                    id = generateID();
                }
            }.bind(this);
            layout.id = id;
        }
    } else if (this.parent) {
        if (typeof this.parent.panels[layout.id] !== "undefined"){
            throw "Cannot create panel with id [" + layout.id + "]; panel with that id already exists";
        }
    }
    this.id = layout.id;

    this.initialized = false;
    this.layout_idx = null;
    this.svg = {};

    // The layout is a serializable object used to describe the composition of the Panel
    this.layout = LocusZoom.Layouts.merge(layout || {}, LocusZoom.Panel.DefaultLayout);

    // Define state parameters specific to this panel
    if (this.parent){
        this.state = this.parent.state;
        this.state_id = this.id;
        this.state[this.state_id] = this.state[this.state_id] || {};
    } else {
        this.state = null;
        this.state_id = null;
    }
    
    this.data_layers = {};
    this.data_layer_ids_by_z_index = [];
    this.data_promises = [];

    this.x_scale  = null;
    this.y1_scale = null;
    this.y2_scale = null;

    this.x_extent  = null;
    this.y1_extent = null;
    this.y2_extent = null;

    this.x_ticks  = [];
    this.y1_ticks = [];
    this.y2_ticks = [];

    this.zoom_timeout = null;

    this.getBaseId = function(){
        return this.parent.id + "." + this.id;
    };

    this.canInteract = function(){
        return !(this.interactions.dragging || this.interactions.zooming || this.parent.loading_data);
    };

    // Event hooks
    this.event_hooks = {
        "layout_changed": [],
        "data_requested": [],
        "data_rendered": [],
        "element_clicked": []
    };
    this.on = function(event, hook){
        if (typeof "event" != "string" || !Array.isArray(this.event_hooks[event])){
            throw("Unable to register event hook, invalid event: " + event.toString());
        }
        if (typeof hook != "function"){
            throw("Unable to register event hook, invalid hook function passed");
        }
        this.event_hooks[event].push(hook);
        return this;
    };
    this.emit = function(event, context){
        if (typeof "event" != "string" || !Array.isArray(this.event_hooks[event])){
            throw("LocusZoom attempted to throw an invalid event: " + event.toString());
        }
        context = context || this;
        this.event_hooks[event].forEach(function(hookToRun) {
            hookToRun.call(context);
        });
        return this;
    };
    
    // Get an object with the x and y coordinates of the panel's origin in terms of the entire page
    // Necessary for positioning any HTML elements over the panel
    this.getPageOrigin = function(){
        var plot_origin = this.parent.getPageOrigin();
        return {
            x: plot_origin.x + this.layout.origin.x,
            y: plot_origin.y + this.layout.origin.y
        };
    };

    // Object for storing in-progress mouse interactions
    this.interactions = {};

    // Initialize the layout
    this.initializeLayout();
    
    return this;
    
};

LocusZoom.Panel.DefaultLayout = {
    title: null,
    description: null,
    y_index: null,
    width:  0,
    height: 0,
    origin: { x: 0, y: null },
    min_width: 1,
    min_height: 1,
    proportional_width: null,
    proportional_height: null,
    proportional_origin: { x: 0, y: null },
    margin: { top: 0, right: 0, bottom: 0, left: 0 },
    background_click: "clear_selections",
    dashboard: {
        components: []
    },
    cliparea: {
        height: 0,
        width: 0,
        origin: { x: 0, y: 0 }
    },
    axes: {
        x:  {},
        y1: {},
        y2: {}
    },
    legend: null,
    interaction: {
        drag_background_to_pan: false,
        drag_x_ticks_to_scale: false,
        drag_y1_ticks_to_scale: false,
        drag_y2_ticks_to_scale: false,
        scroll_to_zoom: false,
        x_linked: false,
        y1_linked: false,
        y2_linked: false
    },
    data_layers: []
};

LocusZoom.Panel.prototype.initializeLayout = function(){

    // If the layout is missing BOTH width and proportional width then set the proportional width to 1.
    // This will default the panel to taking up the full width of the plot.
    if (this.layout.width == 0 && this.layout.proportional_width == null){
        this.layout.proportional_width = 1;
    }

    // If the layout is missing BOTH height and proportional height then set the proportional height to
    // an equal share of the plot's current height.
    if (this.layout.height == 0 && this.layout.proportional_height == null){
        var panel_count = Object.keys(this.parent.panels).length;
        if (panel_count > 0){
            this.layout.proportional_height = (1 / panel_count);
        } else {
            this.layout.proportional_height = 1;
        }
    }

    // Set panel dimensions, origin, and margin
    this.setDimensions();
    this.setOrigin();
    this.setMargin();

    // Set ranges
    this.x_range = [0, this.layout.cliparea.width];
    this.y1_range = [this.layout.cliparea.height, 0];
    this.y2_range = [this.layout.cliparea.height, 0];

    // Initialize panel axes
    ["x", "y1", "y2"].forEach(function(axis){
        if (!Object.keys(this.layout.axes[axis]).length || this.layout.axes[axis].render ===false){
            // The default layout sets the axis to an empty object, so set its render boolean here
            this.layout.axes[axis].render = false;
        } else {
            this.layout.axes[axis].render = true;
            this.layout.axes[axis].label = this.layout.axes[axis].label || null;
            this.layout.axes[axis].label_function = this.layout.axes[axis].label_function || null;
        }
    }.bind(this));

    // Add data layers (which define x and y extents)
    this.layout.data_layers.forEach(function(data_layer_layout){
        this.addDataLayer(data_layer_layout);
    }.bind(this));

    return this;

};

LocusZoom.Panel.prototype.setDimensions = function(width, height){
    if (typeof width != "undefined" && typeof height != "undefined"){
        if (!isNaN(width) && width >= 0 && !isNaN(height) && height >= 0){
            this.layout.width = Math.max(Math.round(+width), this.layout.min_width);
            this.layout.height = Math.max(Math.round(+height), this.layout.min_height);
        }
    } else {
        if (this.layout.proportional_width != null){
            this.layout.width = Math.max(this.layout.proportional_width * this.parent.layout.width, this.layout.min_width);
        }
        if (this.layout.proportional_height != null){
            this.layout.height = Math.max(this.layout.proportional_height * this.parent.layout.height, this.layout.min_height);
        }
    }
    this.layout.cliparea.width = Math.max(this.layout.width - (this.layout.margin.left + this.layout.margin.right), 0);
    this.layout.cliparea.height = Math.max(this.layout.height - (this.layout.margin.top + this.layout.margin.bottom), 0);
    if (this.svg.clipRect){
        this.svg.clipRect.attr("width", this.layout.width).attr("height", this.layout.height);
    }
    if (this.initialized){
        this.render();
        this.curtain.update();
        this.loader.update();
        this.dashboard.update();
        if (this.legend){ this.legend.position(); }
    }
    return this;
};

LocusZoom.Panel.prototype.setOrigin = function(x, y){
    if (!isNaN(x) && x >= 0){ this.layout.origin.x = Math.max(Math.round(+x), 0); }
    if (!isNaN(y) && y >= 0){ this.layout.origin.y = Math.max(Math.round(+y), 0); }
    if (this.initialized){ this.render(); }
    return this;
};

LocusZoom.Panel.prototype.setMargin = function(top, right, bottom, left){
    var extra;
    if (!isNaN(top)    && top    >= 0){ this.layout.margin.top    = Math.max(Math.round(+top),    0); }
    if (!isNaN(right)  && right  >= 0){ this.layout.margin.right  = Math.max(Math.round(+right),  0); }
    if (!isNaN(bottom) && bottom >= 0){ this.layout.margin.bottom = Math.max(Math.round(+bottom), 0); }
    if (!isNaN(left)   && left   >= 0){ this.layout.margin.left   = Math.max(Math.round(+left),   0); }
    if (this.layout.margin.top + this.layout.margin.bottom > this.layout.height){
        extra = Math.floor(((this.layout.margin.top + this.layout.margin.bottom) - this.layout.height) / 2);
        this.layout.margin.top -= extra;
        this.layout.margin.bottom -= extra;
    }
    if (this.layout.margin.left + this.layout.margin.right > this.layout.width){
        extra = Math.floor(((this.layout.margin.left + this.layout.margin.right) - this.layout.width) / 2);
        this.layout.margin.left -= extra;
        this.layout.margin.right -= extra;
    }
    ["top", "right", "bottom", "left"].forEach(function(m){
        this.layout.margin[m] = Math.max(this.layout.margin[m], 0);
    }.bind(this));
    this.layout.cliparea.width = Math.max(this.layout.width - (this.layout.margin.left + this.layout.margin.right), 0);
    this.layout.cliparea.height = Math.max(this.layout.height - (this.layout.margin.top + this.layout.margin.bottom), 0);
    this.layout.cliparea.origin.x = this.layout.margin.left;
    this.layout.cliparea.origin.y = this.layout.margin.top;

    if (this.initialized){ this.render(); }
    return this;
};

// Initialize a panel
LocusZoom.Panel.prototype.initialize = function(){

    // Append a container group element to house the main panel group element and the clip path
    // Position with initial layout parameters
    this.svg.container = this.parent.svg.append("g")
        .attr("id", this.getBaseId() + ".panel_container")
        .attr("transform", "translate(" + this.layout.origin.x + "," + this.layout.origin.y + ")");

    // Append clip path to the parent svg element, size with initial layout parameters
    var clipPath = this.svg.container.append("clipPath")
        .attr("id", this.getBaseId() + ".clip");
    this.svg.clipRect = clipPath.append("rect")
        .attr("width", this.layout.width).attr("height", this.layout.height);
    
    // Append svg group for rendering all panel child elements, clipped by the clip path
    this.svg.group = this.svg.container.append("g")
        .attr("id", this.getBaseId() + ".panel")
        .attr("clip-path", "url(#" + this.getBaseId() + ".clip)");

    // Create the curtain object with show/update/hide methods
    this.curtain = {
        showing: false,
        selector: null,
        content_selector: null,
        show: function(content, css){
            // Generate curtain
            if (!this.curtain.showing){
                this.curtain.selector = d3.select(this.parent.svg.node().parentNode).insert("div")
                    .attr("class", "lz-curtain").attr("id", this.id + ".curtain");
                this.curtain.content_selector = this.curtain.selector.append("div").attr("class", "lz-curtain-content");
                this.curtain.selector.append("div").attr("class", "lz-curtain-dismiss").html("Dismiss")
                    .on("click", function(){
                        this.curtain.hide();
                    }.bind(this));
                this.curtain.showing = true;
            }
            return this.curtain.update(content, css);
        }.bind(this),
        update: function(content, css){
            if (!this.curtain.showing){ return this.curtain; }
            // Apply CSS if provided
            if (typeof css == "object"){
                this.curtain.selector.style(css);
            }
            // Update size and position
            var panel_page_origin = this.getPageOrigin();
            this.curtain.selector.style({
                top: panel_page_origin.y + "px",
                left: panel_page_origin.x + "px",
                width: this.layout.width + "px",
                height: this.layout.height + "px"
            });
            this.curtain.content_selector.style({
                "max-width": (this.layout.width - 40) + "px",
                "max-height": (this.layout.height - 40) + "px"
            });
            // Apply content if provided
            if (typeof content == "string"){
                this.curtain.content_selector.html(content);
            }
            return this.curtain;
        }.bind(this),
        hide: function(){
            if (!this.curtain.showing){ return this.curtain; }
            // Remove curtain
            this.curtain.selector.remove();
            this.curtain.selector = null;
            this.curtain.content_selector = null;
            this.curtain.showing = false;
            return this.curtain;
        }.bind(this)
    };

    // Create the loader object with show/update/animate/setPercentCompleted/hide methods
    this.loader = {
        showing: false,
        selector: null,
        content_selector: null,
        progress_selector: null,
        cancel_selector: null,
        show: function(content){
            // Generate loader
            if (!this.loader.showing){
                this.loader.selector = d3.select(this.parent.svg.node().parentNode).insert("div")
                    .attr("class", "lz-loader").attr("id", this.id + ".loader");
                this.loader.content_selector = this.loader.selector.append("div")
                    .attr("class", "lz-loader-content");
                this.loader.progress_selector = this.loader.selector
                    .append("div").attr("class", "lz-loader-progress-container")
                    .append("div").attr("class", "lz-loader-progress");
                /* TODO: figure out how to make this cancel button work
                this.loader.cancel_selector = this.loader.selector.append("div")
                    .attr("class", "lz-loader-cancel").html("Cancel")
                    .on("click", function(){
                        this.loader.hide();
                    }.bind(this));
                */
                this.loader.showing = true;
                if (typeof content == "undefined"){ content = "Loading..."; }
            }
            return this.loader.update(content);
        }.bind(this),
        update: function(content, percent){
            if (!this.loader.showing){ return this.loader; }
            // Apply content if provided
            if (typeof content == "string"){
                this.loader.content_selector.html(content);
            }
            // Update size and position
            var padding = 6; // is there a better place to store/define this?
            var panel_page_origin = this.getPageOrigin();
            var loader_boundrect = this.loader.selector.node().getBoundingClientRect();
            this.loader.selector.style({
                top: (panel_page_origin.y + this.layout.height - loader_boundrect.height - padding) + "px",
                left: (panel_page_origin.x + padding) + "px"
            });
            /* Uncomment this code when a functional cancel button can be shown
            var cancel_boundrect = this.loader.cancel_selector.node().getBoundingClientRect();
            this.loader.content_selector.style({
                "padding-right": (cancel_boundrect.width + padding) + "px"
            });
            */
            // Apply percent if provided
            if (typeof percent == "number"){
                this.loader.progress_selector.style({
                    width: (Math.min(Math.max(percent, 1), 100)) + "%"
                });
            }
            return this.loader;
        }.bind(this),
        animate: function(){
            // For when it is impossible to update with percent checkpoints - animate the loader in perpetual motion
            this.loader.progress_selector.classed("lz-loader-progress-animated", true);
            return this.loader;
        }.bind(this),
        setPercentCompleted: function(percent){
            this.loader.progress_selector.classed("lz-loader-progress-animated", false);
            return this.loader.update(null, percent);
        }.bind(this),
        hide: function(){
            if (!this.loader.showing){ return this.loader; }
            // Remove loader
            this.loader.selector.remove();
            this.loader.selector = null;
            this.loader.content_selector = null;
            this.loader.progress_selector = null;
            this.loader.cancel_selector = null;
            this.loader.showing = false;
            return this.loader;
        }.bind(this)
    };

    // Create the dashboard object and hang components on it as defined by panel layout
    this.dashboard = new LocusZoom.Dashboard(this);

    // Inner border
    this.inner_border = this.svg.group.append("rect")
        .attr("class", "lz-panel-background")
        .on("click", function(){
            if (this.layout.background_click == "clear_selections"){ this.clearSelections(); }
        }.bind(this));

    // Add the title, if defined
    if (this.layout.title){
        var default_x = 10;
        var default_y = 22;
        if (typeof this.layout.title == "string"){
            this.layout.title = {
                text: this.layout.title,
                x: default_x,
                y: default_y
            };
        }
        this.svg.group.append("text")
            .attr("class", "lz-panel-title")
            .attr("x", parseFloat(this.layout.title.x) || default_x)
            .attr("y", parseFloat(this.layout.title.y) || default_y)
            .text(this.layout.title.text);
    }

    // Initialize Axes
    this.svg.x_axis = this.svg.group.append("g")
        .attr("id", this.getBaseId() + ".x_axis").attr("class", "lz-x lz-axis");
    if (this.layout.axes.x.render){
        this.svg.x_axis_label = this.svg.x_axis.append("text")
            .attr("class", "lz-x lz-axis lz-label")
            .attr("text-anchor", "middle");
    }
    this.svg.y1_axis = this.svg.group.append("g")
        .attr("id", this.getBaseId() + ".y1_axis").attr("class", "lz-y lz-y1 lz-axis");
    if (this.layout.axes.y1.render){
        this.svg.y1_axis_label = this.svg.y1_axis.append("text")
            .attr("class", "lz-y1 lz-axis lz-label")
            .attr("text-anchor", "middle");
    }
    this.svg.y2_axis = this.svg.group.append("g")
        .attr("id", this.getBaseId() + ".y2_axis").attr("class", "lz-y lz-y2 lz-axis");
    if (this.layout.axes.y2.render){
        this.svg.y2_axis_label = this.svg.y2_axis.append("text")
            .attr("class", "lz-y2 lz-axis lz-label")
            .attr("text-anchor", "middle");
    }

    // Initialize child Data Layers
    this.data_layer_ids_by_z_index.forEach(function(id){
        this.data_layers[id].initialize();
    }.bind(this));

    // Create the legend object as defined by panel layout and child data layer layouts
    this.legend = null;
    if (this.layout.legend){
        this.legend = new LocusZoom.Legend(this);
    }

    // Establish panel background drag interaction mousedown event handler (on the panel background)
    var namespace = "." + this.parent.id + "." + this.id + ".interaction.drag";
    if (this.layout.interaction.drag_background_to_pan){
        var panel = this;
        var mousedown = function(){ panel.toggleDragging("background"); };
        this.svg.container.select(".lz-panel-background")
            .on("mousedown" + namespace + ".background", mousedown)
            .on("touchstart" + namespace + ".background", mousedown);
    }

    // Establish panel mouse up and move handlers for any/all drag events for the plot (on the parent plot)
    if (this.layout.interaction.drag_background_to_pan || this.layout.interaction.drag_x_ticks_to_scale
        || this.layout.interaction.drag_y1_ticks_to_scale || this.layout.interaction.drag_y2_ticks_to_scale){
        var mouseup = function(){ this.toggleDragging(); }.bind(this);
        var mousemove = function(){
            if (!this.interactions.dragging){ return; }
            if (this.interactions.dragging.panel_id != this.id){ return; }
            if (d3.event){ d3.event.preventDefault(); }
            var coords = d3.mouse(this.svg.container.node());
            this.interactions.dragging.dragged_x = coords[0] - this.interactions.dragging.start_x;
            this.interactions.dragging.dragged_y = coords[1] - this.interactions.dragging.start_y;
            this.render();
        }.bind(this);
        this.parent.svg
            .on("mouseup" + namespace, mouseup)
            .on("touchend" + namespace, mouseup)
            .on("mousemove" + namespace, mousemove)
            .on("touchmove" + namespace, mousemove);
    }

    return this;
    
};


// Move a panel up relative to others by y-index
LocusZoom.Panel.prototype.moveUp = function(){
    if (this.parent.panel_ids_by_y_index[this.layout.y_index - 1]){
        this.parent.panel_ids_by_y_index[this.layout.y_index] = this.parent.panel_ids_by_y_index[this.layout.y_index - 1];
        this.parent.panel_ids_by_y_index[this.layout.y_index - 1] = this.id;
        this.parent.applyPanelYIndexesToPanelLayouts();
        this.parent.positionPanels();
    }
    return this;
};


// Move a panel down relative to others by y-index
LocusZoom.Panel.prototype.moveDown = function(){
    if (this.parent.panel_ids_by_y_index[this.layout.y_index + 1]){
        this.parent.panel_ids_by_y_index[this.layout.y_index] = this.parent.panel_ids_by_y_index[this.layout.y_index + 1];
        this.parent.panel_ids_by_y_index[this.layout.y_index + 1] = this.id;
        this.parent.applyPanelYIndexesToPanelLayouts();
        this.parent.positionPanels();
    }
    return this;
};


// Create a new data layer by layout object
LocusZoom.Panel.prototype.addDataLayer = function(layout){

    // Sanity checks
    if (typeof layout !== "object"){
        throw "Invalid data layer layout passed to LocusZoom.Panel.prototype.addDataLayer()";
    }
    if (typeof layout.id !== "string" || !layout.id.length){
        throw "Invalid paneldata layer id passed to LocusZoom.Panel.prototype.addDataLayer()";
    }
    if (typeof this.data_layers[layout.id] !== "undefined"){
        throw "Cannot create data_layer with id [" + layout.id + "]; data layer with that id already exists in the panel";
    }
    if (typeof layout.type !== "string"){
        throw "Invalid data layer type in layout passed to LocusZoom.Panel.prototype.addDataLayer()";
    }

    // If the layout defines a y axis make sure the axis number is set and is 1 or 2 (default to 1)
    if (typeof layout.y_axis == "object" && (typeof layout.y_axis.axis == "undefined" || [1,2].indexOf(layout.y_axis.axis) == -1)){
        layout.y_axis.axis = 1;
    }

    // Create the Data Layer
    var data_layer = LocusZoom.DataLayers.get(layout.type, layout, this);

    // Store the Data Layer on the Panel
    this.data_layers[data_layer.id] = data_layer;

    // If a discrete z_index was set in the layout then adjust other data layer z_index values to accomodate this one
    if (data_layer.layout.z_index != null && !isNaN(data_layer.layout.z_index)
        && this.data_layer_ids_by_z_index.length > 0){
        // Negative z_index values should count backwards from the end, so convert negatives to appropriate values here
        if (data_layer.layout.z_index < 0){
            data_layer.layout.z_index = Math.max(this.data_layer_ids_by_z_index.length + data_layer.layout.z_index, 0);
        }
        this.data_layer_ids_by_z_index.splice(data_layer.layout.z_index, 0, data_layer.id);
        this.data_layer_ids_by_z_index.forEach(function(dlid, idx){
            this.data_layers[dlid].layout.z_index = idx;
        }.bind(this));
    } else {
        var length = this.data_layer_ids_by_z_index.push(data_layer.id);
        this.data_layers[data_layer.id].layout.z_index = length - 1;
    }

    // Determine if this data layer was already in the layout.data_layers array.
    // If it wasn't, add it. Either way store the layout.data_layers array index on the data_layer.
    var layout_idx = null;
    this.layout.data_layers.forEach(function(data_layer_layout, idx){
        if (data_layer_layout.id == data_layer.id){ layout_idx = idx; }
    });
    if (layout_idx == null){
        layout_idx = this.layout.data_layers.push(this.data_layers[data_layer.id].layout) - 1;
    }
    this.data_layers[data_layer.id].layout_idx = layout_idx;

    return this.data_layers[data_layer.id];
};


// Clear all selections on all data layers
LocusZoom.Panel.prototype.clearSelections = function(){
    this.data_layer_ids_by_z_index.forEach(function(id){
        this.data_layers[id].setAllElementStatus("selected", false);
    }.bind(this));
    return this;
};


// Re-Map a panel to new positions according to the parent plot's state
LocusZoom.Panel.prototype.reMap = function(){
    this.emit("data_requested");
    this.data_promises = [];
    // Trigger reMap on each Data Layer
    for (var id in this.data_layers){
        try {
            this.data_promises.push(this.data_layers[id].reMap());
        } catch (error) {
            console.warn(error);
            this.curtain.show(error);
        }
    }
    // When all finished trigger a render
    return Q.all(this.data_promises)
        .then(function(){
            this.initialized = true;
            this.render();
            this.emit("layout_changed");
            this.parent.emit("layout_changed");
            this.emit("data_rendered");
        }.bind(this))
        .catch(function(error){
            console.warn(error);
            this.curtain.show(error);
        }.bind(this));
};

// Iterate over data layers to generate panel axis extents
LocusZoom.Panel.prototype.generateExtents = function(){

    // Reset extents
    ["x", "y1", "y2"].forEach(function(axis){
        this[axis + "_extent"] = null;
    }.bind(this));

    // Loop through the data layers
    for (var id in this.data_layers){

        var data_layer = this.data_layers[id];

        // If defined and not decoupled, merge the x extent of the data layer with the panel's x extent
        if (data_layer.layout.x_axis && !data_layer.layout.x_axis.decoupled){
            this.x_extent = d3.extent((this.x_extent || []).concat(data_layer.getAxisExtent("x")));
        }

        // If defined and not decoupled, merge the y extent of the data layer with the panel's appropriate y extent
        if (data_layer.layout.y_axis && !data_layer.layout.y_axis.decoupled){
            var y_axis = "y" + data_layer.layout.y_axis.axis;
            this[y_axis+"_extent"] = d3.extent((this[y_axis+"_extent"] || []).concat(data_layer.getAxisExtent("y")));
        }
        
    }

    // Override x_extent from state if explicitly defined to do so
    if (this.layout.axes.x && this.layout.axes.x.extent == "state"){
        this.x_extent = [ this.state.start, this.state.end ];
    }

    return this;

};

// Render a given panel
LocusZoom.Panel.prototype.render = function(called_from_broadcast){

    // Whether this function was called as a broadcast of another panel's rendering
    // (i.e. don't keep broadcasting, skip that step at the bottom of the render loop)
    if (typeof called_from_broadcast == "undefined"){ called_from_broadcast = false; }

    // Position the panel container
    this.svg.container.attr("transform", "translate(" + this.layout.origin.x +  "," + this.layout.origin.y + ")");

    // Set size on the clip rect
    this.svg.clipRect.attr("width", this.layout.width).attr("height", this.layout.height);

    // Set and position the inner border, style if necessary
    this.inner_border
        .attr("x", this.layout.margin.left).attr("y", this.layout.margin.top)
        .attr("width", this.layout.width - (this.layout.margin.left + this.layout.margin.right))
        .attr("height", this.layout.height - (this.layout.margin.top + this.layout.margin.bottom));
    if (this.layout.inner_border){
        this.inner_border.style({ "stroke-width": 1, "stroke": this.layout.inner_border });
    }

    // Regenerate all extents
    this.generateExtents();

    // Helper function to constrain any procedurally generated vectors (e.g. ranges, extents)
    // Constraints applied here keep vectors from going to infinity or beyond a definable power of ten
    var constrain = function(value, limit_exponent){
        var neg_min = Math.pow(-10, limit_exponent);
        var neg_max = Math.pow(-10, -limit_exponent);
        var pos_min = Math.pow(10, -limit_exponent);
        var pos_max = Math.pow(10, limit_exponent);
        if (value == Infinity){ value = pos_max; }
        if (value == -Infinity){ value = neg_min; }
        if (value == 0){ value = pos_min; }
        if (value > 0){ value = Math.max(Math.min(value, pos_max), pos_min); }
        if (value < 0){ value = Math.max(Math.min(value, neg_max), neg_min); }
        return value;
    };

    // Define default and shifted ranges for all axes
    var ranges = {};
    if (this.x_extent){
        ranges.x = [0, this.layout.cliparea.width];
        ranges.x_shifted = [0, this.layout.cliparea.width];
    }
    if (this.y1_extent){
        ranges.y1 = [this.layout.cliparea.height, 0];
        ranges.y1_shifted = [this.layout.cliparea.height, 0];
    }
    if (this.y2_extent){
        ranges.y2 = [this.layout.cliparea.height, 0];
        ranges.y2_shifted = [this.layout.cliparea.height, 0];
    }

    // Shift ranges based on any drag or zoom interactions currently underway
    var anchor, scalar = null;
    if (this.interactions.zooming && typeof this.x_scale == "function"){
        var current_extent_size = Math.abs(this.x_extent[1] - this.x_extent[0]);
        var current_scaled_extent_size = Math.round(this.x_scale.invert(ranges.x_shifted[1])) - Math.round(this.x_scale.invert(ranges.x_shifted[0]));
        var zoom_factor = this.interactions.zooming.scale;
        var potential_extent_size = Math.floor(current_scaled_extent_size * (1 / zoom_factor));
        if (zoom_factor < 1 && !isNaN(this.parent.layout.max_region_scale)){
            zoom_factor = 1 /(Math.min(potential_extent_size, this.parent.layout.max_region_scale) / current_scaled_extent_size);
        } else if (zoom_factor > 1 && !isNaN(this.parent.layout.min_region_scale)){
            zoom_factor = 1 / (Math.max(potential_extent_size, this.parent.layout.min_region_scale) / current_scaled_extent_size);
        }
        var new_extent_size = Math.floor(current_extent_size * zoom_factor);
        anchor = this.interactions.zooming.center - this.layout.margin.left - this.layout.origin.x;
        var offset_ratio = anchor / this.layout.cliparea.width;
        var new_x_extent_start = Math.max(Math.floor(this.x_scale.invert(ranges.x_shifted[0]) - ((new_extent_size - current_scaled_extent_size) * offset_ratio)), 1);
        ranges.x_shifted = [ this.x_scale(new_x_extent_start), this.x_scale(new_x_extent_start + new_extent_size) ];
    } else if (this.interactions.dragging){
        switch (this.interactions.dragging.method){
        case "background":
            ranges.x_shifted[0] = 0 + this.interactions.dragging.dragged_x;
            ranges.x_shifted[1] = this.layout.cliparea.width + this.interactions.dragging.dragged_x;
            break;
        case "x_tick":
            if (d3.event && d3.event.shiftKey){
                ranges.x_shifted[0] = 0 + this.interactions.dragging.dragged_x;
                ranges.x_shifted[1] = this.layout.cliparea.width + this.interactions.dragging.dragged_x;
            } else {
                anchor = this.interactions.dragging.start_x - this.layout.margin.left - this.layout.origin.x;
                scalar = constrain(anchor / (anchor + this.interactions.dragging.dragged_x), 3);
                ranges.x_shifted[0] = 0;
                ranges.x_shifted[1] = Math.max(this.layout.cliparea.width * (1 / scalar), 1);
            }
            break;
        case "y1_tick":
        case "y2_tick":
            var y_shifted = "y" + this.interactions.dragging.method[1] + "_shifted";
            if (d3.event && d3.event.shiftKey){
                ranges[y_shifted][0] = this.layout.cliparea.height + this.interactions.dragging.dragged_y;
                ranges[y_shifted][1] = 0 + this.interactions.dragging.dragged_y;
            } else {
                anchor = this.layout.cliparea.height - (this.interactions.dragging.start_y - this.layout.margin.top - this.layout.origin.y);
                scalar = constrain(anchor / (anchor - this.interactions.dragging.dragged_y), 3);
                ranges[y_shifted][0] = this.layout.cliparea.height;
                ranges[y_shifted][1] = this.layout.cliparea.height - (this.layout.cliparea.height * (1 / scalar));
            }
        }
    }

    // Generate scales and ticks for all axes
    ["x", "y1", "y2"].forEach(function(axis){
        if (!this[axis + "_extent"]){ return; }
        // Base Scale
        this[axis + "_scale"] = d3.scale.linear()
            .domain(this[axis + "_extent"])
            .range(ranges[axis + "_shifted"]);
        // Shift the extent
        this[axis + "_extent"] = [ Math.round(this[axis + "_scale"].invert(ranges[axis][0])),
                                   Math.round(this[axis + "_scale"].invert(ranges[axis][1])) ];
        // Finalize Scale
        this[axis + "_scale"] = d3.scale.linear()
                .domain(this[axis + "_extent"]).range(ranges[axis]);
        // Ticks
        if (this.layout.axes[axis].ticks){
            this[axis + "_ticks"] = this.layout.axes[axis].ticks;
        } else {
            this[axis + "_ticks"] = LocusZoom.prettyTicks(this[axis + "_extent"], "both");
        }
    }.bind(this));

    // Render axes and labels
    var canRenderAxis = function(axis){
        return (typeof this[axis + "_scale"] == "function" && !isNaN(this[axis + "_scale"](0)));
    }.bind(this);
    
    if (this.layout.axes.x.render && canRenderAxis("x")){
        this.renderAxis("x");
    }

    if (this.layout.axes.y1.render && canRenderAxis("y1")){
        this.renderAxis("y1");
    }

    if (this.layout.axes.y2.render && canRenderAxis("y2")){
        this.renderAxis("y2");
    }

    // Establish mousewheel zoom event handers on the panel (namespacing not passed through by d3, so not used here)
    if (this.layout.interaction.scroll_to_zoom){
        var zoom_handler = function(){
            if (this.interactions.dragging || this.parent.loading_data){ return; }
            var coords = d3.mouse(this.svg.container.node());
            var delta = Math.max(-1, Math.min(1, (d3.event.wheelDelta || -d3.event.detail)));
            if (delta == 0){ return; }
            this.interactions.zooming = {
                scale: (delta < 1) ? 0.9 : 1.1,
                center: coords[0]
            };
            this.render();
            if (this.zoom_timeout != null){ clearTimeout(this.zoom_timeout); }
            this.zoom_timeout = setTimeout(function(){
                this.interactions.zooming = false;
                this.parent.applyState({ start: this.x_extent[0], end: this.x_extent[1] });
            }.bind(this), 500);
        }.bind(this);
        this.zoom_listener = d3.behavior.zoom();
        this.svg.container.call(this.zoom_listener)
            .on("wheel.zoom", zoom_handler)
            .on("mousewheel.zoom", zoom_handler)
            .on("DOMMouseScroll.zoom", zoom_handler);
    }

    // Render data layers in order by z-index
    this.data_layer_ids_by_z_index.forEach(function(data_layer_id){
        this.data_layers[data_layer_id].draw().render();
    }.bind(this));
    
    // Broadcast this panel's interaction, extent, and scale to other axis-linked panels, if necessary
    if (called_from_broadcast){ return this; }
    if (this.layout.interaction.x_linked || this.layout.interaction.y1_linked || this.layout.interaction.y2_linked){
        ["x", "y1", "y2"].forEach(function(axis){
            if (!this.layout.interaction[axis + "_linked"]){ return; }
            if (!(this.interactions.zooming || (this.interactions.dragging && this.interactions.dragging["on_" + axis]))){ return; }
            this.parent.panel_ids_by_y_index.forEach(function(panel_id){
                if (panel_id == this.id || !this.parent.panels[panel_id].layout.interaction[axis + "_linked"]){ return; }
                this.parent.panels[panel_id][axis + "_scale"] = this[axis + "_scale"];
                this.parent.panels[panel_id].interactions = this.interactions;
                this.parent.panels[panel_id].render(true);
            }.bind(this));
        }.bind(this));
    }

    return this;
    
};


// Render ticks for a particular axis
LocusZoom.Panel.prototype.renderAxis = function(axis){

    if (["x", "y1", "y2"].indexOf(axis) == -1){
        throw("Unable to render axis; invalid axis identifier: " + axis);
    }

    // Axis-specific values to plug in where needed
    var axis_params = {
        x: {
            position: "translate(" + this.layout.margin.left + "," + (this.layout.height - this.layout.margin.bottom) + ")",
            orientation: "bottom",
            label_x: this.layout.cliparea.width / 2,
            label_y: (this.layout.axes[axis].label_offset || 0),
            label_rotate: null
        },
        y1: {
            position: "translate(" + this.layout.margin.left + "," + this.layout.margin.top + ")",
            orientation: "left",
            label_x: -1 * (this.layout.axes[axis].label_offset || 0),
            label_y: this.layout.cliparea.height / 2,
            label_rotate: -90
        },
        y2: {
            position: "translate(" + (this.layout.width - this.layout.margin.right) + "," + this.layout.margin.top + ")",
            orientation: "right",
            label_x: (this.layout.axes[axis].label_offset || 0),
            label_y: this.layout.cliparea.height / 2,
            label_rotate: -90
        }
    };

    // Determine if the ticks are all numbers (d3-automated tick rendering) or not (manual tick rendering)
    var ticksAreAllNumbers = (function(ticks){
        for (var i = 0; i < ticks.length; i++){
            if (isNaN(ticks[i])){
                return false;
            }
        }
        return true;
    })(this[axis+"_ticks"]);

    // Initialize the axis; set scale and orientation
    this[axis+"_axis"] = d3.svg.axis().scale(this[axis+"_scale"]).orient(axis_params[axis].orientation).tickPadding(3);

    // Set tick values and format
    if (ticksAreAllNumbers){
        this[axis+"_axis"].tickValues(this[axis+"_ticks"]);
        if (this.layout.axes[axis].tick_format == "region"){
            this[axis+"_axis"].tickFormat(function(d) { return LocusZoom.positionIntToString(d, 6); });
        }
    } else {
        var ticks = this[axis+"_ticks"].map(function(t){
            return(t.x);
        });
        this[axis+"_axis"].tickValues(ticks)
            .tickFormat(function(t, i) { return this[axis+"_ticks"][i].text; }.bind(this));
    }

    // Position the axis in the SVG and apply the axis construct
    this.svg[axis+"_axis"]
        .attr("transform", axis_params[axis].position)
        .call(this[axis+"_axis"]);

    // If necessary manually apply styles and transforms to ticks as specified by the layout
    if (!ticksAreAllNumbers){
        var tick_selector = d3.selectAll("g#" + this.getBaseId().replace(".","\\.") + "\\." + axis + "_axis g.tick");
        var panel = this;
        tick_selector.each(function(d, i){
            var selector = d3.select(this).select("text");
            if (panel[axis+"_ticks"][i].style){
                selector.style(panel[axis+"_ticks"][i].style);
            }
            if (panel[axis+"_ticks"][i].transform){
                selector.attr("transform", panel[axis+"_ticks"][i].transform);
            }
        });
    }

    // Render the axis label if necessary
    var label = this.layout.axes[axis].label || null;
    if (this.layout.axes[axis].label_function){
        label = LocusZoom.LabelFunctions.get(this.layout.axes[axis].label_function, this.state);
    }
    if (label != null){
        this.svg[axis+"_axis_label"]
            .attr("x", axis_params[axis].label_x).attr("y", axis_params[axis].label_y)
            .text(label);
        if (axis_params[axis].label_rotate != null){
            this.svg[axis+"_axis_label"]
                .attr("transform", "rotate(" + axis_params[axis].label_rotate + " " + axis_params[axis].label_x + "," + axis_params[axis].label_y + ")");
        }
    }

    // Attach interactive handlers to ticks as needed
    ["x", "y1", "y2"].forEach(function(axis){
        var panel = this;
        var namespace = "." + this.parent.id + "." + this.id + ".interaction.drag";
        if (this.layout.interaction["drag_" + axis + "_ticks_to_scale"]){
            var tick_mouseover = function(){
                if (typeof d3.select(this).node().focus == "function"){ d3.select(this).node().focus(); }
                var cursor = (axis == "x") ? "ew-resize" : "ns-resize";
                if (d3.event && d3.event.shiftKey){ cursor = "move"; }
                d3.select(this)
                    .style({"font-weight": "bold", "cursor": cursor})
                    .on("keydown" + namespace, tick_mouseover)
                    .on("keyup" + namespace, tick_mouseover);
            };
            this.svg.container.selectAll(".lz-axis.lz-" + axis + " .tick text")
                .attr("tabindex", 0) // necessary to make the tick focusable so keypress events can be captured
                .on("mouseover" + namespace, tick_mouseover)
                .on("mouseout" + namespace,  function(){
                    d3.select(this).style({"font-weight": "normal"});
                    d3.select(this).on("keydown" + namespace, null).on("keyup" + namespace, null);
                })
                .on("mousedown" + namespace, function(){ panel.toggleDragging(axis + "_tick"); });
        }
    }.bind(this));

    return this;

};

// Toggle a drag event for the panel
// If passed a method will initialize dragging for that method
// If not passed a method will disable dragging for the current method
LocusZoom.Panel.prototype.toggleDragging = function(method){
    // Helper function to find the appropriate axis layouts on child data layers
    // Once found, apply the extent as floor/ceiling and remove all other directives
    // This forces all associated axes to conform to the extent generated by a drag action
    var overrideAxisLayout = function(axis, axis_number, extent){
        this.data_layer_ids_by_z_index.forEach(function(id){
            if (this.data_layers[id].layout[axis+"_axis"].axis == axis_number){
                this.data_layers[id].layout[axis+"_axis"].floor = extent[0];
                this.data_layers[id].layout[axis+"_axis"].ceiling = extent[1];
                delete this.data_layers[id].layout[axis+"_axis"].lower_buffer;
                delete this.data_layers[id].layout[axis+"_axis"].upper_buffer;
                delete this.data_layers[id].layout[axis+"_axis"].min_extent;
                delete this.data_layers[id].layout[axis+"_axis"].ticks;
            }
        }.bind(this));
    }.bind(this);
    method = method || null;

    // Stop a current drag event (stopping procedure varies by drag method)
    if (this.interactions.dragging){
        switch(this.interactions.dragging.method){
        case "background":
        case "x_tick":
            if (this.interactions.dragging.dragged_x != 0){
                overrideAxisLayout("x", 1, this.x_extent);
                this.parent.applyState({ start: this.x_extent[0], end: this.x_extent[1] });
            }
            break;
        case "y1_tick":
        case "y2_tick":
            if (this.interactions.dragging.dragged_y != 0){
                var y_axis_number = this.interactions.dragging.method[1];
                overrideAxisLayout("y", y_axis_number, this["y"+y_axis_number+"_extent"]);
            }
            break;
        }
        this.interactions.dragging = false;
        this.svg.container.style("cursor", null);
        return this;
    }

    // Start a drag event for the supplied method if currently allowed by the rules defined in this.canInteract()
    else if (this.canInteract()){
        var coords = d3.mouse(this.svg.container.node());
        this.interactions.dragging = {
            method: method,
            panel_id: this.id,
            start_x: coords[0],
            start_y: coords[1],
            dragged_x: 0,
            dragged_y: 0
        };
        if (method == "background" || method == "x_tick"){ this.interactions.dragging.on_x = true; }
        if (method == "y1_tick"){ this.interactions.dragging.on_y1 = true; }
        if (method == "y2_tick"){ this.interactions.dragging.on_y2 = true; }
        this.svg.container.style("cursor", "all-scroll");
        return this;
    }

    return this;
};

// Force the height of this panel to the largest absolute height of the data in
// all child data layers (if not null for any child data layers)
LocusZoom.Panel.prototype.scaleHeightToData = function(){
    var target_height = null;
    this.data_layer_ids_by_z_index.forEach(function(id){
        var dh = this.data_layers[id].getAbsoluteDataHeight();
        if (+dh){
            if (target_height == null){ target_height = +dh; }
            else { target_height = Math.max(target_height, +dh); }
        }
    }.bind(this));
    if (target_height != null){
        target_height += +this.layout.margin.top + +this.layout.margin.bottom;
        this.setDimensions(this.layout.width, target_height);
        this.parent.setDimensions();
        this.parent.panel_ids_by_y_index.forEach(function(id){
            this.parent.panels[id].layout.proportional_height = null;
        }.bind(this));
        this.parent.positionPanels();
    }
};

// Add a "basic" loader to a panel
// This method is jsut a shortcut for adding the most commonly used type of loader
// which appears when data is requested, animates (e.g. shows an infinitely cycling
// progress bar as opposed to one that loads from 0-100% based on actual load progress),
// and disappears when new data is loaded and rendered.
LocusZoom.Panel.prototype.addBasicLoader = function(show_immediately){
    if (typeof show_immediately != "undefined"){ show_immediately = true; }
    if (show_immediately){
        this.loader.show("Loading...").animate();
    }
    this.on("data_requested", function(){
        this.loader.show("Loading...").animate();
    }.bind(this));
    this.on("data_rendered", function(){
        this.loader.hide();
    }.bind(this));
    return this;
};


        if (typeof define === "function" && define.amd){
            this.LocusZoom = LocusZoom, define(LocusZoom);
        } else if (typeof module === "object" && module.exports) {
            module.exports = LocusZoom;
        } else {
            this.LocusZoom = LocusZoom;
        }

    } catch (plugin_loading_error){
        console.log("LocusZoom Plugin error: " + plugin_loading_error);
    }

}();<|MERGE_RESOLUTION|>--- conflicted
+++ resolved
@@ -1427,13 +1427,8 @@
     max_region_scale: 4000000,
     dashboard: LocusZoom.Layouts.get("dashboard", "standard_plot"),
     panels: [
-<<<<<<< HEAD
-        LocusZoom.Layouts.get("panel", "gwas", { proportional_height: 0.5 }),
+        LocusZoom.Layouts.get("panel", "association", { proportional_height: 0.5 }),
         LocusZoom.Layouts.get("panel", "genes", { proportional_height: 0.5 })
-=======
-        LocusZoom.Layouts.get("panel", "association"),
-        LocusZoom.Layouts.get("panel", "genes")
->>>>>>> d14fb545
     ]
 });
 
@@ -1454,7 +1449,7 @@
     ]
 });
 
-LocusZoom.Layouts.add("plot", "interval_gwas", {
+LocusZoom.Layouts.add("plot", "interval_association", {
     state: {},
     width: 800,
     height: 550,
@@ -1463,7 +1458,7 @@
     max_region_scale: 4000000,
     dashboard: LocusZoom.Layouts.get("dashboard", "standard_plot"),
     panels: [
-        LocusZoom.Layouts.get("panel", "gwas", { width: 800, proportional_height: (225/570) }),
+        LocusZoom.Layouts.get("panel", "association", { width: 800, proportional_height: (225/570) }),
         LocusZoom.Layouts.get("panel", "intervals", { proportional_height: (120/570) }),
         LocusZoom.Layouts.get("panel", "genes", { width: 800, proportional_height: (225/570) })
     ]
