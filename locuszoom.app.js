--- conflicted
+++ resolved
@@ -17,11 +17,7 @@
 /* eslint-disable no-console */
 
 var LocusZoom = {
-<<<<<<< HEAD
-    version: "0.2"
-=======
     version: "0.2.2"
->>>>>>> 3ef35d90
 };
 
 // Create a new instance by instance class and attach it to a div by ID
@@ -573,10 +569,7 @@
     }
     if (this.initialized){
         this.ui.render();
-<<<<<<< HEAD
-=======
         this.controls.render();
->>>>>>> 3ef35d90
         this.stackPanels();
     }
     return this;
@@ -627,11 +620,6 @@
 
 };
 
-<<<<<<< HEAD
-// Call initialize on all child panels
-LocusZoom.Instance.prototype.initialize = function(){
-
-=======
 // Create all instance-level objects, initialize all child panels
 LocusZoom.Instance.prototype.initialize = function(){
 
@@ -648,7 +636,6 @@
         horizontal: mouse_guide_horizontal_svg
     };
 
->>>>>>> 3ef35d90
     // Create an element/layer for containing various UI items
     var ui_svg = this.svg.append("g")
         .attr("class", "lz-ui").attr("id", this.id + ".ui")
@@ -679,10 +666,7 @@
             resize_drag.on("dragend", function(){
                 this.resize_handle.select("path").attr("class", "lz-ui-resize_handle");
                 this.is_resize_dragging = false;
-<<<<<<< HEAD
-=======
                 this.parent.controls.setBase64SVG();
->>>>>>> 3ef35d90
             }.bind(this));
             resize_drag.on("drag", function(){
                 this.setDimensions(this.view.width + d3.event.dx, this.view.height + d3.event.dy);
@@ -812,8 +796,6 @@
         if (!this.ui.is_resize_dragging){
             this.ui.hide();
         }
-<<<<<<< HEAD
-=======
         this.mouse_guide.vertical.attr("x", -1);
         this.mouse_guide.horizontal.attr("y", -1);
     }.bind(this));
@@ -821,7 +803,6 @@
         var coords = d3.mouse(this.svg.node());
         this.mouse_guide.vertical.attr("x", coords[0]);
         this.mouse_guide.horizontal.attr("y", coords[1]);
->>>>>>> 3ef35d90
     }.bind(this));
     
     // Flip the "initialized" bit
@@ -1112,7 +1093,6 @@
 
 // Render a given panel
 LocusZoom.Panel.prototype.render = function(){
-<<<<<<< HEAD
 
     // Position the panel container
     this.svg.container.attr("transform", "translate(" + this.view.origin.x +  "," + this.view.origin.y + ")");
@@ -1120,15 +1100,6 @@
     // Set size on the clip rect
     this.svg.clipRect.attr("width", this.view.width).attr("height", this.view.height);
 
-=======
-
-    // Position the panel container
-    this.svg.container.attr("transform", "translate(" + this.view.origin.x +  "," + this.view.origin.y + ")");
-
-    // Set size on the clip rect
-    this.svg.clipRect.attr("width", this.view.width).attr("height", this.view.height);
-
->>>>>>> 3ef35d90
     // Generate extents and scales
     if (typeof this.xExtent == "function"){
         this.state.x_extent = this.xExtent();
