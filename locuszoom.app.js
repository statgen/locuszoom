!function() {
    
    var semanticVersionIsOk = function(minimum_version, current_version){
        // handle the trivial case
        if (current_version == minimum_version){ return true; }
        // compare semantic versions by component as integers
        var minimum_version_array = minimum_version.split(".");
        var current_version_array = current_version.split(".");
        var version_is_ok = false;
        minimum_version_array.forEach(function(d, i){
            if (!version_is_ok && +current_version_array[i] > +minimum_version_array[i]){
                version_is_ok = true;
            }
        });
        return version_is_ok;
    };
    
    try {

        // Verify dependency: d3.js
        var minimum_d3_version = "3.5.6";
        if (typeof d3 != "object"){
            throw("LocusZoom unable to load: d3 dependency not met. Library missing.");
        } else if (!semanticVersionIsOk(minimum_d3_version, d3.version)){
            throw("LocusZoom unable to load: d3 dependency not met. Outdated version detected.\nRequired d3 version: " + minimum_d3_version + " or higher (found: " + d3.version + ").");
        }

        // Verify dependency: Q.js
        if (typeof Q != "function"){
            throw("LocusZoom unable to load: Q dependency not met. Library missing.");
        }
        
        /* global d3,Q */
/* eslint-env browser */
/* eslint-disable no-console */

var LocusZoom = {
    version: "0.4.6"
};
    
// Populate a single element with a LocusZoom plot.
// selector can be a string for a DOM Query or a d3 selector.
LocusZoom.populate = function(selector, datasource, layout, state) {
    if (typeof selector == "undefined"){
        throw ("LocusZoom.populate selector not defined");
    }
    // Empty the selector of any existing content
    d3.select(selector).html("");
    // If state was passed as a fourth argument then merge it with layout (for backward compatibility)
    if (typeof state != "undefined"){
        console.warn("Warning: state passed to LocusZoom.populate as fourth argument. This behavior is deprecated. Please include state as a parameter of layout");
        var stateful_layout = { state: state };
        var base_layout = layout || {};
        layout = LocusZoom.mergeLayouts(stateful_layout, base_layout);
    }
    var plot;
    d3.select(selector).call(function(){
        // Require each containing element have an ID. If one isn't present, create one.
        if (typeof this.node().id == "undefined"){
            var iterator = 0;
            while (!d3.select("#lz-" + iterator).empty()){ iterator++; }
            this.attr("id", "#lz-" + iterator);
        }
        // Create the plot
        plot = new LocusZoom.Plot(this.node().id, datasource, layout);
        // Detect data-region and fill in state values if present
        if (typeof this.node().dataset !== "undefined" && typeof this.node().dataset.region !== "undefined"){
            var parsed_state = LocusZoom.parsePositionQuery(this.node().dataset.region);
            Object.keys(parsed_state).forEach(function(key){
                plot.state[key] = parsed_state[key];
            });
        }
        // Add an SVG to the div and set its dimensions
        plot.svg = d3.select("div#" + plot.id)
            .append("svg")
            .attr("version", "1.1")
            .attr("xmlns", "http://www.w3.org/2000/svg")
            .attr("id", plot.id + "_svg").attr("class", "lz-locuszoom");
        plot.setDimensions();
        plot.positionPanels();
        // Initialize the plot
        plot.initialize();
        // If the plot has defined data sources then trigger its first mapping based on state values
        if (typeof datasource == "object" && Object.keys(datasource).length){
            plot.refresh();
        }
    });
    return plot;
};

// Populate arbitrarily many elements each with a LocusZoom plot
// using a common datasource, layout, and/or state
LocusZoom.populateAll = function(selector, datasource, layout, state) {
    var plots = [];
    d3.selectAll(selector).each(function(d,i) {
        plots[i] = LocusZoom.populate(this, datasource, layout, state);
    });
    return plots;
};

// Convert an integer position to a string (e.g. 23423456 => "23.42" (Mb))
// pos    - Position value (integer, required)
// exp    - Exponent of the returned string's base. E.g. 6 => Mb, regardless of pos. (integer, optional)
//          If not provided returned string will select smallest base divisible by 3 for a whole number value
// suffix - Whether or not to append a sufix (e.g. "Mb") to the end of the returned string (boolean, optional)
LocusZoom.positionIntToString = function(pos, exp, suffix){
    var exp_symbols = { 0: "", 3: "K", 6: "M", 9: "G" };
    suffix = suffix || false;
    if (isNaN(exp) || exp == null){
        var log = Math.log(pos) / Math.LN10;
        exp = Math.min(Math.max(log - (log % 3), 0), 9);
    }
    var places_exp = exp - Math.floor((Math.log(pos) / Math.LN10).toFixed(exp + 3));
    var min_exp = Math.min(Math.max(exp, 0), 2);
    var places = Math.min(Math.max(places_exp, min_exp), 12);
    var ret = "" + (pos / Math.pow(10, exp)).toFixed(places);
    if (suffix && typeof exp_symbols[exp] !== "undefined"){
        ret += " " + exp_symbols[exp] + "b";
    }
    return ret;
};

// Convert a string position to an integer (e.g. "5.8 Mb" => 58000000)
LocusZoom.positionStringToInt = function(p) {
    var val = p.toUpperCase();
    val = val.replace(/,/g, "");
    var suffixre = /([KMG])[B]*$/;
    var suffix = suffixre.exec(val);
    var mult = 1;
    if (suffix) {
        if (suffix[1]=="M") {
            mult = 1e6;
        } else if (suffix[1]=="G") {
            mult = 1e9;
        } else {
            mult = 1e3; //K
        }
        val = val.replace(suffixre,"");
    }
    val = Number(val) * mult;
    return val;
};

// Parse region queries that look like
// chr:start-end
// chr:center+offset
// chr:pos
// TODO: handle genes (or send off to API)
LocusZoom.parsePositionQuery = function(x) {
    var chrposoff = /^(\w+):([\d,.]+[kmgbKMGB]*)([-+])([\d,.]+[kmgbKMGB]*)$/;
    var chrpos = /^(\w+):([\d,.]+[kmgbKMGB]*)$/;
    var match = chrposoff.exec(x);
    if (match) {
        if (match[3] == "+") {
            var center = LocusZoom.positionStringToInt(match[2]);
            var offset = LocusZoom.positionStringToInt(match[4]);
            return {
                chr:match[1],
                start: center - offset,
                end: center + offset
            };
        } else {
            return {
                chr: match[1],
                start: LocusZoom.positionStringToInt(match[2]),
                end: LocusZoom.positionStringToInt(match[4])
            };
        }
    }
    match = chrpos.exec(x);
    if (match) {
        return {
            chr:match[1],
            position: LocusZoom.positionStringToInt(match[2])
        };
    }
    return null;
};

// Generate a "pretty" set of ticks (multiples of 1, 2, or 5 on the same order of magnitude for the range)
// Based on R's "pretty" function: https://github.com/wch/r-source/blob/b156e3a711967f58131e23c1b1dc1ea90e2f0c43/src/appl/pretty.c
//
// clip_range - string, optional - default "neither"
// First and last generated ticks may extend beyond the range. Set this to "low", "high", "both", or
// "neither" to clip the first (low) or last (high) tick to be inside the range or allow them to extend beyond.
// e.g. "low" will clip the first (low) tick if it extends beyond the low end of the range but allow the
// last (high) tick to extend beyond the range. "both" clips both ends, "neither" allows both to extend beyond.
//
// target_tick_count - integer, optional - default 5
// Specify a "target" number of ticks. Will not necessarily be the number of ticks you get, but should be
// pretty close. Defaults to 5.

LocusZoom.prettyTicks = function(range, clip_range, target_tick_count){
    if (typeof target_tick_count == "undefined" || isNaN(parseInt(target_tick_count))){
        target_tick_count = 5;
    }
    target_tick_count = parseInt(target_tick_count);
    
    var min_n = target_tick_count / 3;
    var shrink_sml = 0.75;
    var high_u_bias = 1.5;
    var u5_bias = 0.5 + 1.5 * high_u_bias;
    
    var d = Math.abs(range[0] - range[1]);
    var c = d / target_tick_count;
    if ((Math.log(d) / Math.LN10) < -2){
        c = (Math.max(Math.abs(d)) * shrink_sml) / min_n;
    }
    
    var base = Math.pow(10, Math.floor(Math.log(c)/Math.LN10));
    var base_toFixed = 0;
    if (base < 1 && base != 0){
        base_toFixed = Math.abs(Math.round(Math.log(base)/Math.LN10));
    }
    
    var unit = base;
    if ( ((2 * base) - c) < (high_u_bias * (c - unit)) ){
        unit = 2 * base;
        if ( ((5 * base) - c) < (u5_bias * (c - unit)) ){
            unit = 5 * base;
            if ( ((10 * base) - c) < (high_u_bias * (c - unit)) ){
                unit = 10 * base;
            }
        }
    }
    
    var ticks = [];
    var i = parseFloat( (Math.floor(range[0]/unit)*unit).toFixed(base_toFixed) );
    while (i < range[1]){
        ticks.push(i);
        i += unit;
        if (base_toFixed > 0){
            i = parseFloat(i.toFixed(base_toFixed));
        }
    }
    ticks.push(i);
    
    if (typeof clip_range == "undefined" || ["low", "high", "both", "neither"].indexOf(clip_range) == -1){
        clip_range = "neither";
    }
    if (clip_range == "low" || clip_range == "both"){
        if (ticks[0] < range[0]){ ticks = ticks.slice(1); }
    }
    if (clip_range == "high" || clip_range == "both"){
        if (ticks[ticks.length-1] > range[1]){ ticks.pop(); }
    }
    
    return ticks;
};

// From http://www.html5rocks.com/en/tutorials/cors/
// and with promises from https://gist.github.com/kriskowal/593076
LocusZoom.createCORSPromise = function (method, url, body, headers, timeout) {
    var response = Q.defer();
    var xhr = new XMLHttpRequest();
    if ("withCredentials" in xhr) {
        // Check if the XMLHttpRequest object has a "withCredentials" property.
        // "withCredentials" only exists on XMLHTTPRequest2 objects.
        xhr.open(method, url, true);
    } else if (typeof XDomainRequest != "undefined") {
        // Otherwise, check if XDomainRequest.
        // XDomainRequest only exists in IE, and is IE's way of making CORS requests.
        xhr = new XDomainRequest();
        xhr.open(method, url);
    } else {
        // Otherwise, CORS is not supported by the browser.
        xhr = null;
    }
    if (xhr) {
        xhr.onreadystatechange = function() {
            if (xhr.readyState === 4) {
                if (xhr.status === 200 || xhr.status === 0 ) {
                    response.resolve(xhr.response);
                } else {
                    response.reject("HTTP " + xhr.status + " for " + url);
                }
            }
        };
        timeout && setTimeout(response.reject, timeout);
        body = typeof body !== "undefined" ? body : "";
        if (typeof headers !== "undefined"){
            for (var header in headers){
                xhr.setRequestHeader(header, headers[header]);
            }
        }
        // Send the request
        xhr.send(body);
    } 
    return response.promise;
};

// Merge two layout objects
// Primarily used to merge values from the second argument (the "default" layout) into the first (the "custom" layout)
// Ensures that all values defined in the second layout are at least present in the first
// Favors values defined in the first layout if values are defined in both but different
LocusZoom.mergeLayouts = function (custom_layout, default_layout) {
    if (typeof custom_layout != "object" || typeof default_layout != "object"){
        throw("LocusZoom.mergeLayouts only accepts two layout objects; " + (typeof custom_layout) + ", " + (typeof default_layout) + " given");
    }
    for (var property in default_layout) {
        if (!default_layout.hasOwnProperty(property)){ continue; }
        // Get types for comparison. Treat nulls in the custom layout as undefined for simplicity.
        // (javascript treats nulls as "object" when we just want to overwrite them as if they're undefined)
        // Also separate arrays from objects as a discrete type.
        var custom_type  = custom_layout[property] == null ? "undefined" : typeof custom_layout[property];
        var default_type = typeof default_layout[property];
        if (custom_type == "object" && Array.isArray(custom_layout[property])){ custom_type = "array"; }
        if (default_type == "object" && Array.isArray(default_layout[property])){ default_type = "array"; }
        // Unsupported property types: throw an exception
        if (custom_type == "function" || default_type == "function"){
            throw("LocusZoom.mergeLayouts encountered an unsupported property type");
        }
        // Undefined custom value: pull the default value
        if (custom_type == "undefined"){
            custom_layout[property] = JSON.parse(JSON.stringify(default_layout[property]));
            continue;
        }
        // Both values are objects: merge recursively
        if (custom_type == "object" && default_type == "object"){
            custom_layout[property] = LocusZoom.mergeLayouts(custom_layout[property], default_layout[property]);
            continue;
        }
    }
    return custom_layout;
};

// Validate a (presumed complete) state object against internal rules for consistency
// as well as any layout-defined constraints
LocusZoom.validateState = function(new_state, layout){

    new_state = new_state || {};
    layout = layout || {};

    // If a "chr", "start", and "end" are present then resolve start and end
    // to numeric values that are not decimal, negative, or flipped
    var validated_region = false;
    if (typeof new_state.chr != "undefined" && typeof new_state.start != "undefined" && typeof new_state.end != "undefined"){
        // Determine a numeric scale and midpoint for the attempted region,
        var attempted_midpoint = null; var attempted_scale;
        new_state.start = Math.max(parseInt(new_state.start), 1);
        new_state.end = Math.max(parseInt(new_state.end), 1);
        if (isNaN(new_state.start) && isNaN(new_state.end)){
            new_state.start = 1;
            new_state.end = 1;
            attempted_midpoint = 0.5;
            attempted_scale = 0;
        } else if (isNaN(new_state.start) || isNaN(new_state.end)){
            attempted_midpoint = new_state.start || new_state.end;
            attempted_scale = 0;
            new_state.start = (isNaN(new_state.start) ? new_state.end : new_state.start);
            new_state.end = (isNaN(new_state.end) ? new_state.start : new_state.end);
        } else {
            attempted_midpoint = Math.round((new_state.start + new_state.end) / 2);
            attempted_scale = new_state.end - new_state.start;
            if (attempted_scale < 0){
                var temp = new_state.start;
                new_state.end = new_state.start;
                new_state.start = temp;
                attempted_scale = new_state.end - new_state.start;
            }
            if (attempted_midpoint < 0){
                new_state.start = 1;
                new_state.end = 1;
                attempted_scale = 0;
            }
        }
        validated_region = true;
    }

    // Constrain w/r/t layout-defined mininum region scale
    if (!isNaN(layout.min_region_scale) && validated_region && attempted_scale < layout.min_region_scale){
        new_state.start = Math.max(attempted_midpoint - Math.floor(layout.min_region_scale / 2), 1);
        new_state.end = new_state.start + layout.min_region_scale;
    }

    // Constrain w/r/t layout-defined maximum region scale
    if (!isNaN(layout.max_region_scale) && validated_region && attempted_scale > layout.max_region_scale){
        new_state.start = Math.max(attempted_midpoint - Math.floor(layout.max_region_scale / 2), 1);
        new_state.end = new_state.start + layout.max_region_scale;
    }

    return new_state;
};

// Replace placeholders in an html string with field values defined in a data object
// Only works on scalar values! Will ignore non-scalars.
LocusZoom.parseFields = function (data, html) {
    if (typeof data != "object"){
        throw ("LocusZoom.parseFields invalid arguments: data is not an object");
    }
    if (typeof html != "string"){
        throw ("LocusZoom.parseFields invalid arguments: html is not a string");
    }
    var regex, replace;
    for (var field in data) {
        if (!data.hasOwnProperty(field)){ continue; }
        if (typeof data[field] != "string" && typeof data[field] != "number" && typeof data[field] != "boolean" && data[field] != null){ continue; }
        regex = new RegExp("\\{\\{" + field.replace("|","\\|").replace(":","\\:") + "\\}\\}","g");
        replace = (data[field] == null ? "" : data[field]);
        html = html.replace(regex, replace);
    }
    return html;
};

// Shortcut method for getting the data bound to a tool tip.
// Accepts the node object for any element contained within the tool tip.
LocusZoom.getToolTipData = function(node){
    if (typeof node != "object" || typeof node.parentNode == "undefined"){
        throw("Invalid node object");
    }
    // If this node is a locuszoom tool tip then return its data
    var selector = d3.select(node);
    if (selector.classed("lz-data_layer-tooltip") && typeof selector.data()[0] != "undefined"){
        return selector.data()[0];
    } else {
        return LocusZoom.getToolTipData(node.parentNode);
    }
};

/* global LocusZoom */
/* eslint-env browser */
/* eslint-disable no-console */

"use strict";

LocusZoom.Layouts = {
    Plots: {},
    Panels: {},
    Layers: {},
    Dashboards: {}
};

/**
 Layer Layouts
*/

LocusZoom.Layouts.Layers.Signifigance = {
    id: "significance",
    type: "line",
    fields: ["sig:x", "sig:y"],
    z_index: 0,
    style: {
        "stroke": "#D3D3D3",
        "stroke-width": "3px",
        "stroke-dasharray": "10px 10px"
    },
    x_axis: {
        field: "sig:x",
        decoupled: true
    },
    y_axis: {
        axis: 1,
        field: "sig:y"
    }
};

LocusZoom.Layouts.Layers.RecombRate = {
    id: "recombrate",
    type: "line",
    fields: ["recomb:position", "recomb:recomb_rate"],
    z_index: 1,
    style: {
        "stroke": "#0000FF",
        "stroke-width": "1.5px"
    },
    x_axis: {
        field: "recomb:position"
    },
    y_axis: {
        axis: 2,
        field: "recomb:recomb_rate",
        floor: 0,
        ceiling: 100
    },
    transition: {
        duration: 200
    }
};

LocusZoom.Layouts.Layers.GWASPValues = {
    id: "gwaspvalues",
    type: "scatter",
    point_shape: "circle",
    point_size: {
        scale_function: "if",
        field: "ld:isrefvar",
        parameters: {
            field_value: 1,
            then: 80,
            else: 40
        }
    },
    color: [
        {
            scale_function: "if",
            field: "ld:isrefvar",
            parameters: {
                field_value: 1,
                then: "#9632b8"
            }
        },
        {
            scale_function: "numerical_bin",
            field: "ld:state",
            parameters: {
                breaks: [0, 0.2, 0.4, 0.6, 0.8],
                values: ["#357ebd","#46b8da","#5cb85c","#eea236","#d43f3a"]
            }
        },
        "#B8B8B8"
    ],
    fields: ["variant", "position", "pvalue|scinotation", "pvalue|neglog10", "log_pvalue", "ref_allele", "ld:state", "ld:isrefvar"],
    id_field: "variant",
    z_index: 2,
    x_axis: {
        field: "position"
    },
    y_axis: {
        axis: 1,
        field: "log_pvalue",
        floor: 0,
        upper_buffer: 0.10,
        min_extent: [ 0, 10 ]
    },
    transition: {
        duration: 200
    },
    highlighted: {
        onmouseover: "on",
        onmouseout: "off"
    },
    selected: {
        onclick: "toggle_exclusive",
        onshiftclick: "toggle"
    },
    tooltip: {
        closable: true,
        show: { or: ["highlighted", "selected"] },
        hide: { and: ["unhighlighted", "unselected"] },
        html: "<strong>{{variant}}</strong><br>"
            + "P Value: <strong>{{pvalue|scinotation}}</strong><br>"
            + "Ref. Allele: <strong>{{ref_allele}}</strong><br>"
    }
};

LocusZoom.Layouts.Layers.PheWASPValues = {
    id: "phewaspvalues",
    type: "scatter",
    point_shape: "circle",
    point_size: 70,
    id_field: "id",
    transition: {
        duration: 500
    },
    fields: ["id", "x", "category_name", "num_cases", "num_controls", "phewas_string", "phewas_code", "pval|scinotation", "pval|neglog10"],
    x_axis: {
        field: "x"
    },
    y_axis: {
        axis: 1,
        field: "pval|neglog10",
        floor: 0,
        upper_buffer: 0.1
    },
    color: {
        field: "category_name",
        scale_function: "categorical_bin",
        parameters: {
            categories: ["infectious diseases", "neoplasms", "endocrine/metabolic", "hematopoietic", "mental disorders", "neurological", "sense organs", "circulatory system", "respiratory", "digestive", "genitourinary", "pregnancy complications", "dermatologic", "musculoskeletal", "congenital anomalies", "symptoms", "injuries & poisonings"],
            values: ["rgba(57,59,121,0.7)", "rgba(82,84,163,0.7)", "rgba(107,110,207,0.7)", "rgba(156,158,222,0.7)", "rgba(99,121,57,0.7)", "rgba(140,162,82,0.7)", "rgba(181,207,107,0.7)", "rgba(140,109,49,0.7)", "rgba(189,158,57,0.7)", "rgba(231,186,82,0.7)", "rgba(132,60,57,0.7)", "rgba(173,73,74,0.7)", "rgba(214,97,107,0.7)", "rgba(231,150,156,0.7)", "rgba(123,65,115,0.7)", "rgba(165,81,148,0.7)", "rgba(206,109,189,0.7)", "rgba(222,158,214,0.7)"],
            null_value: "#B8B8B8"
        }
    },
    tooltip: {
        closable: true,
        show: { or: ["highlighted", "selected"] },
        hide: { and: ["unhighlighted", "unselected"] },
        html: "<div><strong>{{phewas_string}}</strong></div><div>P Value: <strong>{{pval|scinotation}}</strong></div>"
    },
    highlighted: {
        onmouseover: "on",
        onmouseout: "off"
    },
    selected: {
        onclick: "toggle_exclusive",
        onshiftclick: "toggle"
    },
    label: {
        text: "{{phewas_string}}",
        spacing: 6,
        lines: {
            style: {
                "stroke-width": "2px",
                "stroke": "#333333",
                "stroke-dasharray": "2px 2px"
            }
        },
        filters: [
            {
                field: "pval|neglog10",
                operator: ">=",
                value: 5
            }
        ],
        style: {
            "font-size": "14px",
            "font-weight": "bold",
            "fill": "#333333"
        }
    }
};

LocusZoom.Layouts.Layers.Genes = {
    id: "genes",
    type: "genes",
    fields: ["gene:gene", "constraint:constraint"],
    id_field: "gene_id",
    highlighted: {
        onmouseover: "on",
        onmouseout: "off"
    },
    selected: {
        onclick: "toggle_exclusive",
        onshiftclick: "toggle"
    },
    transition: {
        duration: 200
    },
    tooltip: {
        closable: true,
        show: { or: ["highlighted", "selected"] },
        hide: { and: ["unhighlighted", "unselected"] },
        html: "<h4><strong><i>{{gene_name}}</i></strong></h4>"
            + "<div style=\"float: left;\">Gene ID: <strong>{{gene_id}}</strong></div>"
            + "<div style=\"float: right;\">Transcript ID: <strong>{{transcript_id}}</strong></div>"
            + "<div style=\"clear: both;\"></div>"
            + "<table>"
            + "<tr><th>Constraint</th><th>Expected variants</th><th>Observed variants</th><th>Const. Metric</th></tr>"
            + "<tr><td>Synonymous</td><td>{{exp_syn}}</td><td>{{n_syn}}</td><td>z = {{syn_z}}</td></tr>"
            + "<tr><td>Missense</td><td>{{exp_mis}}</td><td>{{n_mis}}</td><td>z = {{mis_z}}</td></tr>"
            + "<tr><td>LoF</td><td>{{exp_lof}}</td><td>{{n_lof}}</td><td>pLI = {{pLI}}</td></tr>"
            + "</table>"
            + "<div style=\"width: 100%; text-align: right;\"><a href=\"http://exac.broadinstitute.org/gene/{{gene_id}}\" target=\"_new\">More data on ExAC</a></div>"
    }
};

LocusZoom.Layouts.Layers.GenomeLegend = {
    id: "genome_legend",
    type: "genome_legend",
    fields: ["genome:chr", "genome:base_pairs"],
    x_axis: {
        floor: 0,
        ceiling: 2881033286
    }
};

/**
 Dashboard Layouts
*/

LocusZoom.Layouts.Dashboards.Panel = {
    components: [
        {
            type: "remove_panel",
            position: "right",
            color: "red"
        },
        {
<<<<<<< HEAD
            id: "positions",
            title: "",
            width: 800,
            height: 225,
            margin: { top: 35, right: 50, bottom: 40, left: 50 },
            inner_border: "rgba(210, 210, 210, 0.85)",
            dashboard: {
                components: [
                    {
                        type: "remove_panel",
                        position: "right",
                        color: "red"
=======
            type: "move_panel_up",
            position: "right"
        },
        {
            type: "move_panel_down",
            position: "right"
        }
    ]
};

LocusZoom.Layouts.Dashboards.Plot = {
    components: [
        {
            type: "title",
            title: "LocusZoom",
            subtitle: "<a href=\"https://statgen.github.io/locuszoom/\" target=\"_blank\">v" + LocusZoom.version + "</a>",
            position: "left"
        },
        {
            type: "dimensions",
            position: "right"
        },
        {
            type: "region_scale",
            position: "right"
        },
        {
            type: "download",
            position: "right"
        }
    ]
};

/**
 Panel Layouts
*/

LocusZoom.Layouts.Panels.GWAS = {
    id: "gwas",
    title: "",
    width: 800,
    height: 225,
    origin: { x: 0, y: 0 },
    min_width:  400,
    min_height: 200,
    proportional_width: 1,
    proportional_height: 0.5,
    proportional_origin: { x: 0, y: 0 },
    margin: { top: 35, right: 50, bottom: 40, left: 50 },
    inner_border: "rgba(210, 210, 210, 0.85)",
    dashboard: LocusZoom.Layouts.Dashboards.Panel,
    axes: {
        x: {
            label_function: "chromosome",
            label_offset: 32,
            tick_format: "region",
            extent: "state"
        },
        y1: {
            label: "-log10 p-value",
            label_offset: 28
        },
        y2: {
            label: "Recombination Rate (cM/Mb)",
            label_offset: 40
        }
    },
    interaction: {
        drag_background_to_pan: true,
        drag_x_ticks_to_scale: true,
        drag_y1_ticks_to_scale: true,
        drag_y2_ticks_to_scale: true,
        scroll_to_zoom: true,
        x_linked: true
    },
    data_layers: [
        LocusZoom.Layouts.Layers.Signifigance,
        LocusZoom.Layouts.Layers.RecombRate,
        LocusZoom.Layouts.Layers.GWASPValues
    ]
};

LocusZoom.Layouts.Panels.Genes = {
    id: "genes",
    width: 800,
    height: 225,
    origin: { x: 0, y: 225 },
    min_width: 400,
    min_height: 112.5,
    proportional_width: 1,
    proportional_height: 0.5,
    proportional_origin: { x: 0, y: 0.5 },
    margin: { top: 20, right: 50, bottom: 20, left: 50 },
    axes: {},
    interaction: {
        drag_background_to_pan: true,
        scroll_to_zoom: true,
        x_linked: true
    },
    dashboard:LocusZoom.Layouts.Dashboards.Panel,
    data_layers: [
        LocusZoom.Layouts.Layers.Genes
    ]
};

LocusZoom.Layouts.Panels.PheWAS = {
    id: "phewas",
    width: 800,
    height: 300,
    origin: { x: 0, y: 0 },
    min_width:  800,
    min_height: 300,
    proportional_width: 1,
    proportional_height: .6,
    proportional_origin: { x: 0, y: 0 },
    margin: { top: 20, right: 50, bottom: 120, left: 50 },
    inner_border: "rgba(210, 210, 210, 0.85)",
    axes: {
        x: {
            ticks: [
                {
                    x: 0,
                    text: "Infectious Disease",
                    style: {
                        "fill": "#393b79",
                        "font-weight": "bold",
                        "font-size": "11px",
                        "text-anchor": "start"
>>>>>>> d3d725b5
                    },
                    transform: "translate(15, 0) rotate(50)"
                },
                {
                    x: 44,
                    text: "Neoplasms",
                    style: {
                        "fill": "#5254a3",
                        "font-weight": "bold",
                        "font-size": "11px",
                        "text-anchor": "start"
                    },
                    transform: "translate(15, 0) rotate(50)"
                },
                {
                    x: 174,
                    text: "Endocrine/Metabolic",
                    style: {
                        "fill": "#6b6ecf",
                        "font-weight": "bold",
                        "font-size": "11px",
                        "text-anchor": "start"
                    },
                    transform: "translate(15, 0) rotate(50)"
                },
                {
                    x: 288,
                    text: "Hematopoietic",
                    style: {
                        "fill": "#9c9ede",
                        "font-weight": "bold",
                        "font-size": "11px",
                        "text-anchor": "start"
                    },
                    transform: "translate(15, 0) rotate(50)"
                },
                {
                    x: 325,
                    text: "Mental Disorders",
                    style: {
                        "fill": "#637939",
                        "font-weight": "bold",
                        "font-size": "11px",
                        "text-anchor": "start"
                    },
                    transform: "translate(15, 0) rotate(50)"
                },
                {
                    x: 384,
                    text: "Neurological",
                    style: {
                        "fill": "#8ca252",
                        "font-weight": "bold",
                        "font-size": "11px",
                        "text-anchor": "start"
                    },
                    transform: "translate(15, 0) rotate(50)"
                },
                {
                    x: 451,
                    text: "Sense Organs",
                    style: {
                        "fill": "#b5cf6b",
                        "font-weight": "bold",
                        "font-size": "11px",
                        "text-anchor": "start"
                    },
                    transform: "translate(15, 0) rotate(50)"
                },
                {
                    x: 558,
                    text: "Circulatory System",
                    style: {
                        "fill": "#8c6d31",
                        "font-weight": "bold",
                        "font-size": "11px",
                        "text-anchor": "start"
                    },
                    transform: "translate(15, 0) rotate(50)"
                },
                {
                    x: 705,
                    text: "Respiratory",
                    style: {
                        "fill": "#bd9e39",
                        "font-weight": "bold",
                        "font-size": "11px",
                        "text-anchor": "start"
                    },
                    transform: "translate(15, 0) rotate(50)"
                },
                {
                    x: 778,
                    text: "Digestive",
                    style: {
                        "fill": "#e7ba52",
                        "font-weight": "bold",
                        "font-size": "11px",
                        "text-anchor": "start"
                    },
                    transform: "translate(15, 0) rotate(50)"
                },
                {
                    x: 922,
                    text: "Genitourinary",
                    style: {
                        "fill": "#843c39",
                        "font-weight": "bold",
                        "font-size": "11px",
                        "text-anchor": "start"
                    },
                    transform: "translate(15, 0) rotate(50)"
                },
                {
                    x: 1073,
                    text: "Pregnancy Complications",
                    style: {
                        "fill": "#ad494a",
                        "font-weight": "bold",
                        "font-size": "11px",
                        "text-anchor": "start"
                    },
                    transform: "translate(15, 0) rotate(50)"
                },
                {
                    x: 1097,
                    text: "Dermatologic",
                    style: {
                        "fill": "#d6616b",
                        "font-weight": "bold",
                        "font-size": "11px",
                        "text-anchor": "start"
                    },
                    transform: "translate(15, 0) rotate(50)"
                },
                {
                    x: 1170,
                    text: "Musculoskeletal",
                    style: {
                        "fill": "#e7969c",
                        "font-weight": "bold",
                        "font-size": "11px",
                        "text-anchor": "start"
                    },
                    transform: "translate(15, 0) rotate(50)"
                },
                {
                    x: 1282,
                    text: "Congenital Anomalies",
                    style: {
                        "fill": "#7b4173",
                        "font-weight": "bold",
                        "font-size": "11px",
                        "text-anchor": "start"
                    },
                    transform: "translate(15, 0) rotate(50)"
                },
                {
                    x: 1323,
                    text: "Symptoms",
                    style: {
                        "fill": "#a55194",
                        "font-weight": "bold",
                        "font-size": "11px",
                        "text-anchor": "start"
                    },
                    transform: "translate(15, 0) rotate(50)"
                },
                {
                    x: 1361,
                    text: "Injuries & Poisonings",
                    style: {
                        "fill": "#ce6dbd",
                        "font-weight": "bold",
                        "font-size": "11px",
                        "text-anchor": "start"
                    },
                    transform: "translate(15, 0) rotate(50)"
                }
            ]
        },
<<<<<<< HEAD
        {
            id: "genes",
            width: 800,
            height: 225,
            min_width: 400,
            min_height: 112.5,
            margin: { top: 20, right: 50, bottom: 20, left: 50 },
            dashboard: {
                components: [
                    {
                        type: "remove_panel",
                        position: "right",
                        color: "red"
=======
        y1: {
            label: "-log10 p-value",
            label_offset: 28
        }
    },
    data_layers: [
        LocusZoom.Layouts.Layers.Signifigance,
        LocusZoom.Layouts.Layers.PheWASPValues
    ]
};

LocusZoom.Layouts.Panels.GenomeLegend = {
    id: "genome_legend",
    width: 800,
    height: 50,
    origin: { x: 0, y: 300 },
    min_width:  800,
    min_height: 50,
    proportional_width: 1,
    proportional_height: .1,
    proportional_origin: { x: 0, y: .6 },
    margin: { top: 0, right: 50, bottom: 35, left: 50 },
    axes: {
        x: {
            label: "Genomic Position (number denotes chromosome)",
            label_offset: 35,
            ticks: [
                {
                    x: 124625310,
                    text: "1",
                    style: {
                        "fill": "rgb(120, 120, 186)",
                        "text-anchor": "center",
                        "font-size": "14px",
                        "font-weight": "bold"
                    },
                    transform: "translate(0, 2)"
                },
                {
                    x: 370850307,
                    text: "2",
                    style: {
                        "fill": "rgb(0, 0, 66)",
                        "text-anchor": "center",
                        "font-size": "14px",
                        "font-weight": "bold"
>>>>>>> d3d725b5
                    },
                    transform: "translate(0, 2)"
                },
                {
                    x: 591461209,
                    text: "3",
                    style: {
                        "fill": "rgb(120, 120, 186)",
                        "text-anchor": "center",
                        "font-size": "14px",
                        "font-weight": "bold"
                    },
                    transform: "translate(0, 2)"
                },
                {
                    x: 786049562,
                    text: "4",
                    style: {
                        "fill": "rgb(0, 0, 66)",
                        "text-anchor": "center",
                        "font-size": "14px",
                        "font-weight": "bold"
                    },
                    transform: "translate(0, 2)"
                },
                {
                    x: 972084330,
                    text: "5",
                    style: {
                        "fill": "rgb(120, 120, 186)",
                        "text-anchor": "center",
                        "font-size": "14px",
                        "font-weight": "bold"
                    },
                    transform: "translate(0, 2)"
                },
                {
                    x: 1148099493,
                    text: "6",
                    style: {
                        "fill": "rgb(0, 0, 66)",
                        "text-anchor": "center",
                        "font-size": "14px",
                        "font-weight": "bold"
                    },
                    transform: "translate(0, 2)"
                },
                {
                    x: 1313226358,
                    text: "7",
                    style: {
                        "fill": "rgb(120, 120, 186)",
                        "text-anchor": "center",
                        "font-size": "14px",
                        "font-weight": "bold"
                    },
                    transform: "translate(0, 2)"
                },
                {
                    x: 1465977701,
                    text: "8",
                    style: {
                        "fill": "rgb(0, 0, 66)",
                        "text-anchor": "center",
                        "font-size": "14px",
                        "font-weight": "bold"
                    },
                    transform: "translate(0, 2)"
                },
                {
                    x: 1609766427,
                    text: "9",
                    style: {
                        "fill": "rgb(120, 120, 186)",
                        "text-anchor": "center",
                        "font-size": "14px",
                        "font-weight": "bold"
                    },
                    transform: "translate(0, 2)"
                },
                {
                    x: 1748140516,
                    text: "10",
                    style: {
                        "fill": "rgb(0, 0, 66)",
                        "text-anchor": "center",
                        "font-size": "14px",
                        "font-weight": "bold"
                    },
                    transform: "translate(0, 2)"
                },
                {
                    x: 1883411148,
                    text: "11",
                    style: {
                        "fill": "rgb(120, 120, 186)",
                        "text-anchor": "center",
                        "font-size": "14px",
                        "font-weight": "bold"
                    },
                    transform: "translate(0, 2)"
                },
                {
                    x: 2017840353,
                    text: "12",
                    style: {
                        "fill": "rgb(0, 0, 66)",
                        "text-anchor": "center",
                        "font-size": "14px",
                        "font-weight": "bold"
                    },
                    transform: "translate(0, 2)"
                },
                {
                    x: 2142351240,
                    text: "13",
                    style: {
                        "fill": "rgb(120, 120, 186)",
                        "text-anchor": "center",
                        "font-size": "14px",
                        "font-weight": "bold"
                    },
                    transform: "translate(0, 2)"
                },
                {
                    x: 2253610949,
                    text: "14",
                    style: {
                        "fill": "rgb(0, 0, 66)",
                        "text-anchor": "center",
                        "font-size": "14px",
                        "font-weight": "bold"
                    },
                    transform: "translate(0, 2)"
                },
                {
                    x: 2358551415,
                    text: "15",
                    style: {
                        "fill": "rgb(120, 120, 186)",
                        "text-anchor": "center",
                        "font-size": "14px",
                        "font-weight": "bold"
                    },
                    transform: "translate(0, 2)"
                },
                {
                    x: 2454994487,
                    text: "16",
                    style: {
                        "fill": "rgb(0, 0, 66)",
                        "text-anchor": "center",
                        "font-size": "14px",
                        "font-weight": "bold"
                    },
                    transform: "translate(0, 2)"
                },
                {
                    x: 2540769469,
                    text: "17",
                    style: {
                        "fill": "rgb(120, 120, 186)",
                        "text-anchor": "center",
                        "font-size": "14px",
                        "font-weight": "bold"
                    },
                    transform: "translate(0, 2)"
                },
                {
                    x: 2620405698,
                    text: "18",
                    style: {
                        "fill": "rgb(0, 0, 66)",
                        "text-anchor": "center",
                        "font-size": "14px",
                        "font-weight": "bold"
                    },
                    transform: "translate(0, 2)"
                },
                {
                    x: 2689008813,
                    text: "19",
                    style: {
                        "fill": "rgb(120, 120, 186)",
                        "text-anchor": "center",
                        "font-size": "14px",
                        "font-weight": "bold"
                    },
                    transform: "translate(0, 2)"
                },
                {
                    x: 2750086065,
                    text: "20",
                    style: {
                        "fill": "rgb(0, 0, 66)",
                        "text-anchor": "center",
                        "font-size": "14px",
                        "font-weight": "bold"
                    },
                    transform: "translate(0, 2)"
                },
                {
                    x: 2805663772,
                    text: "21",
                    style: {
                        "fill": "rgb(120, 120, 186)",
                        "text-anchor": "center",
                        "font-size": "14px",
                        "font-weight": "bold"
                    },
                    transform: "translate(0, 2)"
                },
                {
                    x: 2855381003,
                    text: "22",
                    style: {
                        "fill": "rgb(0, 0, 66)",
                        "text-anchor": "center",
                        "font-size": "14px",
                        "font-weight": "bold"
                    },
                    transform: "translate(0, 2)"
                }
            ]
        },
        {
            id: "intervals",
            width: 800,
            height: 225,
            min_width: 400,
            min_height: 112.5,
            margin: { top: 20, right: 50, bottom: 20, left: 50 },
            dashboard: {
                components: [
                    {
                        type: "remove_panel",
                        position: "right",
                        color: "red"
                    },
                    {
                        type: "move_panel_up",
                        position: "right"
                    },
                    {
                        type: "move_panel_down",
                        position: "right"
                    }                    
                ]
            },
            axes: {},
            interaction: {
                drag_background_to_pan: true,
                scroll_to_zoom: true,
                x_linked: true
            },
            data_layers: [
                {
                    id: "intervals",
                    type: "intervals",
                    fields: ["interval:start","interval:end","interval:state_id","interval:state_name"],
                    id_field: "interval:start",
                    highlighted: {
                        onmouseover: "on",
                        onmouseout: "off"
                    },
                    selected: {
                        onclick: "toggle_exclusive",
                        onshiftclick: "toggle"
                    },
                    transition: {
                        duration: 200
                    },
                    tooltip: {
                        closable: true,
                        show: { or: ["highlighted", "selected"] },
                        hide: { and: ["unhighlighted", "unselected"] },
                        html: "..."
                    }
                }
            ]
        }
    },
    data_layers: [
        LocusZoom.Layouts.Layers.GenomeLegend
    ]
};


/**
 Plot Layouts
*/

LocusZoom.Layouts.Plots.StandardGWAS = {
    state: {},
    width: 800,
    height: 450,
    resizable: "responsive",
    aspect_ratio: (16/9),
    min_region_scale: 20000,
    max_region_scale: 4000000,
    dashboard: LocusZoom.Layouts.Dashboards.Plot,
    panels: [
        LocusZoom.Layouts.Panels.GWAS,
        LocusZoom.Layouts.Panels.Genes
    ]
};

// Shortcut to "StandardLayout" for backward compatibility
LocusZoom.StandardLayout = LocusZoom.Layouts.Plots.StandardGWAS;

LocusZoom.Layouts.Plots.StandardPheWAS = {
    width: 800,
    height: 500,
    min_width: 800,
    min_height: 500,
    responsive_resize: true,
    aspect_ratio: 1.6,
    dashboard: LocusZoom.Layouts.Dashboards.Plot,
    panels: [
        LocusZoom.Layouts.Panels.PheWAS,
        LocusZoom.Layouts.Panels.GenomeLegend,
        LocusZoom.Layouts.Panels.Genes
    ]
};
/* global d3,LocusZoom */
/* eslint-env browser */
/* eslint-disable no-console */

"use strict";

/**

  Data Layer Class

  A data layer is an abstract class representing a data set and its
  graphical representation within a panel

*/

LocusZoom.DataLayer = function(layout, parent) {

    this.initialized = false;
    this.layout_idx = null;

    this.id     = null;
    this.parent = parent || null;
    this.svg    = {};

    this.parent_plot = null;
    if (typeof parent != "undefined" && parent instanceof LocusZoom.Panel){ this.parent_plot = parent.parent; }

    this.layout = LocusZoom.mergeLayouts(layout || {}, LocusZoom.DataLayer.DefaultLayout);
    if (this.layout.id){ this.id = this.layout.id; }

    // Ensure any axes defined in the layout have an explicit axis number (default: 1)
    if (this.layout.x_axis != {} && typeof this.layout.x_axis.axis != "number"){ this.layout.x_axis.axis = 1; }
    if (this.layout.y_axis != {} && typeof this.layout.y_axis.axis != "number"){ this.layout.y_axis.axis = 1; }

    // Define state parameters specific to this data layer
    if (this.parent){
        this.state = this.parent.state;
        this.state_id = this.parent.id + "." + this.id;
        this.state[this.state_id] = this.state[this.state_id] || {};
        if (typeof this.layout.highlighted == "object"){
            this.state[this.state_id].highlighted = this.state[this.state_id].highlighted || [];
        }
        if (typeof this.layout.selected == "object"){
            this.state[this.state_id].selected = this.state[this.state_id].selected || [];
        }
    } else {
        this.state = {};
        this.state_id = null;
    }

    // Initialize parameters for storing data and tool tips
    this.data = [];
    if (this.layout.tooltip){
        this.tooltips = {};
    }
    
    return this;

};

LocusZoom.DataLayer.DefaultLayout = {
    type: "",
    fields: [],
    x_axis: {},
    y_axis: {}
};

LocusZoom.DataLayer.prototype.getBaseId = function(){
    return this.parent_plot.id + "." + this.parent.id + "." + this.id;
};

LocusZoom.DataLayer.prototype.canTransition = function(){
    if (!this.layout.transition){ return false; }
    return !(this.parent_plot.panel_boundaries.dragging || this.parent.interactions.dragging || this.parent.interactions.zooming);
};

LocusZoom.DataLayer.prototype.getElementId = function(element){
    var element_id = "element";
    if (typeof element == "string"){
        element_id = element;
    } else if (typeof element == "object"){
        var id_field = this.layout.id_field || "id";
        if (typeof element[id_field] == "undefined"){
            throw("Unable to generate element ID");
        }
        element_id = element[id_field].replace(/\W/g,"");
    }
    return (this.getBaseId() + "-" + element_id).replace(/(:|\.|\[|\]|,)/g, "_");
};

LocusZoom.DataLayer.prototype.getElementById = function(id){
    var selector = d3.select("#" + id.replace(/(:|\.|\[|\]|,)/g, "\\$1"));
    if (!selector.empty() && selector.data() && selector.data().length){
        return selector.data()[0];
    } else {
        return null;
    }
};

// Basic method to apply arbitrary methods and properties to data elements.
// This is called on all data immediately after being fetched.
LocusZoom.DataLayer.prototype.applyDataMethods = function(){
    this.data.forEach(function(d, i){
        // Basic toHTML() method - return the stringified value in the id_field, if defined.
        this.data[i].toHTML = function(){
            var id_field = this.layout.id_field || "id";
            var html = "";
            if (this.data[i][id_field]){ html = this.data[i][id_field].toString(); }
            return html;
        }.bind(this);
        // getDataLayer() method - return a reference to the data layer
        this.data[i].getDataLayer = function(){
            return this;
        }.bind(this);
        // deselect() method - shortcut method to deselect the element
        this.data[i].deselect = function(){
            var data_layer = this.getDataLayer();
            data_layer.unselectElement(this);
        };
    }.bind(this));
    this.applyCustomDataMethods();
    return this;
};

// Arbitrarily advanced method to apply methods and properties to data elements.
// May be implemented by data layer classes as needed to do special things.
LocusZoom.DataLayer.prototype.applyCustomDataMethods = function(){
    return this;
};

// Initialize a data layer
LocusZoom.DataLayer.prototype.initialize = function(){

    // Append a container group element to house the main data layer group element and the clip path
    this.svg.container = this.parent.svg.group.append("g")
        .attr("id", this.getBaseId() + ".data_layer_container");
        
    // Append clip path to the container element
    this.svg.clipRect = this.svg.container.append("clipPath")
        .attr("id", this.getBaseId() + ".clip")
        .append("rect");
    
    // Append svg group for rendering all data layer elements, clipped by the clip path
    this.svg.group = this.svg.container.append("g")
        .attr("id", this.getBaseId() + ".data_layer")
        .attr("clip-path", "url(#" + this.getBaseId() + ".clip)");

    return this;

};

// Resolve a scalable parameter for an element into a single value based on its layout and the element's data
LocusZoom.DataLayer.prototype.resolveScalableParameter = function(layout, data){
    var ret = null;
    if (Array.isArray(layout)){
        var idx = 0;
        while (ret == null && idx < layout.length){
            ret = this.resolveScalableParameter(layout[idx], data);
            idx++;
        }
    } else {
        switch (typeof layout){
        case "number":
        case "string":
            ret = layout;
            break;
        case "object":
            if (layout.scale_function && layout.field) {
                ret = LocusZoom.ScaleFunctions.get(layout.scale_function, layout.parameters || {}, data[layout.field]);
            }
            break;
        }
    }
    return ret;
};

// Generate dimension extent function based on layout parameters
LocusZoom.DataLayer.prototype.getAxisExtent = function(dimension){

    if (["x", "y"].indexOf(dimension) == -1){
        throw("Invalid dimension identifier passed to LocusZoom.DataLayer.getAxisExtent()");
    }

    var axis = dimension + "_axis";

    // If a floor AND a ceiling are explicitly defined then just return that extent and be done
    if (!isNaN(this.layout[axis].floor) && !isNaN(this.layout[axis].ceiling)){
        return [+this.layout[axis].floor, +this.layout[axis].ceiling];
    }

    // If a field is defined for the axis and the data layer has data then generate the extent from the data set
    if (this.layout[axis].field && this.data && this.data.length){

        var extent = d3.extent(this.data, function(d) {
            return +d[this.layout[axis].field];
        }.bind(this));

        // Apply upper/lower buffers, if applicable
        var original_extent_span = extent[1] - extent[0];
        if (!isNaN(this.layout[axis].lower_buffer)){ extent.push(extent[0] - (original_extent_span * this.layout[axis].lower_buffer)); }
        if (!isNaN(this.layout[axis].upper_buffer)){ extent.push(extent[1] + (original_extent_span * this.layout[axis].upper_buffer)); }

        // Apply minimum extent
        if (typeof this.layout[axis].min_extent == "object" && !isNaN(this.layout[axis].min_extent[0]) && !isNaN(this.layout[axis].min_extent[1])){
            extent.push(this.layout[axis].min_extent[0], this.layout[axis].min_extent[1]);
        }

        // Generate a new base extent
        extent = d3.extent(extent);

        // Apply floor/ceiling, if applicable
        if (!isNaN(this.layout[axis].floor)){ extent[0] = this.layout[axis].floor; }
        if (!isNaN(this.layout[axis].ceiling)){ extent[1] = this.layout[axis].ceiling; }

        return extent;

    }

    // If this is for the x axis and no extent could be generated yet but state has a defined start and end
    // then default to using the state-defined region as the extent
    if (dimension == "x" && !isNaN(this.state.start) && !isNaN(this.state.end)) {
        return [this.state.start, this.state.end];
    }

    // No conditions met for generating a valid extent, return an empty array
    return [];

};

// Generate a tool tip for a given element
LocusZoom.DataLayer.prototype.createTooltip = function(d, id){
    if (typeof this.layout.tooltip != "object"){
        throw ("DataLayer [" + this.id + "] layout does not define a tooltip");
    }
    if (typeof id == "undefined"){ id = this.getElementId(d); }
    if (this.tooltips[id]){
        this.positionTooltip(id);
        return;
    }
    this.tooltips[id] = {
        data: d,
        arrow: null,
        selector: d3.select(this.parent_plot.svg.node().parentNode).append("div")
            .attr("class", "lz-data_layer-tooltip")
            .attr("id", id + "-tooltip")
    };
    this.updateTooltip(d);
    return this;
};

// Update a tool tip (generate its inner HTML)
LocusZoom.DataLayer.prototype.updateTooltip = function(d, id){
    if (typeof id == "undefined"){ id = this.getElementId(d); }
    // Empty the tooltip of all HTML (including its arrow!)
    this.tooltips[id].selector.html("");
    this.tooltips[id].arrow = null;
    // Set the new HTML
    if (this.layout.tooltip.html){
        this.tooltips[id].selector.html(LocusZoom.parseFields(d, this.layout.tooltip.html));
    }
    // If the layout allows tool tips on this data layer to be closable then add the close button
    // and add padding to the tooltip to accomodate it
    if (this.layout.tooltip.closable){
        this.tooltips[id].selector.style("padding-right", "24px");
        this.tooltips[id].selector.append("button")
            .attr("class", "lz-tooltip-close-button")
            .attr("title", "Close")
            .text("×")
            .on("click", function(){
                this.destroyTooltip(id);
            }.bind(this));
    }
    // Apply data directly to the tool tip for easier retrieval by custom UI elements inside the tool tip
    this.tooltips[id].selector.data([d]);
    // Reposition and draw a new arrow
    this.positionTooltip(id);
    return this;
};

// Destroy tool tip - remove the tool tip element from the DOM and delete the tool tip's record on the data layer
LocusZoom.DataLayer.prototype.destroyTooltip = function(d, id){
    if (typeof d == "string"){
        id = d;
    } else if (typeof id == "undefined"){
        id = this.getElementId(d);
    }
    if (this.tooltips[id]){
        if (typeof this.tooltips[id].selector == "object"){
            this.tooltips[id].selector.remove();
        }
        delete this.tooltips[id];
    }
    return this;
};

// Loop through and destroy all tool tips on this data layer
LocusZoom.DataLayer.prototype.destroyAllTooltips = function(){
    for (var id in this.tooltips){
        this.destroyTooltip(id);
    }
    return this;
};

// Position tool tip - naïve function to place a tool tip to the lower right of the current mouse element
// Most data layers reimplement this method to position tool tips specifically for the data they display
LocusZoom.DataLayer.prototype.positionTooltip = function(id){
    if (typeof id != "string"){
        throw ("Unable to position tooltip: id is not a string");
    }
    // Position the div itself
    this.tooltips[id].selector
        .style("left", (d3.event.pageX) + "px")
        .style("top", (d3.event.pageY) + "px");
    // Create / update position on arrow connecting tooltip to data
    if (!this.tooltips[id].arrow){
        this.tooltips[id].arrow = this.tooltips[id].selector.append("div")
            .style("position", "absolute")
            .attr("class", "lz-data_layer-tooltip-arrow_top_left");
    }
    this.tooltips[id].arrow
        .style("left", "-1px")
        .style("top", "-1px");
    return this;
};

// Loop through and position all tool tips on this data layer
LocusZoom.DataLayer.prototype.positionAllTooltips = function(){
    for (var id in this.tooltips){
        this.positionTooltip(id);
    }
    return this;
};

// Show or hide a tool tip by ID depending on directives in the layout and state values relative to the ID
LocusZoom.DataLayer.prototype.showOrHideTooltip = function(element){
    
    if (typeof this.layout.tooltip != "object"){ return; }
    var id = this.getElementId(element);

    var resolveStatus = function(statuses, directive, operator){
        var status = null;
        if (typeof statuses != "object" || statuses == null){ return null; }
        if (Array.isArray(directive)){
            if (typeof operator == "undefined"){ operator = "and"; }
            if (directive.length == 1){
                status = statuses[directive[0]];
            } else {
                status = directive.reduce(function(previousValue, currentValue) {
                    if (operator == "and"){
                        return statuses[previousValue] && statuses[currentValue];
                    } else if (operator == "or"){
                        return statuses[previousValue] || statuses[currentValue];
                    }
                    return null;
                });
            }
        } else if (typeof directive == "object"){
            var sub_status;
            for (var sub_operator in directive){
                sub_status = resolveStatus(statuses, directive[sub_operator], sub_operator);
                if (status == null){
                    status = sub_status;
                } else if (operator == "and"){
                    status = status && sub_status;
                } else if (operator == "or"){
                    status = status || sub_status;
                }
            }
        }
        return status;
    };

    var show_directive = {};
    if (typeof this.layout.tooltip.show == "string"){
        show_directive = { and: [ this.layout.tooltip.show ] };
    } else if (typeof this.layout.tooltip.show == "object"){
        show_directive = this.layout.tooltip.show;
    }

    var hide_directive = {};
    if (typeof this.layout.tooltip.hide == "string"){
        hide_directive = { and: [ this.layout.tooltip.hide ] };
    } else if (typeof this.layout.tooltip.hide == "object"){
        hide_directive = this.layout.tooltip.hide;
    }

    var statuses = {};
    statuses.highlighted = this.state[this.state_id].highlighted.indexOf(id) != -1;
    statuses.unhighlighted = !statuses.highlighted;
    statuses.selected = this.state[this.state_id].selected.indexOf(id) != -1;
    statuses.unselected = !statuses.selected;

    var show_resolved = resolveStatus(statuses, show_directive);
    var hide_resolved = resolveStatus(statuses, hide_directive);

    // Only show tooltip if the resolved logic explicitly shows and explicitly not hides the tool tip
    // Otherwise ensure tooltip does not exist
    if (show_resolved && !hide_resolved){
        this.createTooltip(element);
    } else {
        this.destroyTooltip(element);
    }

    return this;
    
};

// Toggle the highlighted status of an element
LocusZoom.DataLayer.prototype.highlightElement = function(element){
    this.setElementStatus("highlighted", element, true);
    return this;
};
LocusZoom.DataLayer.prototype.unhighlightElement = function(element){
    this.setElementStatus("highlighted", element, false);
    return this;
};

// Toggle the highlighted status of all elements
LocusZoom.DataLayer.prototype.highlightAllElements = function(){
    this.setAllElementStatus("highlighted", true);
    return this;
};
LocusZoom.DataLayer.prototype.unhighlightAllElements = function(){
    this.setAllElementStatus("highlighted", false);
    return this;
};

// Toggle the selected status of an element
LocusZoom.DataLayer.prototype.selectElement = function(element){
    this.setElementStatus("selected", element, true);
    return this;
};
LocusZoom.DataLayer.prototype.unselectElement = function(element){
    this.setElementStatus("selected", element, false);
    return this;
};

// Toggle the selected status of all elements
LocusZoom.DataLayer.prototype.selectAllElements = function(){
    this.setAllElementStatus("selected", true);
    return this;
};
LocusZoom.DataLayer.prototype.unselectAllElements = function(){
    this.setAllElementStatus("selected", false);
    return this;
};

// Toggle a status (e.g. highlighted, selected) on an element
LocusZoom.DataLayer.prototype.setElementStatus = function(status, element, toggle){
    
    // Sanity checks
    if (typeof status == "undefined" || ["highlighted","selected"].indexOf(status) == -1){
        throw("Invalid status passed to setElementStatus()");
    }
    if (typeof element == "undefined"){
        throw("Invalid element passed to setElementStatus()");
    }
    if (typeof toggle == "undefined"){
        toggle = true;
    }

    var id = this.getElementId(element);
    
    // Set/unset the proper status class on the appropriate DOM element
    var element_id = id;
    var attr_class = "lz-data_layer-" + this.layout.type + "-" + status;
    if (this.layout.hover_element){
        element_id += "_" + this.layout.hover_element;
        attr_class = "lz-data_layer-" + this.layout.type + "-" + this.layout.hover_element + "-" + status;
    }
    d3.select("#" + element_id).classed(attr_class, toggle);
    
    // Track element ID in the proper status state array
    var element_status_idx = this.state[this.state_id][status].indexOf(id);
    if (toggle && element_status_idx == -1){
        this.state[this.state_id][status].push(id);
    }
    if (!toggle && element_status_idx != -1){
        this.state[this.state_id][status].splice(element_status_idx, 1);
    }
    
    // Trigger tool tip show/hide logic
    this.showOrHideTooltip(element);

    // Trigger layout changed event hook
    this.parent.emit("layout_changed");
    this.parent_plot.emit("layout_changed");

    return this;
    
};

// Toggle a status on an all elements in the data layer
LocusZoom.DataLayer.prototype.setAllElementStatus = function(status, toggle){
    
    // Sanity check
    if (typeof status == "undefined" || ["highlighted","selected"].indexOf(status) == -1){
        throw("Invalid status passed to setAllElementStatus()");
    }
    if (typeof this.state[this.state_id][status] == "undefined"){ return this; }
    if (typeof toggle == "undefined"){ toggle = true; }

    // Apply statuses
    if (toggle){
        this.data.forEach(function(element){
            if (this.state[this.state_id][status].indexOf(this.getElementId(element)) == -1){
                this.setElementStatus(status, element, true);
            }
        }.bind(this));
    } else {
        var status_ids = this.state[this.state_id][status].slice();
        status_ids.forEach(function(id){
            var element = this.getElementById(id);
            if (typeof element == "object" && element != null){
                this.setElementStatus(status, element, false);
            }
        }.bind(this));
    }
    
    return this;
};

// Apply mouse event bindings to create status-related behavior (e.g. highlighted, selected)
LocusZoom.DataLayer.prototype.applyStatusBehavior = function(status, selection){

    // Glossary for this function:
    // status - an element property that can be tied to mouse behavior (e.g. highighted, selected)
    // event - a mouse event that can be bound to a watch function (e.g. "mouseover", "click")
    // action - a more verbose locuszoom-layout-specific form of an event (e.g. "onmouseover", "onshiftclick")

    // Sanity checks
    if (typeof status == "undefined" || ["highlighted","selected"].indexOf(status) == -1){ return; }
    if (typeof selection != "object"){ return; }
    if (typeof this.layout[status] != "object" || !this.layout[status]){ return; }

    // Map of supported d3 events and the locuszoom layout events they map to
    var event_directive_map = {
        "mouseover": ["onmouseover", "onctrlmouseover", "onshiftmouseover", "onctrlshiftmouseover"],
        "mouseout": ["onmouseout"],
        "click": ["onclick", "onctrlclick", "onshiftclick", "onctrlshiftclick"]
    };

    // General function to process mouse events and layout directives into discrete element status update calls
    var handleElementStatusEvent = function(status, event, element){
        var status_boolean = null;
        var ctrl = d3.event.ctrlKey;
        var shift = d3.event.shiftKey;
        if (!event_directive_map[event]){ return; }
        // Determine the directive by building the action string to use. Default down to basic actions
        // if more precise actions are not defined (e.g. if onclick is defined and onshiftclick is not,
        // but this click event happened with the shift key pressed, just treat it as a regular click)
        var base_action = "on" + event;
        var precise_action = "on" + (ctrl ? "ctrl" : "") + (shift ? "shift" : "") + event;
        var directive = this.layout[status][precise_action] || this.layout[status][base_action] || null;
        if (!directive){ return; }
        // Resolve the value of the status boolean from the directive and the element's current status
        switch (directive){
        case "on":
            status_boolean = true;
            break;
        case "off":
            status_boolean = false;
            break;
        case "toggle":
        case "toggle_exclusive":
            status_boolean = (this.state[this.state_id][status].indexOf(this.getElementId(element)) == -1);
            break;
        }
        if (status_boolean == null){ return; }
        // Special handling for toggle_exclusive - if the new status_boolean is true then first set the
        // status to off for all other elements
        if (status_boolean && directive == "toggle_exclusive"){
            this.setAllElementStatus(status, false);
        }
        // Apply the new status
        this.setElementStatus(status, element, status_boolean);
        // Trigger event emitters as needed
        if (event == "click"){
            this.parent.emit("element_clicked", element);
            this.parent_plot.emit("element_clicked", element);
        }
    }.bind(this);
    
    // Determine which bindings to set up
    var events_to_bind = {};
    Object.keys(event_directive_map).forEach(function(event){ events_to_bind[event] = false; });
    Object.keys(this.layout[status]).forEach(function(action){
        Object.keys(event_directive_map).forEach(function(event){
            if (event_directive_map[event].indexOf(action) != -1){ events_to_bind[event] = true; }
        });
    });

    // Set up the bindings
    Object.keys(events_to_bind).forEach(function(event){
        if (!events_to_bind[event]){ return; }
        selection.on(event, function(element){
            handleElementStatusEvent(status, event, element);
        }.bind(this));
    }.bind(this));

    return this;
                    
};

// Apply all supported status behaviors to a selection of objects
LocusZoom.DataLayer.prototype.applyAllStatusBehaviors = function(selection){
    var supported_statuses = ["highlighted","selected"];
    supported_statuses.forEach(function(status){
        this.applyStatusBehavior(status, selection);
    }.bind(this));
    return this;
};

// Get an object with the x and y coordinates of the panel's origin in terms of the entire page
// Necessary for positioning any HTML elements over the panel
LocusZoom.DataLayer.prototype.getPageOrigin = function(){
    var panel_origin = this.parent.getPageOrigin();
    return {
        x: panel_origin.x + this.parent.layout.margin.left,
        y: panel_origin.y + this.parent.layout.margin.top
    };
};


LocusZoom.DataLayer.prototype.draw = function(){
    this.svg.container.attr("transform", "translate(" + this.parent.layout.cliparea.origin.x +  "," + this.parent.layout.cliparea.origin.y + ")");
    this.svg.clipRect
        .attr("width", this.parent.layout.cliparea.width)
        .attr("height", this.parent.layout.cliparea.height);
    this.positionAllTooltips();
    return this;
};

// Re-Map a data layer to new positions according to the parent panel's parent plot's state
LocusZoom.DataLayer.prototype.reMap = function(){

    this.destroyAllTooltips(); // hack - only non-visible tooltips should be destroyed
                               // and then recreated if returning to visibility

    // Fetch new data
    var promise = this.parent_plot.lzd.getData(this.state, this.layout.fields); //,"ld:best"
    promise.then(function(new_data){
        this.data = new_data.body;
        this.applyDataMethods();
        this.initialized = true;
    }.bind(this));

    return promise;

};

/* global d3,LocusZoom */
/* eslint-env browser */
/* eslint-disable no-console */

"use strict";

/**

  Singletons

  LocusZoom has various singleton objects that are used for registering functions or classes.
  These objects provide safe, standard methods to redefine or delete existing functions/classes
  as well as define new custom functions/classes to be used in a plot.

*/


/* The Collection of "Known" Data Source Endpoints */

LocusZoom.KnownDataSources = (function() {
    var obj = {};
    var sources = [];

    var findSourceByName = function(x) {
        for(var i=0; i<sources.length; i++) {
            if (!sources[i].SOURCE_NAME) {
                throw("KnownDataSources at position " + i + " does not have a 'SOURCE_NAME' static property");
            }
            if (sources[i].SOURCE_NAME == x) {
                return sources[i];
            }
        }
        return null;
    };

    obj.get = function(name) {
        return findSourceByName(name);
    };

    obj.add = function(source) {
        if (!source.SOURCE_NAME) {
            console.warn("Data source added does not have a SOURCE_NAME");
        }
        sources.push(source);
    };

    obj.push = function(source) {
        console.warn("Warning: KnownDataSources.push() is depricated. Use .add() instead");
        obj.add(source);
    };

    obj.list = function() {
        return sources.map(function(x) {return x.SOURCE_NAME;});
    };

    obj.create = function(name) {
        //create new object (pass additional parameters to constructor)
        var newObj = findSourceByName(name);
        if (newObj) {
            var params = arguments;
            params[0] = null;
            return new (Function.prototype.bind.apply(newObj, params));
        } else {
            throw("Unable to find data source for name: " + name); 
        }
    };

    //getAll, setAll and clear really should only be used by tests
    obj.getAll = function() {
        return sources;
    };
    
    obj.setAll = function(x) {
        sources = x;
    };

    obj.clear = function() {
        sources = [];
    };

    return obj;
})();


/****************
  Label Functions

  These functions will generate a string based on a provided state object. Useful for dynamic axis labels.
*/

LocusZoom.LabelFunctions = (function() {
    var obj = {};
    var functions = {};

    obj.get = function(name, state) {
        if (!name) {
            return null;
        } else if (functions[name]) {
            if (typeof state == "undefined"){
                return functions[name];
            } else {
                return functions[name](state);
            }
        } else {
            throw("label function [" + name + "] not found");
        }
    };

    obj.set = function(name, fn) {
        if (fn) {
            functions[name] = fn;
        } else {
            delete functions[name];
        }
    };

    obj.add = function(name, fn) {
        if (functions[name]) {
            throw("label function already exists with name: " + name);
        } else {
            obj.set(name, fn);
        }
    };

    obj.list = function() {
        return Object.keys(functions);
    };

    return obj;
})();

// Label function for "Chromosome # (Mb)" where # comes from state
LocusZoom.LabelFunctions.add("chromosome", function(state){
    if (!isNaN(+state.chr)){ 
        return "Chromosome " + state.chr + " (Mb)";
    } else {
        return "Chromosome (Mb)";
    }
});


/**************************
  Transformation Functions

  Singleton for formatting or transforming a single input, for instance turning raw p values into negeative log10 form
  Transformation functions are chainable with a pipe on a field name, like so: "pvalue|neglog10"

  NOTE: Because these functions are chainable the FUNCTION is returned by get(), not the result of that function.

  All transformation functions must accept an object of parameters and a value to process.
*/
LocusZoom.TransformationFunctions = (function() {
    var obj = {};
    var transformations = {};

    var getTrans = function(name) {
        if (!name) {
            return null;
        }
        var fun = transformations[name];
        if (fun)  {
            return fun;
        } else {
            throw("transformation " + name + " not found");
        }
    };

    //a single transformation with any parameters
    //(parameters not currently supported)
    var parseTrans = function(name) {
        return getTrans(name);
    };

    //a "raw" transformation string with a leading pipe
    //and one or more transformations
    var parseTransString = function(x) {
        var funs = [];
        var re = /\|([^\|]+)/g;
        var result;
        while((result = re.exec(x))!=null) {
            funs.push(result[1]);
        }
        if (funs.length==1) {
            return parseTrans(funs[0]);
        } else if (funs.length > 1) {
            return function(x) {
                var val = x;
                for(var i = 0; i<funs.length; i++) {
                    val = parseTrans(funs[i])(val);
                }
                return val;
            };
        }
        return null;
    };

    //accept both "|name" and "name"
    obj.get = function(name) {
        if (name && name.substring(0,1)=="|") {
            return parseTransString(name);
        } else {
            return parseTrans(name);
        }
    };

    obj.set = function(name, fn) {
        if (name.substring(0,1)=="|") {
            throw("transformation name should not start with a pipe");
        } else {
            if (fn) {
                transformations[name] = fn;
            } else {
                delete transformations[name];
            }
        }
    };

    obj.add = function(name, fn) {
        if (transformations[name]) {
            throw("transformation already exists with name: " + name);
        } else {
            obj.set(name, fn);
        }
    };

    obj.list = function() {
        return Object.keys(transformations);
    };

    return obj;
})();

LocusZoom.TransformationFunctions.add("neglog10", function(x) {
    return -Math.log(x) / Math.LN10;
});

LocusZoom.TransformationFunctions.add("scinotation", function(x) {
    var log;
    if (Math.abs(x) > 1){
        log = Math.ceil(Math.log(x) / Math.LN10);
    } else {
        log = Math.floor(Math.log(x) / Math.LN10);
    }
    if (Math.abs(log) <= 3){
        return x.toFixed(3);
    } else {
        return x.toExponential(2).replace("+", "").replace("e", " × 10^");
    }
});


/****************
  Scale Functions

  Singleton for accessing/storing functions that will convert arbitrary data points to values in a given scale
  Useful for anything that needs to scale discretely with data (e.g. color, point size, etc.)

  All scale functions must accept an object of parameters and a value to process.
*/

LocusZoom.ScaleFunctions = (function() {
    var obj = {};
    var functions = {};

    obj.get = function(name, parameters, value) {
        if (!name) {
            return null;
        } else if (functions[name]) {
            if (typeof parameters == "undefined" && typeof value == "undefined"){
                return functions[name];
            } else {
                return functions[name](parameters, value);
            }
        } else {
            throw("scale function [" + name + "] not found");
        }
    };

    obj.set = function(name, fn) {
        if (fn) {
            functions[name] = fn;
        } else {
            delete functions[name];
        }
    };

    obj.add = function(name, fn) {
        if (functions[name]) {
            throw("scale function already exists with name: " + name);
        } else {
            obj.set(name, fn);
        }
    };

    obj.list = function() {
        return Object.keys(functions);
    };

    return obj;
})();

// Boolean scale function: bin a dataset numerically by matching against an array of distinct values
LocusZoom.ScaleFunctions.add("if", function(parameters, value){
    if (typeof value == "undefined" || parameters.field_value != value){
        if (typeof parameters.else != "undefined"){
            return parameters.else;
        } else {
            return null;
        }
    } else {
        return parameters.then;
    }
});

// Numerical Bin scale function: bin a dataset numerically by an array of breakpoints
LocusZoom.ScaleFunctions.add("numerical_bin", function(parameters, value){
    var breaks = parameters.breaks;
    var values = parameters.values;
    if (typeof value == "undefined" || value == null || isNaN(+value)){
        return (parameters.null_value ? parameters.null_value : null);
    }
    var threshold = breaks.reduce(function(prev, curr){
        if (+value < prev || (+value >= prev && +value < curr)){
            return prev;
        } else {
            return curr;
        }
    });
    return values[breaks.indexOf(threshold)];
});

// Categorical Bin scale function: bin a dataset numerically by matching against an array of distinct values
LocusZoom.ScaleFunctions.add("categorical_bin", function(parameters, value){
    if (typeof value == "undefined" || parameters.categories.indexOf(value) == -1){
        return (parameters.null_value ? parameters.null_value : null); 
    } else {
        return parameters.values[parameters.categories.indexOf(value)];
    }
});


/************************
  Data Layer Subclasses

  The abstract Data Layer class has general methods and properties that apply universally to all Data Layers
  Specific data layer subclasses (e.g. a scatter plot, a line plot, gene visualization, etc.) must be defined
  and registered with this singleton to be accessible.

  All new Data Layer subclasses must be defined by accepting an id string and a layout object.
  Singleton for storing available Data Layer classes as well as updating existing and/or registering new ones
*/

LocusZoom.DataLayers = (function() {
    var obj = {};
    var datalayers = {};

    obj.get = function(name, layout, parent) {
        if (!name) {
            return null;
        } else if (datalayers[name]) {
            if (typeof layout != "object"){
                throw("invalid layout argument for data layer [" + name + "]");
            } else {
                return new datalayers[name](layout, parent);
            }
        } else {
            throw("data layer [" + name + "] not found");
        }
    };

    obj.set = function(name, datalayer) {
        if (datalayer) {
            if (typeof datalayer != "function"){
                throw("unable to set data layer [" + name + "], argument provided is not a function");
            } else {
                datalayers[name] = datalayer;
                datalayers[name].prototype = new LocusZoom.DataLayer();
            }
        } else {
            delete datalayers[name];
        }
    };

    obj.add = function(name, datalayer) {
        if (datalayers[name]) {
            throw("data layer already exists with name: " + name);
        } else {
            obj.set(name, datalayer);
        }
    };

    obj.list = function() {
        return Object.keys(datalayers);
    };

    return obj;
})();



/*********************
  Scatter Data Layer
  Implements a standard scatter plot
*/

LocusZoom.DataLayers.add("scatter", function(layout){

    // Define a default layout for this DataLayer type and merge it with the passed argument
    this.DefaultLayout = {
        point_size: 40,
        point_shape: "circle",
        color: "#888888",
        y_axis: {
            axis: 1
        },
        id_field: "id"
    };
    layout = LocusZoom.mergeLayouts(layout, this.DefaultLayout);

    // Extra default for layout spacing
    // Not in default layout since that would make the label attribute always present
    if (layout.label && isNaN(layout.label.spacing)){
        layout.label.spacing = 4;
    }

    // Apply the arguments to set LocusZoom.DataLayer as the prototype
    LocusZoom.DataLayer.apply(this, arguments);

    // Reimplement the positionTooltip() method to be scatter-specific
    this.positionTooltip = function(id){
        if (typeof id != "string"){
            throw ("Unable to position tooltip: id is not a string");
        }
        if (!this.tooltips[id]){
            throw ("Unable to position tooltip: id does not point to a valid tooltip");
        }
        var tooltip = this.tooltips[id];
        var point_size = this.resolveScalableParameter(this.layout.point_size, tooltip.data);
        var arrow_width = 7; // as defined in the default stylesheet
        var stroke_width = 1; // as defined in the default stylesheet
        var border_radius = 6; // as defined in the default stylesheet
        var page_origin = this.getPageOrigin();
        var x_center = this.parent.x_scale(tooltip.data[this.layout.x_axis.field]);
        var y_scale  = "y"+this.layout.y_axis.axis+"_scale";
        var y_center = this.parent[y_scale](tooltip.data[this.layout.y_axis.field]);
        var tooltip_box = tooltip.selector.node().getBoundingClientRect();
        // Position horizontally on the left or the right depending on which side of the plot the point is on
        var offset = Math.sqrt(point_size / Math.PI);
        var left, arrow_type, arrow_left;
        if (x_center <= this.parent.layout.width / 2){
            left = page_origin.x + x_center + offset + arrow_width + stroke_width;
            arrow_type = "left";
            arrow_left = -1 * (arrow_width + stroke_width);
        } else {
            left = page_origin.x + x_center - tooltip_box.width - offset - arrow_width - stroke_width;
            arrow_type = "right";
            arrow_left = tooltip_box.width - stroke_width;
        }
        // Position vertically centered unless we're at the top or bottom of the plot
        var data_layer_height = this.parent.layout.height - (this.parent.layout.margin.top + this.parent.layout.margin.bottom);
        var top, arrow_top;
        if (y_center - (tooltip_box.height / 2) <= 0){ // Too close to the top, push it down
            top = page_origin.y + y_center - (1.5 * arrow_width) - border_radius;
            arrow_top = border_radius;
        } else if (y_center + (tooltip_box.height / 2) >= data_layer_height){ // Too close to the bottom, pull it up
            top = page_origin.y + y_center + arrow_width + border_radius - tooltip_box.height;
            arrow_top = tooltip_box.height - (2 * arrow_width) - border_radius;
        } else { // vertically centered
            top = page_origin.y + y_center - (tooltip_box.height / 2);
            arrow_top = (tooltip_box.height / 2) - arrow_width;
        }        
        // Apply positions to the main div
        tooltip.selector.style("left", left + "px").style("top", top + "px");
        // Create / update position on arrow connecting tooltip to data
        if (!tooltip.arrow){
            tooltip.arrow = tooltip.selector.append("div").style("position", "absolute");
        }
        tooltip.arrow
            .attr("class", "lz-data_layer-tooltip-arrow_" + arrow_type)
            .style("left", arrow_left + "px")
            .style("top", arrow_top + "px");
    };

    // Function to flip labels from being anchored at the start of the text to the end
    // Both to keep labels from running outside the data layer and  also as a first
    // pass on recursive separation
    this.flip_labels = function(){
        var data_layer = this;
        var point_size = data_layer.resolveScalableParameter(data_layer.layout.point_size, {});
        var spacing = data_layer.layout.label.spacing;
        var handle_lines = Boolean(data_layer.layout.label.lines);
        var min_x = 2 * spacing;
        var max_x = data_layer.parent.layout.width - data_layer.parent.layout.margin.left - data_layer.parent.layout.margin.right - (2 * spacing);
        var flip = function(dn, dnl){
            var dnx = +dn.attr("x");
            var text_swing = (2 * spacing) + (2 * Math.sqrt(point_size));
            if (handle_lines){
                var dnlx2 = +dnl.attr("x2");
                var line_swing = spacing + (2 * Math.sqrt(point_size));
            }
            if (dn.style("text-anchor") == "start"){
                dn.style("text-anchor", "end");
                dn.attr("x", dnx - text_swing);
                if (handle_lines){ dnl.attr("x2", dnlx2 - line_swing); }
            } else {
                dn.style("text-anchor", "start");
                dn.attr("x", dnx + text_swing);
                if (handle_lines){ dnl.attr("x2", dnlx2 + line_swing); }
            }
        };
        // Flip any going over the right edge from the right side to the left side
        // (all labels start on the right side)
        data_layer.label_texts.each(function (d, i) {
            var a = this;
            var da = d3.select(a);
            var dax = +da.attr("x");
            var abound = da.node().getBoundingClientRect();
            if (dax + abound.width + spacing > max_x){
                var dal = handle_lines ? d3.select(data_layer.label_lines[0][i]) : null;
                flip(da, dal);
            }
        });
        // Second pass to flip any others that haven't flipped yet if they collide with another label
        data_layer.label_texts.each(function (d, i) {
            var a = this;
            var da = d3.select(a);
            if (da.style("text-anchor") == "end") return;
            var dax = +da.attr("x");
            var abound = da.node().getBoundingClientRect();
            var dal = handle_lines ? d3.select(data_layer.label_lines[0][i]) : null;
            data_layer.label_texts.each(function () {
                var b = this;
                var db = d3.select(b);
                var bbound = db.node().getBoundingClientRect();
                var collision = abound.left < bbound.left + bbound.width + (2*spacing) &&
                    abound.left + abound.width + (2*spacing) > bbound.left &&
                    abound.top < bbound.top + bbound.height + (2*spacing) &&
                    abound.height + abound.top + (2*spacing) > bbound.top;
                if (collision){
                    flip(da, dal);
                    // Double check that this flip didn't push the label past min_x. If it did, immediately flip back.
                    dax = +da.attr("x");
                    if (dax - abound.width - spacing < min_x){
                        flip(da, dal);
                    }
                }
                return;
            });
        });
    };

    // Recursive function to space labels apart immediately after initial render
    // Adapted from thudfactor's fiddle here: https://jsfiddle.net/thudfactor/HdwTH/
    // TODO: Make labels also aware of data elements
    this.separate_labels = function(){
        this.seperate_iterations++;
        var data_layer = this;
        var alpha = 0.5;
        var spacing = this.layout.label.spacing;
        var again = false;
        data_layer.label_texts.each(function () {
            var a = this;
            var da = d3.select(a);
            var y1 = da.attr("y");
            data_layer.label_texts.each(function () {
                var b = this;
                // a & b are the same element and don't collide.
                if (a == b) return;
                var db = d3.select(b);
                // a & b are on opposite sides of the chart and
                // don't collide
                if (da.attr("text-anchor") != db.attr("text-anchor")) return;
                // Determine if the  bounding rects for the two text elements collide
                var abound = da.node().getBoundingClientRect();
                var bbound = db.node().getBoundingClientRect();
                var collision = abound.left < bbound.left + bbound.width + (2*spacing) &&
                    abound.left + abound.width + (2*spacing) > bbound.left &&
                    abound.top < bbound.top + bbound.height + (2*spacing) &&
                    abound.height + abound.top + (2*spacing) > bbound.top;
                if (!collision) return;
                again = true;
                // If the labels collide, we'll push each
                // of the two labels up and down a little bit.
                var y2 = db.attr("y");
                var sign = abound.top < bbound.top ? 1 : -1;
                var adjust = sign * alpha;
                var new_a_y = +y1 - adjust;
                var new_b_y = +y2 + adjust;
                // Keep new values from extending outside the data layer
                var min_y = 2 * spacing;
                var max_y = data_layer.parent.layout.height - data_layer.parent.layout.margin.top - data_layer.parent.layout.margin.bottom - (2 * spacing);
                var delta;
                if (new_a_y - (abound.height/2) < min_y){
                    delta = +y1 - new_a_y;
                    new_a_y = +y1;
                    new_b_y += delta;
                } else if (new_b_y - (bbound.height/2) < min_y){
                    delta = +y2 - new_b_y;
                    new_b_y = +y2;
                    new_a_y += delta;
                }
                if (new_a_y + (abound.height/2) > max_y){
                    delta = new_a_y - +y1;
                    new_a_y = +y1;
                    new_b_y -= delta;
                } else if (new_b_y + (bbound.height/2) > max_y){
                    delta = new_b_y - +y2;
                    new_b_y = +y2;
                    new_a_y -= delta;
                }
                da.attr("y",new_a_y);
                db.attr("y",new_b_y);
            });
        });
        if (again) {
            // Adjust lines to follow the labels
            if (data_layer.layout.label.lines){
                var label_elements = data_layer.label_texts[0];
                data_layer.label_lines.attr("y2",function(d,i) {
                    var label_line = d3.select(label_elements[i]);
                    return label_line.attr("y");
                });
            }
            // After ~150 iterations we're probably beyond diminising returns, so stop recursing
            if (this.seperate_iterations < 150){
                setTimeout(function(){
                    this.separate_labels();
                }.bind(this), 1);
            }
        }
    };

    // Implement the main render function
    this.render = function(){

        var data_layer = this;
        var x_scale = "x_scale";
        var y_scale = "y"+this.layout.y_axis.axis+"_scale";

        // Generate labels first (if defined)
        if (this.layout.label){
            // Apply filters to generate a filtered data set
            var filtered_data = this.data.filter(function(d){
                if (!data_layer.layout.label.filters){
                    return true;
                } else {
                    // Start by assuming a match, run through all filters to test if not a match on any one
                    var match = true;
                    data_layer.layout.label.filters.forEach(function(filter){
                        if (isNaN(d[filter.field])){
                            match = false;
                        } else {
                            switch (filter.operator){
                            case "<":
                                if (!(d[filter.field] < filter.value)){ match = false; }
                                break;
                            case "<=":
                                if (!(d[filter.field] <= filter.value)){ match = false; }
                                break;
                            case ">":
                                if (!(d[filter.field] > filter.value)){ match = false; }
                                break;
                            case ">=":
                                if (!(d[filter.field] >= filter.value)){ match = false; }
                                break;
                            case "=":
                                if (!(d[filter.field] == filter.value)){ match = false; }
                                break;
                            default:
                                // If we got here the operator is not valid, so the filter should fail
                                match = false;
                                break;
                            }
                        }
                    });
                    return match;
                }
            });
            // Render label groups
            this.label_groups = this.svg.group
                .selectAll("g.lz-data_layer-scatter-label")
                .data(filtered_data, function(d){ return d.id + "_label"; });
            this.label_groups.enter()
                .append("g")
                .attr("class", "lz-data_layer-scatter-label");
            // Render label texts
            if (this.label_texts){ this.label_texts.remove(); }
            this.label_texts = this.label_groups.append("text")
                .attr("class", "lz-data_layer-scatter-label");
            this.label_texts
                .text(function(d){
                    return LocusZoom.parseFields(d, data_layer.layout.label.text || "");
                })
                .style(data_layer.layout.label.style || {})
                .attr({
                    "x": function(d){
                        var x = data_layer.parent[x_scale](d[data_layer.layout.x_axis.field])
                              + Math.sqrt(data_layer.resolveScalableParameter(data_layer.layout.point_size, d))
                              + data_layer.layout.label.spacing;
                        if (isNaN(x)){ x = -1000; }
                        return x;
                    },
                    "y": function(d){
                        var y = data_layer.parent[y_scale](d[data_layer.layout.y_axis.field]);
                        if (isNaN(y)){ y = -1000; }
                        return y;
                    },
                    "text-anchor": function(){
                        return "start";
                    }
                });
            // Render label lines
            if (data_layer.layout.label.lines){
                if (this.label_lines){ this.label_lines.remove(); }
                this.label_lines = this.label_groups.append("line")
                    .attr("class", "lz-data_layer-scatter-label");
                this.label_lines
                    .style(data_layer.layout.label.lines.style || {})
                    .attr({
                        "x1": function(d){
                            var x = data_layer.parent[x_scale](d[data_layer.layout.x_axis.field]);
                            if (isNaN(x)){ x = -1000; }
                            return x;
                        },
                        "y1": function(d){
                            var y = data_layer.parent[y_scale](d[data_layer.layout.y_axis.field]);
                            if (isNaN(y)){ y = -1000; }
                            return y;
                        },
                        "x2": function(d){
                            var x = data_layer.parent[x_scale](d[data_layer.layout.x_axis.field])
                                  + Math.sqrt(data_layer.resolveScalableParameter(data_layer.layout.point_size, d))
                                  + (data_layer.layout.label.spacing/2);
                            if (isNaN(x)){ x = -1000; }
                            return x;
                        },
                        "y2": function(d){
                            var y = data_layer.parent[y_scale](d[data_layer.layout.y_axis.field]);
                            if (isNaN(y)){ y = -1000; }
                            return y;
                        }
                    });
            }
            // Remove labels when they're no longer in the filtered data set
            this.label_groups.exit().remove();
        }
            
        // Generate main scatter data elements
        var selection = this.svg.group
            .selectAll("path.lz-data_layer-scatter")
            .data(this.data, function(d){ return d[this.layout.id_field]; }.bind(this));

        // Create elements, apply class, ID, and initial position
        var initial_y = isNaN(this.parent.layout.height) ? 0 : this.parent.layout.height;
        selection.enter()
            .append("path")
            .attr("class", "lz-data_layer-scatter")
            .attr("id", function(d){ return this.getElementId(d); }.bind(this))
            .attr("transform", "translate(0," + initial_y + ")");

        // Generate new values (or functions for them) for position, color, size, and shape
        var transform = function(d) {
            var x = this.parent[x_scale](d[this.layout.x_axis.field]);
            var y = this.parent[y_scale](d[this.layout.y_axis.field]);
            if (isNaN(x)){ x = -1000; }
            if (isNaN(y)){ y = -1000; }
            return "translate(" + x + "," + y + ")";
        }.bind(this);

        var fill = function(d){ return this.resolveScalableParameter(this.layout.color, d); }.bind(this);

        var shape = d3.svg.symbol()
            .size(function(d){ return this.resolveScalableParameter(this.layout.point_size, d); }.bind(this))
            .type(function(d){ return this.resolveScalableParameter(this.layout.point_shape, d); }.bind(this));

        // Apply position and color, using a transition if necessary

        if (this.canTransition()){
            selection
                .transition()
                .duration(this.layout.transition.duration || 0)
                .ease(this.layout.transition.ease || "cubic-in-out")
                .attr("transform", transform)
                .attr("fill", fill)
                .attr("d", shape);
        } else {
            selection
                .attr("transform", transform)
                .attr("fill", fill)
                .attr("d", shape);
        }

        // Remove old elements as needed
        selection.exit().remove();

        // Apply default event emitters to selection
        selection.on("click", function(element){
            this.parent.emit("element_clicked", element);
            this.parent_plot.emit("element_clicked", element);
        }.bind(this));
       
        // Apply selectable, tooltip, etc
        this.applyAllStatusBehaviors(selection);

        // Apply method to keep labels from overlapping each other
        if (this.layout.label){
            this.flip_labels();
            this.seperate_iterations = 0;
            this.separate_labels();
        }
        
    };
       
    return this;

});

/*********************
  Line Data Layer
  Implements a standard line plot
*/

LocusZoom.DataLayers.add("line", function(layout){

    // Define a default layout for this DataLayer type and merge it with the passed argument
    this.DefaultLayout = {
        style: {
            fill: "none",
            "stroke-width": "2px"
        },
        interpolate: "linear",
        x_axis: { field: "x" },
        y_axis: { field: "y", axis: 1 },
        hitarea_width: 5
    };
    layout = LocusZoom.mergeLayouts(layout, this.DefaultLayout);

    // Var for storing mouse events for use in tool tip positioning
    this.mouse_event = null;

    // Var for storing the generated line function itself
    this.line = null;

    this.tooltip_timeout = null;

    // Apply the arguments to set LocusZoom.DataLayer as the prototype
    LocusZoom.DataLayer.apply(this, arguments);

    // Helper function to get display and data objects representing
    // the x/y coordinates of the current mouse event with respect to the line in terms of the display
    // and the interpolated values of the x/y fields with respect to the line
    this.getMouseDisplayAndData = function(){
        var ret = {
            display: {
                x: d3.mouse(this.mouse_event)[0],
                y: null
            },
            data: {},
            slope: null
        };
        var x_field = this.layout.x_axis.field;
        var y_field = this.layout.y_axis.field;
        var x_scale = "x_scale";
        var y_scale = "y" + this.layout.y_axis.axis + "_scale";
        ret.data[x_field] = this.parent[x_scale].invert(ret.display.x);
        var bisect = d3.bisector(function(datum) { return +datum[x_field]; }).left;
        var index = bisect(this.data, ret.data[x_field]) - 1;
        var startDatum = this.data[index];
        var endDatum = this.data[index + 1];
        var interpolate = d3.interpolateNumber(+startDatum[y_field], +endDatum[y_field]);
        var range = +endDatum[x_field] - +startDatum[x_field];
        ret.data[y_field] = interpolate((ret.data[x_field] % range) / range);
        ret.display.y = this.parent[y_scale](ret.data[y_field]);
        if (this.layout.tooltip.x_precision){
            ret.data[x_field] = ret.data[x_field].toPrecision(this.layout.tooltip.x_precision);
        }
        if (this.layout.tooltip.y_precision){
            ret.data[y_field] = ret.data[y_field].toPrecision(this.layout.tooltip.y_precision);
        }
        ret.slope = (this.parent[y_scale](endDatum[y_field]) - this.parent[y_scale](startDatum[y_field]))
                  / (this.parent[x_scale](endDatum[x_field]) - this.parent[x_scale](startDatum[x_field]));
        return ret;
    };

    // Reimplement the positionTooltip() method to be line-specific
    this.positionTooltip = function(id){
        if (typeof id != "string"){
            throw ("Unable to position tooltip: id is not a string");
        }
        if (!this.tooltips[id]){
            throw ("Unable to position tooltip: id does not point to a valid tooltip");
        }
        var tooltip = this.tooltips[id];
        var tooltip_box = tooltip.selector.node().getBoundingClientRect();
        var arrow_width = 7; // as defined in the default stylesheet
        var border_radius = 6; // as defined in the default stylesheet
        var stroke_width = parseFloat(this.layout.style["stroke-width"]) || 1;
        var page_origin = this.getPageOrigin();
        var data_layer_height = this.parent.layout.height - (this.parent.layout.margin.top + this.parent.layout.margin.bottom);
        var data_layer_width = this.parent.layout.width - (this.parent.layout.margin.left + this.parent.layout.margin.right);
        var top, left, arrow_top, arrow_left, arrow_type;

        // Determine x/y coordinates for display and data
        var dd = this.getMouseDisplayAndData();

        // If the absolute value of the slope of the line at this point is above 1 (including Infinity)
        // then position the tool tip left/right. Otherwise position top/bottom.
        if (Math.abs(dd.slope) > 1){

            // Position horizontally on the left or the right depending on which side of the plot the point is on
            if (dd.display.x <= this.parent.layout.width / 2){
                left = page_origin.x + dd.display.x + stroke_width + arrow_width + stroke_width;
                arrow_type = "left";
                arrow_left = -1 * (arrow_width + stroke_width);
            } else {
                left = page_origin.x + dd.display.x - tooltip_box.width - stroke_width - arrow_width - stroke_width;
                arrow_type = "right";
                arrow_left = tooltip_box.width - stroke_width;
            }
            // Position vertically centered unless we're at the top or bottom of the plot
            if (dd.display.y - (tooltip_box.height / 2) <= 0){ // Too close to the top, push it down
                top = page_origin.y + dd.display.y - (1.5 * arrow_width) - border_radius;
                arrow_top = border_radius;
            } else if (dd.display.y + (tooltip_box.height / 2) >= data_layer_height){ // Too close to the bottom, pull it up
                top = page_origin.y + dd.display.y + arrow_width + border_radius - tooltip_box.height;
                arrow_top = tooltip_box.height - (2 * arrow_width) - border_radius;
            } else { // vertically centered
                top = page_origin.y + dd.display.y - (tooltip_box.height / 2);
                arrow_top = (tooltip_box.height / 2) - arrow_width;
            }

        } else {

            // Position horizontally: attempt to center on the mouse's x coordinate
            // pad to either side if bumping up against the edge of the data layer
            var offset_right = Math.max((tooltip_box.width / 2) - dd.display.x, 0);
            var offset_left = Math.max((tooltip_box.width / 2) + dd.display.x - data_layer_width, 0);
            left = page_origin.x + dd.display.x - (tooltip_box.width / 2) - offset_left + offset_right;
            var min_arrow_left = arrow_width / 2;
            var max_arrow_left = tooltip_box.width - (2.5 * arrow_width);
            arrow_left = (tooltip_box.width / 2) - arrow_width + offset_left - offset_right;
            arrow_left = Math.min(Math.max(arrow_left, min_arrow_left), max_arrow_left);

            // Position vertically above the line unless there's insufficient space
            if (tooltip_box.height + stroke_width + arrow_width > dd.display.y){
                top = page_origin.y + dd.display.y + stroke_width + arrow_width;
                arrow_type = "up";
                arrow_top = 0 - stroke_width - arrow_width;
            } else {
                top = page_origin.y + dd.display.y - (tooltip_box.height + stroke_width + arrow_width);
                arrow_type = "down";
                arrow_top = tooltip_box.height - stroke_width;
            }
        }

        // Apply positions to the main div
        tooltip.selector.style({ left: left + "px", top: top + "px" });
        // Create / update position on arrow connecting tooltip to data
        if (!tooltip.arrow){
            tooltip.arrow = tooltip.selector.append("div").style("position", "absolute");
        }
        tooltip.arrow
            .attr("class", "lz-data_layer-tooltip-arrow_" + arrow_type)
            .style({ "left": arrow_left + "px", top: arrow_top + "px" });

    };


    // Implement the main render function
    this.render = function(){

        // Several vars needed to be in scope
        var data_layer = this;
        var panel = this.parent;
        var x_field = this.layout.x_axis.field;
        var y_field = this.layout.y_axis.field;
        var x_scale = "x_scale";
        var y_scale = "y" + this.layout.y_axis.axis + "_scale";

        // Join data to the line selection
        var selection = this.svg.group
            .selectAll("path.lz-data_layer-line")
            .data([this.data]);

        // Create path element, apply class
        selection.enter()
            .append("path")
            .attr("class", "lz-data_layer-line");

        // Generate the line
        this.line = d3.svg.line()
            .x(function(d) { return panel[x_scale](d[x_field]); })
            .y(function(d) { return panel[y_scale](d[y_field]); })
            .interpolate(this.layout.interpolate);

        // Apply line and style
        if (this.canTransition()){
            selection
                .transition()
                .duration(this.layout.transition.duration || 0)
                .ease(this.layout.transition.ease || "cubic-in-out")
                .attr("d", this.line)
                .style(this.layout.style);
        } else {
            selection
                .attr("d", this.line)
                .style(this.layout.style);
        }

        // Apply tooltip, etc
        if (this.layout.tooltip){
            // Generate an overlaying transparent "hit area" line for more intuitive mouse events
            var hitarea_width = parseFloat(this.layout.hitarea_width).toString() + "px";
            var hitarea = this.svg.group
                .selectAll("path.lz-data_layer-line-hitarea")
                .data([this.data]);
            hitarea.enter()
                .append("path")
                .attr("class", "lz-data_layer-line-hitarea")
                .style("stroke-width", hitarea_width);
            var hitarea_line = d3.svg.line()
                .x(function(d) { return panel[x_scale](d[x_field]); })
                .y(function(d) { return panel[y_scale](d[y_field]); })
                .interpolate(this.layout.interpolate);
            hitarea
                .attr("d", hitarea_line)
                .on("mouseover", function(){
                    clearTimeout(data_layer.tooltip_timeout);
                    data_layer.mouse_event = this;
                    var dd = data_layer.getMouseDisplayAndData();
                    data_layer.createTooltip(dd.data);
                })
                .on("mousemove", function(){
                    clearTimeout(data_layer.tooltip_timeout);
                    data_layer.mouse_event = this;
                    var dd = data_layer.getMouseDisplayAndData();
                    data_layer.updateTooltip(dd.data);
                    data_layer.positionTooltip(data_layer.getElementId());
                })
                .on("mouseout", function(){
                    data_layer.tooltip_timeout = setTimeout(function(){
                        data_layer.mouse_event = null;
                        data_layer.destroyTooltip(data_layer.getElementId());
                    }, 300);
                });
            hitarea.exit().remove();
        }

        // Remove old elements as needed
        selection.exit().remove();
        
    };
       
    return this;

});

/*********************
  Genes Data Layer
  Implements a data layer that will render gene tracks
*/

LocusZoom.DataLayers.add("genes", function(layout){

    // Define a default layout for this DataLayer type and merge it with the passed argument
    this.DefaultLayout = {
        label_font_size: 12,
        label_exon_spacing: 4,
        exon_height: 16,
        bounding_box_padding: 6,
        track_vertical_spacing: 10,
        hover_element: "bounding_box"
    };
    layout = LocusZoom.mergeLayouts(layout, this.DefaultLayout);

    // Apply the arguments to set LocusZoom.DataLayer as the prototype
    LocusZoom.DataLayer.apply(this, arguments);
    
    // Helper function to sum layout values to derive total height for a single gene track
    this.getTrackHeight = function(){
        return 2 * this.layout.bounding_box_padding
            + this.layout.label_font_size
            + this.layout.label_exon_spacing
            + this.layout.exon_height
            + this.layout.track_vertical_spacing;
    };

    // A gene may have arbitrarily many transcripts, but this data layer isn't set up to render them yet.
    // Stash a transcript_idx to point to the first transcript and use that for all transcript refs.
    this.transcript_idx = 0;
    
    this.tracks = 1;
    this.gene_track_index = { 1: [] }; // track-number-indexed object with arrays of gene indexes in the dataset

    // After we've loaded the genes interpret them to assign
    // each to a track so that they do not overlap in the view
    this.assignTracks = function(){

        // Function to get the width in pixels of a label given the text and layout attributes
        this.getLabelWidth = function(gene_name, font_size){
            var temp_text = this.svg.group.append("text")
                .attr("x", 0).attr("y", 0).attr("class", "lz-data_layer-genes lz-label")
                .style("font-size", font_size)
                .text(gene_name + "→");
            var label_width = temp_text.node().getBBox().width;
            temp_text.remove();
            return label_width;
        };

        // Reinitialize some metadata
        this.tracks = 1;
        this.gene_track_index = { 1: [] };

        this.data.map(function(d, g){

            // If necessary, split combined gene id / version fields into discrete fields.
            // NOTE: this may be an issue with CSG's genes data source that may eventually be solved upstream.
            if (this.data[g].gene_id && this.data[g].gene_id.indexOf(".")){
                var split = this.data[g].gene_id.split(".");
                this.data[g].gene_id = split[0];
                this.data[g].gene_version = split[1];
            }

            // Stash the transcript ID on the parent gene
            this.data[g].transcript_id = this.data[g].transcripts[this.transcript_idx].transcript_id;

            // Determine display range start and end, based on minimum allowable gene display width, bounded by what we can see
            // (range: values in terms of pixels on the screen)
            this.data[g].display_range = {
                start: this.parent.x_scale(Math.max(d.start, this.state.start)),
                end:   this.parent.x_scale(Math.min(d.end, this.state.end))
            };
            this.data[g].display_range.label_width = this.getLabelWidth(this.data[g].gene_name, this.layout.label_font_size);
            this.data[g].display_range.width = this.data[g].display_range.end - this.data[g].display_range.start;
            // Determine label text anchor (default to middle)
            this.data[g].display_range.text_anchor = "middle";
            if (this.data[g].display_range.width < this.data[g].display_range.label_width){
                if (d.start < this.state.start){
                    this.data[g].display_range.end = this.data[g].display_range.start
                        + this.data[g].display_range.label_width
                        + this.layout.label_font_size;
                    this.data[g].display_range.text_anchor = "start";
                } else if (d.end > this.state.end){
                    this.data[g].display_range.start = this.data[g].display_range.end
                        - this.data[g].display_range.label_width
                        - this.layout.label_font_size;
                    this.data[g].display_range.text_anchor = "end";
                } else {
                    var centered_margin = ((this.data[g].display_range.label_width - this.data[g].display_range.width) / 2)
                        + this.layout.label_font_size;
                    if ((this.data[g].display_range.start - centered_margin) < this.parent.x_scale(this.state.start)){
                        this.data[g].display_range.start = this.parent.x_scale(this.state.start);
                        this.data[g].display_range.end = this.data[g].display_range.start + this.data[g].display_range.label_width;
                        this.data[g].display_range.text_anchor = "start";
                    } else if ((this.data[g].display_range.end + centered_margin) > this.parent.x_scale(this.state.end)) {
                        this.data[g].display_range.end = this.parent.x_scale(this.state.end);
                        this.data[g].display_range.start = this.data[g].display_range.end - this.data[g].display_range.label_width;
                        this.data[g].display_range.text_anchor = "end";
                    } else {
                        this.data[g].display_range.start -= centered_margin;
                        this.data[g].display_range.end += centered_margin;
                    }
                }
                this.data[g].display_range.width = this.data[g].display_range.end - this.data[g].display_range.start;
            }
            // Add bounding box padding to the calculated display range start, end, and width
            this.data[g].display_range.start -= this.layout.bounding_box_padding;
            this.data[g].display_range.end   += this.layout.bounding_box_padding;
            this.data[g].display_range.width += 2 * this.layout.bounding_box_padding;
            // Convert and stash display range values into domain values
            // (domain: values in terms of the data set, e.g. megabases)
            this.data[g].display_domain = {
                start: this.parent.x_scale.invert(this.data[g].display_range.start),
                end:   this.parent.x_scale.invert(this.data[g].display_range.end)
            };
            this.data[g].display_domain.width = this.data[g].display_domain.end - this.data[g].display_domain.start;

            // Using display range/domain data generated above cast each gene to tracks such that none overlap
            this.data[g].track = null;
            var potential_track = 1;
            while (this.data[g].track == null){
                var collision_on_potential_track = false;
                this.gene_track_index[potential_track].map(function(placed_gene){
                    if (!collision_on_potential_track){
                        var min_start = Math.min(placed_gene.display_range.start, this.display_range.start);
                        var max_end = Math.max(placed_gene.display_range.end, this.display_range.end);
                        if ((max_end - min_start) < (placed_gene.display_range.width + this.display_range.width)){
                            collision_on_potential_track = true;
                        }
                    }
                }.bind(this.data[g]));
                if (!collision_on_potential_track){
                    this.data[g].track = potential_track;
                    this.gene_track_index[potential_track].push(this.data[g]);
                } else {
                    potential_track++;
                    if (potential_track > this.tracks){
                        this.tracks = potential_track;
                        this.gene_track_index[potential_track] = [];
                    }
                }
            }

            // Stash parent references on all genes, trascripts, and exons
            this.data[g].parent = this;
            this.data[g].transcripts.map(function(d, t){
                this.data[g].transcripts[t].parent = this.data[g];
                this.data[g].transcripts[t].exons.map(function(d, e){
                    this.data[g].transcripts[t].exons[e].parent = this.data[g].transcripts[t];
                }.bind(this));
            }.bind(this));

        }.bind(this));
        return this;
    };

    // Implement the main render function
    this.render = function(){

        this.assignTracks();

        var width, height, x, y;

        // Render gene groups
        var selection = this.svg.group.selectAll("g.lz-data_layer-genes")
            .data(this.data, function(d){ return d.gene_name; });

        selection.enter().append("g")
            .attr("class", "lz-data_layer-genes");
        
        selection.attr("id", function(d){ return this.getElementId(d); }.bind(this))
            .each(function(gene){

                var data_layer = gene.parent;

                // Render gene bounding box
                var bboxes = d3.select(this).selectAll("rect.lz-data_layer-genes.lz-data_layer-genes-bounding_box")
                    .data([gene], function(d){ return d.gene_name + "_bbox"; });

                bboxes.enter().append("rect")
                    .attr("class", "lz-data_layer-genes lz-data_layer-genes-bounding_box");
                
                bboxes
                    .attr("id", function(d){
                        return data_layer.getElementId(d) + "_bounding_box";
                    })
                    .attr("rx", function(){
                        return data_layer.layout.bounding_box_padding;
                    })
                    .attr("ry", function(){
                        return data_layer.layout.bounding_box_padding;
                    });

                width = function(d){
                    return d.display_range.width;
                };
                height = function(){
                    return data_layer.getTrackHeight() - data_layer.layout.track_vertical_spacing;
                };
                x = function(d){
                    return d.display_range.start;
                };
                y = function(d){
                    return ((d.track-1) * data_layer.getTrackHeight());
                };
                if (data_layer.canTransition()){
                    bboxes
                        .transition()
                        .duration(data_layer.layout.transition.duration || 0)
                        .ease(data_layer.layout.transition.ease || "cubic-in-out")
                        .attr("width", width).attr("height", height).attr("x", x).attr("y", y);
                } else {
                    bboxes
                        .attr("width", width).attr("height", height).attr("x", x).attr("y", y);
                }

                bboxes.exit().remove();

                // Render gene boundaries
                var boundaries = d3.select(this).selectAll("rect.lz-data_layer-genes.lz-boundary")
                    .data([gene], function(d){ return d.gene_name + "_boundary"; });

                boundaries.enter().append("rect")
                    .attr("class", "lz-data_layer-genes lz-boundary");

                width = function(d){
                    return data_layer.parent.x_scale(d.end) - data_layer.parent.x_scale(d.start);
                };
                height = function(){
                    return 1; // TODO: scale dynamically?
                };
                x = function(d){
                    return data_layer.parent.x_scale(d.start);
                };
                y = function(d){
                    return ((d.track-1) * data_layer.getTrackHeight())
                        + data_layer.layout.bounding_box_padding
                        + data_layer.layout.label_font_size
                        + data_layer.layout.label_exon_spacing
                        + (Math.max(data_layer.layout.exon_height, 3) / 2);
                };
                if (data_layer.canTransition()){
                    boundaries
                        .transition()
                        .duration(data_layer.layout.transition.duration || 0)
                        .ease(data_layer.layout.transition.ease || "cubic-in-out")
                        .attr("width", width).attr("height", height).attr("x", x).attr("y", y);
                } else {
                    boundaries
                        .attr("width", width).attr("height", height).attr("x", x).attr("y", y);
                }
                
                boundaries.exit().remove();

                // Render gene labels
                var labels = d3.select(this).selectAll("text.lz-data_layer-genes.lz-label")
                    .data([gene], function(d){ return d.gene_name + "_label"; });

                labels.enter().append("text")
                    .attr("class", "lz-data_layer-genes lz-label");

                labels
                    .attr("text-anchor", function(d){
                        return d.display_range.text_anchor;
                    })
                    .text(function(d){
                        return (d.strand == "+") ? d.gene_name + "→" : "←" + d.gene_name;
                    })
                    .style("font-size", gene.parent.layout.label_font_size);

                x = function(d){
                    if (d.display_range.text_anchor == "middle"){
                        return d.display_range.start + (d.display_range.width / 2);
                    } else if (d.display_range.text_anchor == "start"){
                        return d.display_range.start + data_layer.layout.bounding_box_padding;
                    } else if (d.display_range.text_anchor == "end"){
                        return d.display_range.end - data_layer.layout.bounding_box_padding;
                    }
                };
                y = function(d){
                    return ((d.track-1) * data_layer.getTrackHeight())
                        + data_layer.layout.bounding_box_padding
                        + data_layer.layout.label_font_size;
                };
                if (data_layer.canTransition()){
                    labels
                        .transition()
                        .duration(data_layer.layout.transition.duration || 0)
                        .ease(data_layer.layout.transition.ease || "cubic-in-out")
                        .attr("x", x).attr("y", y);
                } else {
                    labels
                        .attr("x", x).attr("y", y);
                }

                labels.exit().remove();

                // Render exon rects (first transcript only, for now)
                var exons = d3.select(this).selectAll("rect.lz-data_layer-genes.lz-exon")
                    .data(gene.transcripts[gene.parent.transcript_idx].exons, function(d){ return d.exon_id; });
                        
                exons.enter().append("rect")
                    .attr("class", "lz-data_layer-genes lz-exon");
                        
                width = function(d){
                    return data_layer.parent.x_scale(d.end) - data_layer.parent.x_scale(d.start);
                };
                height = function(){
                    return data_layer.layout.exon_height;
                };
                x = function(d){
                    return data_layer.parent.x_scale(d.start);
                };
                y = function(){
                    return ((gene.track-1) * data_layer.getTrackHeight())
                        + data_layer.layout.bounding_box_padding
                        + data_layer.layout.label_font_size
                        + data_layer.layout.label_exon_spacing;
                };
                if (data_layer.canTransition()){
                    exons
                        .transition()
                        .duration(data_layer.layout.transition.duration || 0)
                        .ease(data_layer.layout.transition.ease || "cubic-in-out")
                        .attr("width", width).attr("height", height).attr("x", x).attr("y", y);
                } else {
                    exons
                        .attr("width", width).attr("height", height).attr("x", x).attr("y", y);
                }

                exons.exit().remove();

                // Render gene click area
                var clickareas = d3.select(this).selectAll("rect.lz-data_layer-genes.lz-clickarea")
                    .data([gene], function(d){ return d.gene_name + "_clickarea"; });

                clickareas.enter().append("rect")
                    .attr("class", "lz-data_layer-genes lz-clickarea");

                clickareas
                    .attr("id", function(d){
                        return data_layer.getElementId(d) + "_clickarea";
                    })
                    .attr("rx", function(){
                        return data_layer.layout.bounding_box_padding;
                    })
                    .attr("ry", function(){
                        return data_layer.layout.bounding_box_padding;
                    });

                width = function(d){
                    return d.display_range.width;
                };
                height = function(){
                    return data_layer.getTrackHeight() - data_layer.layout.track_vertical_spacing;
                };
                x = function(d){
                    return d.display_range.start;
                };
                y = function(d){
                    return ((d.track-1) * data_layer.getTrackHeight());
                };
                if (data_layer.canTransition()){
                    clickareas
                        .transition()
                        .duration(data_layer.layout.transition.duration || 0)
                        .ease(data_layer.layout.transition.ease || "cubic-in-out")
                        .attr("width", width).attr("height", height).attr("x", x).attr("y", y);
                } else {
                    clickareas
                        .attr("width", width).attr("height", height).attr("x", x).attr("y", y);
                }

                // Remove old clickareas as needed
                clickareas.exit().remove();

                // Apply default event emitters to clickareas
                clickareas.on("click", function(element){
                    this.parent.emit("element_clicked", element);
                    this.parent_plot.emit("element_clicked", element);
                }.bind(this));

                // Apply selectable, tooltip, etc to clickareas
                data_layer.applyAllStatusBehaviors(clickareas);

            });

        // Remove old elements as needed
        selection.exit().remove();

    };

    // Reimplement the positionTooltip() method to be gene-specific
    this.positionTooltip = function(id){
        if (typeof id != "string"){
            throw ("Unable to position tooltip: id is not a string");
        }
        if (!this.tooltips[id]){
            throw ("Unable to position tooltip: id does not point to a valid tooltip");
        }
        var tooltip = this.tooltips[id];
        var arrow_width = 7; // as defined in the default stylesheet
        var stroke_width = 1; // as defined in the default stylesheet
        var page_origin = this.getPageOrigin();
        var tooltip_box = tooltip.selector.node().getBoundingClientRect();
        var gene_bbox_id = this.getElementId(tooltip.data) + "_bounding_box";
        var gene_bbox = d3.select("#" + gene_bbox_id).node().getBBox();
        var data_layer_height = this.parent.layout.height - (this.parent.layout.margin.top + this.parent.layout.margin.bottom);
        var data_layer_width = this.parent.layout.width - (this.parent.layout.margin.left + this.parent.layout.margin.right);
        // Position horizontally: attempt to center on the portion of the gene that's visible,
        // pad to either side if bumping up against the edge of the data layer
        var gene_center_x = ((tooltip.data.display_range.start + tooltip.data.display_range.end) / 2) - (this.layout.bounding_box_padding / 2);
        var offset_right = Math.max((tooltip_box.width / 2) - gene_center_x, 0);
        var offset_left = Math.max((tooltip_box.width / 2) + gene_center_x - data_layer_width, 0);
        var left = page_origin.x + gene_center_x - (tooltip_box.width / 2) - offset_left + offset_right;
        var arrow_left = (tooltip_box.width / 2) - (arrow_width / 2) + offset_left - offset_right;
        // Position vertically below the gene unless there's insufficient space
        var top, arrow_type, arrow_top;
        if (tooltip_box.height + stroke_width + arrow_width > data_layer_height - (gene_bbox.y + gene_bbox.height)){
            top = page_origin.y + gene_bbox.y - (tooltip_box.height + stroke_width + arrow_width);
            arrow_type = "down";
            arrow_top = tooltip_box.height - stroke_width;
        } else {
            top = page_origin.y + gene_bbox.y + gene_bbox.height + stroke_width + arrow_width;
            arrow_type = "up";
            arrow_top = 0 - stroke_width - arrow_width;
        }
        // Apply positions to the main div
        tooltip.selector.style("left", left + "px").style("top", top + "px");
        // Create / update position on arrow connecting tooltip to data
        if (!tooltip.arrow){
            tooltip.arrow = tooltip.selector.append("div").style("position", "absolute");
        }
        tooltip.arrow
            .attr("class", "lz-data_layer-tooltip-arrow_" + arrow_type)
            .style("left", arrow_left + "px")
            .style("top", arrow_top + "px");
    };
       
    return this;

});


/*********************
  Genes Data Layer
  Implements a data layer that will render gene tracks
*/

LocusZoom.DataLayers.add("intervals", function(layout){

    // Define a default layout for this DataLayer type and merge it with the passed argument
    this.DefaultLayout = {
        label_font_size: 12,
        label_exon_spacing: 4,
        exon_height: 16,
        bounding_box_padding: 6,
        track_vertical_spacing: 10,
        hover_element: "bounding_box"
    };
    layout = LocusZoom.mergeLayouts(layout, this.DefaultLayout);

    // Apply the arguments to set LocusZoom.DataLayer as the prototype
    LocusZoom.DataLayer.apply(this, arguments);
    
    // Helper function to sum layout values to derive total height for a single gene track
    this.getTrackHeight = function(){
        return 2 * this.layout.bounding_box_padding
            + this.layout.label_font_size
            + this.layout.label_exon_spacing
            + this.layout.exon_height
            + this.layout.track_vertical_spacing;
    };

    // A gene may have arbitrarily many transcripts, but this data layer isn't set up to render them yet.
    // Stash a transcript_idx to point to the first transcript and use that for all transcript refs.
    this.transcript_idx = 0;
    
    this.tracks = 1;
    this.gene_track_index = { 1: [] }; // track-number-indexed object with arrays of gene indexes in the dataset

    // After we've loaded the genes interpret them to assign
    // each to a track so that they do not overlap in the view
    this.assignTracks = function(){

        // Function to get the width in pixels of a label given the text and layout attributes
        this.getLabelWidth = function(gene_name, font_size){
            var temp_text = this.svg.group.append("text")
                .attr("x", 0).attr("y", 0).attr("class", "lz-data_layer-genes lz-label")
                .style("font-size", font_size)
                .text(gene_name + "→");
            var label_width = temp_text.node().getBBox().width;
            temp_text.remove();
            return label_width;
        };

        // Reinitialize some metadata
        this.tracks = 1;
        this.gene_track_index = { 1: [] };

        this.data.map(function(d, g){

            // If necessary, split combined gene id / version fields into discrete fields.
            // NOTE: this may be an issue with CSG's genes data source that may eventually be solved upstream.
            if (this.data[g].gene_id && this.data[g].gene_id.indexOf(".")){
                var split = this.data[g].gene_id.split(".");
                this.data[g].gene_id = split[0];
                this.data[g].gene_version = split[1];
            }

            // Stash the transcript ID on the parent gene
            this.data[g].transcript_id = this.data[g].transcripts[this.transcript_idx].transcript_id;

            // Determine display range start and end, based on minimum allowable gene display width, bounded by what we can see
            // (range: values in terms of pixels on the screen)
            this.data[g].display_range = {
                start: this.parent.x_scale(Math.max(d.start, this.state.start)),
                end:   this.parent.x_scale(Math.min(d.end, this.state.end))
            };
            this.data[g].display_range.label_width = this.getLabelWidth(this.data[g].gene_name, this.layout.label_font_size);
            this.data[g].display_range.width = this.data[g].display_range.end - this.data[g].display_range.start;
            // Determine label text anchor (default to middle)
            this.data[g].display_range.text_anchor = "middle";
            if (this.data[g].display_range.width < this.data[g].display_range.label_width){
                if (d.start < this.state.start){
                    this.data[g].display_range.end = this.data[g].display_range.start
                        + this.data[g].display_range.label_width
                        + this.layout.label_font_size;
                    this.data[g].display_range.text_anchor = "start";
                } else if (d.end > this.state.end){
                    this.data[g].display_range.start = this.data[g].display_range.end
                        - this.data[g].display_range.label_width
                        - this.layout.label_font_size;
                    this.data[g].display_range.text_anchor = "end";
                } else {
                    var centered_margin = ((this.data[g].display_range.label_width - this.data[g].display_range.width) / 2)
                        + this.layout.label_font_size;
                    if ((this.data[g].display_range.start - centered_margin) < this.parent.x_scale(this.state.start)){
                        this.data[g].display_range.start = this.parent.x_scale(this.state.start);
                        this.data[g].display_range.end = this.data[g].display_range.start + this.data[g].display_range.label_width;
                        this.data[g].display_range.text_anchor = "start";
                    } else if ((this.data[g].display_range.end + centered_margin) > this.parent.x_scale(this.state.end)) {
                        this.data[g].display_range.end = this.parent.x_scale(this.state.end);
                        this.data[g].display_range.start = this.data[g].display_range.end - this.data[g].display_range.label_width;
                        this.data[g].display_range.text_anchor = "end";
                    } else {
                        this.data[g].display_range.start -= centered_margin;
                        this.data[g].display_range.end += centered_margin;
                    }
                }
                this.data[g].display_range.width = this.data[g].display_range.end - this.data[g].display_range.start;
            }
            // Add bounding box padding to the calculated display range start, end, and width
            this.data[g].display_range.start -= this.layout.bounding_box_padding;
            this.data[g].display_range.end   += this.layout.bounding_box_padding;
            this.data[g].display_range.width += 2 * this.layout.bounding_box_padding;
            // Convert and stash display range values into domain values
            // (domain: values in terms of the data set, e.g. megabases)
            this.data[g].display_domain = {
                start: this.parent.x_scale.invert(this.data[g].display_range.start),
                end:   this.parent.x_scale.invert(this.data[g].display_range.end)
            };
            this.data[g].display_domain.width = this.data[g].display_domain.end - this.data[g].display_domain.start;

            // Using display range/domain data generated above cast each gene to tracks such that none overlap
            this.data[g].track = null;
            var potential_track = 1;
            while (this.data[g].track == null){
                var collision_on_potential_track = false;
                this.gene_track_index[potential_track].map(function(placed_gene){
                    if (!collision_on_potential_track){
                        var min_start = Math.min(placed_gene.display_range.start, this.display_range.start);
                        var max_end = Math.max(placed_gene.display_range.end, this.display_range.end);
                        if ((max_end - min_start) < (placed_gene.display_range.width + this.display_range.width)){
                            collision_on_potential_track = true;
                        }
                    }
                }.bind(this.data[g]));
                if (!collision_on_potential_track){
                    this.data[g].track = potential_track;
                    this.gene_track_index[potential_track].push(this.data[g]);
                } else {
                    potential_track++;
                    if (potential_track > this.tracks){
                        this.tracks = potential_track;
                        this.gene_track_index[potential_track] = [];
                    }
                }
            }

            // Stash parent references on all genes, trascripts, and exons
            this.data[g].parent = this;
            this.data[g].transcripts.map(function(d, t){
                this.data[g].transcripts[t].parent = this.data[g];
                this.data[g].transcripts[t].exons.map(function(d, e){
                    this.data[g].transcripts[t].exons[e].parent = this.data[g].transcripts[t];
                }.bind(this));
            }.bind(this));

        }.bind(this));
        return this;
    };

    // Implement the main render function
    this.render = function(){

        this.assignTracks();

        var width, height, x, y;

        // Render gene groups
        var selection = this.svg.group.selectAll("g.lz-data_layer-genes")
            .data(this.data, function(d){ return d.gene_name; });

        selection.enter().append("g")
            .attr("class", "lz-data_layer-genes");
        
        selection.attr("id", function(d){ return this.getElementId(d); }.bind(this))
            .each(function(gene){

                var data_layer = gene.parent;

                // Render gene bounding box
                var bboxes = d3.select(this).selectAll("rect.lz-data_layer-genes.lz-data_layer-genes-bounding_box")
                    .data([gene], function(d){ return d.gene_name + "_bbox"; });

                bboxes.enter().append("rect")
                    .attr("class", "lz-data_layer-genes lz-data_layer-genes-bounding_box");
                
                bboxes
                    .attr("id", function(d){
                        return data_layer.getElementId(d) + "_bounding_box";
                    })
                    .attr("rx", function(){
                        return data_layer.layout.bounding_box_padding;
                    })
                    .attr("ry", function(){
                        return data_layer.layout.bounding_box_padding;
                    });

                width = function(d){
                    return d.display_range.width;
                };
                height = function(){
                    return data_layer.getTrackHeight() - data_layer.layout.track_vertical_spacing;
                };
                x = function(d){
                    return d.display_range.start;
                };
                y = function(d){
                    return ((d.track-1) * data_layer.getTrackHeight());
                };
                if (data_layer.canTransition()){
                    bboxes
                        .transition()
                        .duration(data_layer.layout.transition.duration || 0)
                        .ease(data_layer.layout.transition.ease || "cubic-in-out")
                        .attr("width", width).attr("height", height).attr("x", x).attr("y", y);
                } else {
                    bboxes
                        .attr("width", width).attr("height", height).attr("x", x).attr("y", y);
                }

                bboxes.exit().remove();

                // Render gene boundaries
                var boundaries = d3.select(this).selectAll("rect.lz-data_layer-genes.lz-boundary")
                    .data([gene], function(d){ return d.gene_name + "_boundary"; });

                boundaries.enter().append("rect")
                    .attr("class", "lz-data_layer-genes lz-boundary");

                width = function(d){
                    return data_layer.parent.x_scale(d.end) - data_layer.parent.x_scale(d.start);
                };
                height = function(){
                    return 1; // TODO: scale dynamically?
                };
                x = function(d){
                    return data_layer.parent.x_scale(d.start);
                };
                y = function(d){
                    return ((d.track-1) * data_layer.getTrackHeight())
                        + data_layer.layout.bounding_box_padding
                        + data_layer.layout.label_font_size
                        + data_layer.layout.label_exon_spacing
                        + (Math.max(data_layer.layout.exon_height, 3) / 2);
                };
                if (data_layer.canTransition()){
                    boundaries
                        .transition()
                        .duration(data_layer.layout.transition.duration || 0)
                        .ease(data_layer.layout.transition.ease || "cubic-in-out")
                        .attr("width", width).attr("height", height).attr("x", x).attr("y", y);
                } else {
                    boundaries
                        .attr("width", width).attr("height", height).attr("x", x).attr("y", y);
                }
                
                boundaries.exit().remove();

                // Render gene labels
                var labels = d3.select(this).selectAll("text.lz-data_layer-genes.lz-label")
                    .data([gene], function(d){ return d.gene_name + "_label"; });

                labels.enter().append("text")
                    .attr("class", "lz-data_layer-genes lz-label");

                labels
                    .attr("text-anchor", function(d){
                        return d.display_range.text_anchor;
                    })
                    .text(function(d){
                        return (d.strand == "+") ? d.gene_name + "→" : "←" + d.gene_name;
                    })
                    .style("font-size", gene.parent.layout.label_font_size);

                x = function(d){
                    if (d.display_range.text_anchor == "middle"){
                        return d.display_range.start + (d.display_range.width / 2);
                    } else if (d.display_range.text_anchor == "start"){
                        return d.display_range.start + data_layer.layout.bounding_box_padding;
                    } else if (d.display_range.text_anchor == "end"){
                        return d.display_range.end - data_layer.layout.bounding_box_padding;
                    }
                };
                y = function(d){
                    return ((d.track-1) * data_layer.getTrackHeight())
                        + data_layer.layout.bounding_box_padding
                        + data_layer.layout.label_font_size;
                };
                if (data_layer.canTransition()){
                    labels
                        .transition()
                        .duration(data_layer.layout.transition.duration || 0)
                        .ease(data_layer.layout.transition.ease || "cubic-in-out")
                        .attr("x", x).attr("y", y);
                } else {
                    labels
                        .attr("x", x).attr("y", y);
                }

                labels.exit().remove();

                // Render exon rects (first transcript only, for now)
                var exons = d3.select(this).selectAll("rect.lz-data_layer-genes.lz-exon")
                    .data(gene.transcripts[gene.parent.transcript_idx].exons, function(d){ return d.exon_id; });
                        
                exons.enter().append("rect")
                    .attr("class", "lz-data_layer-genes lz-exon");
                        
                width = function(d){
                    return data_layer.parent.x_scale(d.end) - data_layer.parent.x_scale(d.start);
                };
                height = function(){
                    return data_layer.layout.exon_height;
                };
                x = function(d){
                    return data_layer.parent.x_scale(d.start);
                };
                y = function(){
                    return ((gene.track-1) * data_layer.getTrackHeight())
                        + data_layer.layout.bounding_box_padding
                        + data_layer.layout.label_font_size
                        + data_layer.layout.label_exon_spacing;
                };
                if (data_layer.canTransition()){
                    exons
                        .transition()
                        .duration(data_layer.layout.transition.duration || 0)
                        .ease(data_layer.layout.transition.ease || "cubic-in-out")
                        .attr("width", width).attr("height", height).attr("x", x).attr("y", y);
                } else {
                    exons
                        .attr("width", width).attr("height", height).attr("x", x).attr("y", y);
                }

                exons.exit().remove();

                // Render gene click area
                var clickareas = d3.select(this).selectAll("rect.lz-data_layer-genes.lz-clickarea")
                    .data([gene], function(d){ return d.gene_name + "_clickarea"; });

                clickareas.enter().append("rect")
                    .attr("class", "lz-data_layer-genes lz-clickarea");

                clickareas
                    .attr("id", function(d){
                        return data_layer.getElementId(d) + "_clickarea";
                    })
                    .attr("rx", function(){
                        return data_layer.layout.bounding_box_padding;
                    })
                    .attr("ry", function(){
                        return data_layer.layout.bounding_box_padding;
                    });

                width = function(d){
                    return d.display_range.width;
                };
                height = function(){
                    return data_layer.getTrackHeight() - data_layer.layout.track_vertical_spacing;
                };
                x = function(d){
                    return d.display_range.start;
                };
                y = function(d){
                    return ((d.track-1) * data_layer.getTrackHeight());
                };
                if (data_layer.canTransition()){
                    clickareas
                        .transition()
                        .duration(data_layer.layout.transition.duration || 0)
                        .ease(data_layer.layout.transition.ease || "cubic-in-out")
                        .attr("width", width).attr("height", height).attr("x", x).attr("y", y);
                } else {
                    clickareas
                        .attr("width", width).attr("height", height).attr("x", x).attr("y", y);
                }

                // Remove old clickareas as needed
                clickareas.exit().remove();

                // Apply default event emitters to clickareas
                clickareas.on("click", function(element){
                    this.parent.emit("element_clicked", element);
                    this.parent_plot.emit("element_clicked", element);
                }.bind(this));

                // Apply selectable, tooltip, etc to clickareas
                data_layer.applyAllStatusBehaviors(clickareas);

            });

        // Remove old elements as needed
        selection.exit().remove();

    };

    // Reimplement the positionTooltip() method to be gene-specific
    this.positionTooltip = function(id){
        if (typeof id != "string"){
            throw ("Unable to position tooltip: id is not a string");
        }
        if (!this.tooltips[id]){
            throw ("Unable to position tooltip: id does not point to a valid tooltip");
        }
        var tooltip = this.tooltips[id];
        var arrow_width = 7; // as defined in the default stylesheet
        var stroke_width = 1; // as defined in the default stylesheet
        var page_origin = this.getPageOrigin();
        var tooltip_box = tooltip.selector.node().getBoundingClientRect();
        var gene_bbox_id = this.getElementId(tooltip.data) + "_bounding_box";
        var gene_bbox = d3.select("#" + gene_bbox_id).node().getBBox();
        var data_layer_height = this.parent.layout.height - (this.parent.layout.margin.top + this.parent.layout.margin.bottom);
        var data_layer_width = this.parent.layout.width - (this.parent.layout.margin.left + this.parent.layout.margin.right);
        // Position horizontally: attempt to center on the portion of the gene that's visible,
        // pad to either side if bumping up against the edge of the data layer
        var gene_center_x = ((tooltip.data.display_range.start + tooltip.data.display_range.end) / 2) - (this.layout.bounding_box_padding / 2);
        var offset_right = Math.max((tooltip_box.width / 2) - gene_center_x, 0);
        var offset_left = Math.max((tooltip_box.width / 2) + gene_center_x - data_layer_width, 0);
        var left = page_origin.x + gene_center_x - (tooltip_box.width / 2) - offset_left + offset_right;
        var arrow_left = (tooltip_box.width / 2) - (arrow_width / 2) + offset_left - offset_right;
        // Position vertically below the gene unless there's insufficient space
        var top, arrow_type, arrow_top;
        if (tooltip_box.height + stroke_width + arrow_width > data_layer_height - (gene_bbox.y + gene_bbox.height)){
            top = page_origin.y + gene_bbox.y - (tooltip_box.height + stroke_width + arrow_width);
            arrow_type = "down";
            arrow_top = tooltip_box.height - stroke_width;
        } else {
            top = page_origin.y + gene_bbox.y + gene_bbox.height + stroke_width + arrow_width;
            arrow_type = "up";
            arrow_top = 0 - stroke_width - arrow_width;
        }
        // Apply positions to the main div
        tooltip.selector.style("left", left + "px").style("top", top + "px");
        // Create / update position on arrow connecting tooltip to data
        if (!tooltip.arrow){
            tooltip.arrow = tooltip.selector.append("div").style("position", "absolute");
        }
        tooltip.arrow
            .attr("class", "lz-data_layer-tooltip-arrow_" + arrow_type)
            .style("left", arrow_left + "px")
            .style("top", arrow_top + "px");
    };
       
    return this;

});

/* global d3,Q,LocusZoom */
/* eslint-env browser */
/* eslint-disable no-console */

"use strict";

/**

  Dashboard

  A dashboard is an HTML-based (read: not SVG-based) collection of components used to
  display information or provide user interface. Dashboards can exist on entire plots,
  where their visiblity is permanent and vertically adjacent to the plot, or on individual
  panels, where their visiblity is tied to a behavior (e.g. a mouseover) and is as an overlay.

*/

LocusZoom.Dashboard = function(parent){

    // parent must be a locuszoom plot or panel
    if (!(parent instanceof LocusZoom.Plot) && !(parent instanceof LocusZoom.Panel)){
        throw "Unable to create dashboard, parent must be a locuszoom plot or panel";
    }
    this.parent = parent;
    this.id = this.parent.getBaseId() + ".dashboard";

    this.type = (this.parent instanceof LocusZoom.Plot) ? "plot" : "panel";

    this.selector = null;
    this.components = [];
    this.hide_timeout = null;
    this.persist = false;

    return this.initialize();

};

LocusZoom.Dashboard.prototype.initialize = function(){

    // Parse layout to generate component instances
    if (Array.isArray(this.parent.layout.dashboard.components)){
        this.parent.layout.dashboard.components.forEach(function(layout){
            try {
                var component = LocusZoom.Dashboard.Components.get(layout.type, layout, this);
                this.components.push(component);
            } catch (e) {
                console.warn(e);
            }
        }.bind(this));
    }

    // Add mouseover event handlers to show/hide panel dashboard
    if (this.type == "panel"){
        d3.select(this.parent.parent.svg.node().parentNode).on("mouseover." + this.id, function(){
            clearTimeout(this.hide_timeout);
            this.show();
        }.bind(this));
        d3.select(this.parent.parent.svg.node().parentNode).on("mouseout." + this.id, function(){
            this.hide_timeout = setTimeout(function(){
                this.hide();
            }.bind(this), 300);
        }.bind(this));
    }

    return this;

};

LocusZoom.Dashboard.prototype.shouldPersist = function(){
    if (this.persist){ return true; }
    var persist = false;
    // Persist if at least one component should also persist
    this.components.forEach(function(component){
        persist = persist || component.shouldPersist();
    });
    // Persist if in a parent drag event
    if (this.type == "plot"){
        persist = persist || this.parent.panel_boundaries.dragging;
    } else {
        persist = persist || (!!this.parent.parent.panel_boundaries.dragging || !!this.parent.interactions.dragging);
    }
    return persist;
};

// Populate selector and display dashboard, recursively show components
LocusZoom.Dashboard.prototype.show = function(){
    if (!this.selector){
        switch (this.type){
        case "plot":
            this.selector = d3.select(this.parent.svg.node().parentNode)
                .insert("div",":first-child");
            break;
        case "panel":
            this.selector = d3.select(this.parent.parent.svg.node().parentNode)
                .insert("div", ".lz-data_layer-tooltip, .lz-dashboard-menu, .lz-curtain").classed("lz-panel-dashboard", true);
            break;
        }
        this.selector.classed("lz-dashboard", true).classed("lz-"+this.type+"-dashboard", true).attr("id", this.id);
    }
    this.components.forEach(function(component){ component.show(); });
    this.selector.style({ visibility: "visible" });
    return this.update();
};

// Update self and all components
LocusZoom.Dashboard.prototype.update = function(){
    if (!this.selector){ return this; }
    this.components.forEach(function(component){ component.update(); });
    return this.position();
};

// Position self
LocusZoom.Dashboard.prototype.position = function(){
    if (!this.selector){ return this; }
    // Position the dashboard itself (panel only)
    if (this.type == "panel"){
        var page_origin = this.parent.getPageOrigin();
        var client_rect = this.selector.node().getBoundingClientRect();
        var top = (page_origin.y + 3).toString() + "px";
        var left = (page_origin.x + this.parent.layout.width - client_rect.width).toString() + "px";
        this.selector.style({ position: "absolute", top: top, left: left });
    }
    // Recursively position components
    this.components.forEach(function(component){ component.position(); });
    return this;
};

// Hide self - make invisible but do not destroy
// Exempt when dashboard should persist
LocusZoom.Dashboard.prototype.hide = function(){
    if (!this.selector || this.shouldPersist()){ return this; }
    this.components.forEach(function(component){ component.hide(); });
    this.selector.style({ visibility: "hidden" });
    return this;
};

// Completely remove dashboard
LocusZoom.Dashboard.prototype.destroy = function(force){
    if (typeof force == "undefined"){ force = false; }
    if (!this.selector){ return this; }
    if (this.shouldPersist() && !force){ return this; }
    this.components.forEach(function(component){ component.destroy(true); });
    this.components = [];
    this.selector.remove();
    this.selector = null;
    return this;

};


/************************
  Dashboard Components

  A dashboard component is an empty div rendered on a dashboard that can display custom
  text of user interface elements. LocusZoom.Dashboard.Components is a singleton used to
  define and manage an extendable collection of dashboard components.
  (e.g. by LocusZoom.Dashboard.Components.add())

*/

LocusZoom.Dashboard.Component = function(layout, parent) {

    this.layout = layout || {};
    if (!this.layout.color){ this.layout.color = "gray"; }

    this.parent = parent || null;
    this.parent_panel = null;
    this.parent_plot = null;
    this.parent_svg = null; // This is a reference to either the panel or the plot, depending on what the dashboard is
                            // tied to. Useful when absolutely positioning dashboard components relative to their SVG anchor.
    if (this.parent instanceof LocusZoom.Dashboard){
        if (this.parent.type == "panel"){
            this.parent_panel = this.parent.parent;
            this.parent_plot = this.parent.parent.parent;
            this.parent_svg = this.parent_panel;
        } else {
            this.parent_plot = this.parent.parent;
            this.parent_svg = this.parent_plot;
        }
    }

    this.selector = null;
    this.button  = null;  // There is a 1-to-1 relationship of dashboard component to button
    this.persist = false; // Persist booleans will bubble up to prevent any automatic
                          // hide behavior on a component's parent dashboard
    if (!this.layout.position){ this.layout.position = "left"; }

    return this;
};
LocusZoom.Dashboard.Component.prototype.show = function(){
    if (!this.parent || !this.parent.selector){ return; }
    if (!this.selector){
        this.selector = this.parent.selector.append("div")
            .attr("class", "lz-dashboard-" + this.layout.position);
        if (typeof this.initialize == "function"){ this.initialize(); }
    }
    if (this.button && this.button.status == "highlighted"){ this.button.menu.show(); }
    this.selector.style({ visibility: "visible" });
    this.update();
    return this.position();
};
LocusZoom.Dashboard.Component.prototype.update = function(){ /* stub */ };
LocusZoom.Dashboard.Component.prototype.position = function(){
    if (this.button){ this.button.menu.position(); }
    return this;
};
LocusZoom.Dashboard.Component.prototype.shouldPersist = function(){
    if (this.persist){ return true; }
    if (this.button && this.button.persist){ return true; }
    return false;
};
LocusZoom.Dashboard.Component.prototype.hide = function(){
    if (!this.selector || this.shouldPersist()){ return this; }
    if (this.button){ this.button.menu.hide(); }
    this.selector.style({ visibility: "hidden" });
    return this;
};
LocusZoom.Dashboard.Component.prototype.destroy = function(force){
    if (typeof force == "undefined"){ force = false; }
    if (!this.selector){ return this; }
    if (this.shouldPersist() && !force){ return this; }
    if (this.button && this.button.menu){ this.button.menu.destroy(); }
    this.selector.remove();
    this.selector = null;
    this.button = null;
    return this;
};

LocusZoom.Dashboard.Components = (function() {
    var obj = {};
    var components = {};

    obj.get = function(name, layout, parent) {
        if (!name) {
            return null;
        } else if (components[name]) {
            if (typeof layout != "object"){
                throw("invalid layout argument for dashboard component [" + name + "]");
            } else {
                return new components[name](layout, parent);
            }
        } else {
            throw("dashboard component [" + name + "] not found");
        }
    };

    obj.set = function(name, component) {
        if (component) {
            if (typeof component != "function"){
                throw("unable to set dashboard component [" + name + "], argument provided is not a function");
            } else {
                components[name] = component;
                components[name].prototype = new LocusZoom.Dashboard.Component();
            }
        } else {
            delete components[name];
        }
    };

    obj.add = function(name, component) {
        if (components[name]) {
            throw("dashboard component already exists with name: " + name);
        } else {
            obj.set(name, component);
        }
    };

    obj.list = function() {
        return Object.keys(components);
    };

    return obj;
})();

/**

  LocusZoom.Dashboard.Component.Button Class

  Plots and panels may have a "dashboard" element suited for showing HTML components that may be interactive.
  When components need to incoroprate a generic button, or additionally a button that generates a menu, this
  class provides much of the necessary framework.

*/

LocusZoom.Dashboard.Component.Button = function(parent) {   
    
    if (!(parent instanceof LocusZoom.Dashboard.Component)){
        throw "Unable to create dashboard component button, invalid parent";
    }
    this.parent = parent;
    this.parent_panel = this.parent.parent_panel;
    this.parent_plot = this.parent.parent_plot;
    this.parent_svg = this.parent.parent_svg;
    this.parent_dashboard = this.parent.parent;

    this.selector = null;

    // Tag to use for the button (default: a)
    this.tag = "a";
    this.setTag = function(tag){
        if (typeof tag != "undefined"){ this.tag = tag.toString(); }
        return this;
    };

    // Text for the button to show
    this.text = "";
    this.setText = function(text){
        if (typeof text != "undefined"){ this.text = text.toString(); }
        return this;
    };

    // Title for the button to show
    this.title = "";
    this.setTitle = function(title){
        if (typeof title != "undefined"){ this.title = title.toString(); }
        return this;
    };

    // Color of the button
    this.color = "gray";
    this.setColor = function(color){
        if (typeof color != "undefined"){
            if (["gray", "red", "orange", "yellow", "blue", "purple"].indexOf(color) !== -1){ this.color = color; }
            else { this.color = "gray"; }
        }
        return this;
    };

    // Arbitrary button styles
    this.style = {};
    this.setStyle = function(style){
        if (typeof style != "undefined"){ this.style = style; }
        return this;
    };

    // Permanance
    this.persist = false;
    this.permanent = false;
    this.setPermanent = function(bool){
        if (typeof bool == "undefined"){ bool = true; } else { bool = Boolean(bool); }
        this.permanent = bool;
        if (this.permanent){ this.persist = true; }
        return this;
    };
    this.shouldPersist = function(){
        return this.permanent || this.persist;
    };

    // Button status (highlighted / disabled)
    this.status = "";
    this.setStatus = function(status){
        if (typeof status != "undefined" && ["", "highlighted", "disabled"].indexOf(status) !== -1){ this.status = status; }
        return this.update();
    };
    this.highlight = function(bool){
        if (typeof bool == "undefined"){ bool = true; } else { bool = Boolean(bool); }
        if (bool){ return this.setStatus("highlighted"); }
        else if (this.status == "highlighted"){ return this.setStatus(""); }
        return this;
    };
    this.disable = function(bool){
        if (typeof bool == "undefined"){ bool = true; } else { bool = Boolean(bool); }
        if (bool){ return this.setStatus("disabled"); }
        else if (this.status == "disabled"){ return this.setStatus(""); }
        return this;
    };

    // Mouse events
    this.onmouseover = function(){};
    this.setOnMouseover = function(onmouseover){
        if (typeof onmouseover == "function"){ this.onmouseover = onmouseover; }
        else { this.onmouseover = function(){}; }
        return this;
    };
    this.onmouseout = function(){};
    this.setOnMouseout = function(onmouseout){
        if (typeof onmouseout == "function"){ this.onmouseout = onmouseout; }
        else { this.onmouseout = function(){}; }
        return this;
    };
    this.onclick = function(){};
    this.setOnclick = function(onclick){
        if (typeof onclick == "function"){ this.onclick = onclick; }
        else { this.onclick = function(){}; }
        return this;
    };
    
    // Primary behavior functions
    this.show = function(){
        if (!this.parent){ return; }
        if (!this.selector){
            this.selector = this.parent.selector.append(this.tag)
                .attr("class", "lz-dashboard-button");
        }
        return this.update();
    };
    this.preUpdate = function(){ return this; };
    this.update = function(){
        if (!this.selector){ return this; }
        this.preUpdate();
        this.selector
            .attr("class", "lz-dashboard-button lz-dashboard-button-" + this.color + (this.status ? "-" + this.status : ""))
            .attr("title", this.title).style(this.style)
            .on("mouseover", (this.status == "disabled") ? null : this.onmouseover)
            .on("mouseout", (this.status == "disabled") ? null : this.onmouseout)
            .on("click", (this.status == "disabled") ? null : this.onclick)
            .text(this.text);
        this.menu.update();
        this.postUpdate();
        return this;
    };
    this.postUpdate = function(){ return this; };
    this.hide = function(){
        if (this.selector && !this.shouldPersist()){
            this.selector.remove();
            this.selector = null;
        }
        return this;
    };    

    // Button Menu Object
    // The menu is an HTML overlay that can appear below a button. It can contain arbitrary HTML and
    // has logic to be automatically positioned and sized to behave more or less like a dropdown menu.
    this.menu = {
        outer_selector: null,
        inner_selector: null,
        show: function(){
            if (!this.menu.outer_selector){
                this.menu.outer_selector = d3.select(this.parent_plot.svg.node().parentNode).append("div")
                    .attr("class", "lz-dashboard-menu lz-dashboard-menu-" + this.color)
                    .attr("id", this.parent_svg.getBaseId() + ".dashboard.menu");
                this.menu.inner_selector = this.menu.outer_selector.append("div")
                    .attr("class", "lz-dashboard-menu-content");
            }
            this.menu.outer_selector.style({ visibility: "visible" });
            return this.menu.update();
        }.bind(this),
        update: function(){
            if (!this.menu.outer_selector){ return this.menu; }
            this.menu.populate(); // This function is stubbed for all buttons by default and custom implemented in component definition
            return this.menu.position();
        }.bind(this),
        position: function(){
            if (!this.menu.outer_selector){ return this.menu; }
            var padding = 3;
            var scrollbar_padding = 20;
            var page_origin = this.parent_svg.getPageOrigin();
            var dashboard_client_rect = this.parent_dashboard.selector.node().getBoundingClientRect();
            var button_client_rect = this.selector.node().getBoundingClientRect();
            var menu_client_rect = this.menu.outer_selector.node().getBoundingClientRect();
            var total_content_height = this.menu.inner_selector.node().scrollHeight;
            var top = 0; var left = 0;
            if (this.parent_dashboard.type == "panel"){
                top = (page_origin.y + dashboard_client_rect.height + (3 * padding)).toString() + "px";
                left = Math.max(page_origin.x + this.parent_svg.layout.width - menu_client_rect.width - padding, page_origin.x + padding).toString() + "px";
            } else {
                top = (button_client_rect.bottom + padding).toString() + "px";
                left = Math.max(page_origin.x + this.parent_svg.layout.width - menu_client_rect.width, page_origin.x + padding).toString() + "px";
            }
            var base_max_width = Math.max(this.parent_svg.layout.width - (2 * padding) - scrollbar_padding, scrollbar_padding);
            var container_max_width = base_max_width.toString() + "px";
            var content_max_width = (base_max_width - (4 * padding)).toString() + "px";
            var base_max_height = (this.parent_svg.layout.height - (7 * padding));
            var height = Math.min(total_content_height, base_max_height).toString() + "px";
            var max_height = base_max_height.toString() + "px";
            this.menu.outer_selector.style({
                top: top, left: left,
                "max-width": container_max_width,
                "max-height": max_height,
                height: height
            });
            this.menu.inner_selector.style({ "max-width": content_max_width });        
            return this.menu;
        }.bind(this),
        hide: function(){
            if (!this.menu.outer_selector){ return this.menu; }
            this.menu.outer_selector.style({ visibility: "hidden" });
            return this.menu;
        }.bind(this),
        destroy: function(){
            if (!this.menu.outer_selector){ return this.menu; }
            this.menu.inner_selector.remove();
            this.menu.outer_selector.remove();
            this.menu.inner_selector = null;
            this.menu.outer_selector = null;
            return this.menu;
        }.bind(this),
        // By convention populate() does nothing and should be reimplemented with each dashboard button definition
        // Reimplement by way of Dashboard.Component.Button.menu.setPopulate to define the populate method and hook up standard menu
        // click-toggle behaviorprototype.
        populate: function(){ /* stub */ }.bind(this),
        setPopulate: function(menu_populate_function){
            if (typeof menu_populate_function == "function"){
                this.menu.populate = menu_populate_function;
                this.setOnclick(function(){
                    if (!this.menu.outer_selector){
                        this.menu.show();
                        this.highlight().update();
                        this.persist = true;
                    } else {
                        this.menu.hide();
                        this.highlight(false).update();
                        if (!this.permanent){ this.persist = false; }
                    }
                }.bind(this));
            } else {
                this.setOnclick();
            }
            return this;
        }.bind(this)
    };

};

// Title component - show a generic title
LocusZoom.Dashboard.Components.add("title", function(layout){
    LocusZoom.Dashboard.Component.apply(this, arguments);
    this.show = function(){
        this.div_selector = this.parent.selector.append("div")
            .attr("class", "lz-dashboard-title lz-dashboard-" + this.layout.position);
        this.title_selector = this.div_selector.append("h3");
        return this.update();
    };
    this.update = function(){
        var title = layout.title.toString();
        if (this.layout.subtitle){ title += " <small>" + this.layout.subtitle + "</small>"; }
        this.title_selector.html(title);
        return this;
    };
});

// Dimensions component - show current dimensions of the plot
LocusZoom.Dashboard.Components.add("dimensions", function(layout){
    LocusZoom.Dashboard.Component.apply(this, arguments);
    this.update = function(){
        var display_width = this.parent_plot.layout.width.toString().indexOf(".") == -1 ? this.parent_plot.layout.width : this.parent_plot.layout.width.toFixed(2);
        var display_height = this.parent_plot.layout.height.toString().indexOf(".") == -1 ? this.parent_plot.layout.height : this.parent_plot.layout.height.toFixed(2);
        this.selector.text(display_width + "px × " + display_height + "px");
        return this;
    };
});

// Region Scale component - show the size of the region in state
LocusZoom.Dashboard.Components.add("region_scale", function(layout){
    LocusZoom.Dashboard.Component.apply(this, arguments);
    this.update = function(){
        if (!isNaN(this.parent_plot.state.start) && !isNaN(this.parent_plot.state.end)
            && this.parent_plot.state.start != null && this.parent_plot.state.end != null){
            this.selector.style("display", null);
            this.selector.text(LocusZoom.positionIntToString(this.parent_plot.state.end - this.parent_plot.state.start, null, true));
        } else {
            this.selector.style("display", "none");
        }
        return this;
    };
});

// Download component - button to export current plot to an SVG image
LocusZoom.Dashboard.Components.add("download", function(layout){
    LocusZoom.Dashboard.Component.apply(this, arguments);
    this.update = function(){
        if (this.button){ return this; }
        this.button = new LocusZoom.Dashboard.Component.Button(this)
            .setColor(layout.color).setText("Download Image").setTitle("Download image of the current plot as locuszoom.svg")
            .setOnMouseover(function() {
                this.button.selector
                    .classed("lz-dashboard-button-gray-disabled", true)
                    .text("Preparing Image");
                this.generateBase64SVG().then(function(base64_string){
                    this.button.selector
                        .attr("href", "data:image/svg+xml;base64,\n" + base64_string)
                        .classed("lz-dashboard-button-gray-disabled", false)
                        .classed("lz-dashboard-button-gray-highlighted", true)
                        .text("Download Image");
                }.bind(this));
            }.bind(this))
            .setOnMouseout(function() {
                this.button.selector.classed("lz-dashboard-button-gray-highlighted", false);
            }.bind(this));
        this.button.show();
        this.button.selector.attr("href-lang", "image/svg+xml").attr("download", "locuszoom.svg");
        return this;
    };
    this.css_string = "";
    for (var stylesheet in Object.keys(document.styleSheets)){
        if ( document.styleSheets[stylesheet].href != null
             && document.styleSheets[stylesheet].href.indexOf("locuszoom.css") != -1){
            LocusZoom.createCORSPromise("GET", document.styleSheets[stylesheet].href)
                .then(function(response){
                    this.css_string = response.replace(/[\r\n]/g," ").replace(/\s+/g," ");
                    if (this.css_string.indexOf("/* ! LocusZoom HTML Styles */")){
                        this.css_string = this.css_string.substring(0, this.css_string.indexOf("/* ! LocusZoom HTML Styles */"));
                    }
                }.bind(this));
            break;
        }
    } 
    this.generateBase64SVG = function(){
        return Q.fcall(function () {
            // Insert a hidden div, clone the node into that so we can modify it with d3
            var container = this.parent.selector.append("div").style("display", "none")
                .html(this.parent_plot.svg.node().outerHTML);
            // Remove unnecessary elements
            container.selectAll("g.lz-curtain").remove();
            container.selectAll("g.lz-mouse_guide").remove();
            // Convert units on axis tick dy attributes from ems to pixels
            container.selectAll("g.tick text").each(function(){
                var dy = +(d3.select(this).attr("dy").substring(-2).slice(0,-2))*10;
                d3.select(this).attr("dy", dy);
            });
            // Pull the svg into a string and add the contents of the locuszoom stylesheet
            // Don't add this with d3 because it will escape the CDATA declaration incorrectly
            var initial_html = d3.select(container.select("svg").node().parentNode).html();
            var style_def = "<style type=\"text/css\"><![CDATA[ " + this.css_string + " ]]></style>";
            var insert_at = initial_html.indexOf(">") + 1;
            initial_html = initial_html.slice(0,insert_at) + style_def + initial_html.slice(insert_at);
            // Delete the container node
            container.remove();
            // Base64-encode the string and return it
            return btoa(encodeURIComponent(initial_html).replace(/%([0-9A-F]{2})/g, function(match, p1) {
                return String.fromCharCode("0x" + p1);
            }));
        }.bind(this));
    };
});

// Remove Panel component - button to remove panel from plot
LocusZoom.Dashboard.Components.add("remove_panel", function(layout){
    LocusZoom.Dashboard.Component.apply(this, arguments);
    this.update = function(){
        if (this.button){ return this; }
        this.button = new LocusZoom.Dashboard.Component.Button(this)
            .setColor(layout.color).setText("×").setTitle("Remove panel")
            .setOnclick(function(){
                var panel = this.parent_panel;
                panel.dashboard.hide(true);
                d3.select(panel.parent.svg.node().parentNode).on("mouseover." + panel.getBaseId() + ".dashboard", null);
                d3.select(panel.parent.svg.node().parentNode).on("mouseout." + panel.getBaseId() + ".dashboard", null);
                panel.parent.removePanel(panel.id);
            }.bind(this));
        this.button.show();
        return this;
    };
});

// Move Panel Up
LocusZoom.Dashboard.Components.add("move_panel_up", function(layout){
    LocusZoom.Dashboard.Component.apply(this, arguments);
    this.update = function(){
        if (this.button){
            var is_at_top = (this.parent_panel.layout.y_index == 0);
            this.button.disable(is_at_top);
            return this;
        }
        this.button = new LocusZoom.Dashboard.Component.Button(this)
            .setColor(layout.color).setText("▴").setTitle("Move panel up")
            .setOnclick(function(){
                this.parent_panel.moveUp();
                this.update();
            }.bind(this));
        this.button.show();
        return this.update();
    };
});

// Move Panel Down
LocusZoom.Dashboard.Components.add("move_panel_down", function(layout){
    LocusZoom.Dashboard.Component.apply(this, arguments);
    this.update = function(){
        if (this.button){
            var is_at_bottom = (this.parent_panel.layout.y_index == this.parent_plot.panel_ids_by_y_index.length-1);
            this.button.disable(is_at_bottom);
            return this;
        }
        this.button = new LocusZoom.Dashboard.Component.Button(this)
            .setColor(layout.color).setText("▾").setTitle("Move panel down")
            .setOnclick(function(){
                this.parent_panel.moveDown();
                this.update();
            }.bind(this));
        this.button.show();
        return this.update();
    };
});

// Menu component - button to display a menu showing arbitrary HTML
LocusZoom.Dashboard.Components.add("menu", function(layout){
    LocusZoom.Dashboard.Component.apply(this, arguments);
    this.update = function(){
        if (this.button){ return this; }
        this.button = new LocusZoom.Dashboard.Component.Button(this)
            .setColor(layout.color).setText(layout.button_html).setTitle(layout.button_title)
            .setOnclick(function(){
                this.button.menu.populate();
            }.bind(this));
        this.button.menu.setPopulate(function(){
            this.button.menu.inner_selector.html(layout.menu_html);
        }.bind(this));
        this.button.show();
        return this;
    };
});

// Model covariates component - special button/menu to allow model building by individual covariants
LocusZoom.Dashboard.Components.add("covariates_model", function(layout){
    LocusZoom.Dashboard.Component.apply(this, arguments);

    this.initialize = function(){
        // Initialize state.model.covariates
        this.parent_plot.state.model = this.parent_plot.state.model || {};
        this.parent_plot.state.model.covariates = this.parent_plot.state.model.covariates || [];
        // Create an object at the plot level for easy access to interface methods in custom client-side JS
        this.parent_plot.CovariatesModel = {
            button: this,
            add: function(element){
                // Check if the element is already in the model covariates array. Do this with JSON.stringify since elements
                // may have functions that would trip up more basic equality checking
                for (var i = 0; i < this.state.model.covariates.length; i++) {
                    if (JSON.stringify(this.state.model.covariates[i]) === JSON.stringify(element)) {
                        return this;
                    }
                }
                this.state.model.covariates.push(element);
                this.applyState();
                this.CovariatesModel.updateComponent();
                return this;
            }.bind(this.parent_plot),
            removeByIdx: function(idx){
                if (typeof this.state.model.covariates[idx] == "undefined"){
                    throw("Unable to remove model covariate, invalid index: " + idx.toString());
                }
                this.state.model.covariates.splice(idx, 1);
                this.applyState();
                this.CovariatesModel.updateComponent();
                return this;
            }.bind(this.parent_plot),
            removeAll: function(){
                this.state.model.covariates = [];
                this.applyState();
                this.CovariatesModel.updateComponent();
                return this;
            }.bind(this.parent_plot),
            updateComponent: function(){
                this.button.update();
                this.button.menu.update();
            }.bind(this)
        };
    }.bind(this);

    this.update = function(){

        if (this.button){ return this; }

        this.button = new LocusZoom.Dashboard.Component.Button(this)
            .setColor(layout.color).setText(layout.button_html).setTitle(layout.button_title)
            .setOnclick(function(){
                this.button.menu.populate();
            }.bind(this));

        this.button.menu.setPopulate(function(){
            var selector = this.button.menu.inner_selector;
            selector.html("");
            // General model HTML representation
            if (typeof this.parent_plot.state.model.html != "undefined"){
                selector.append("div").html(this.parent_plot.state.model.html);
            }
            // Model covariates table
            if (!this.parent_plot.state.model.covariates.length){
                selector.append("i").text("no covariates in model");
            } else {
                selector.append("h5").html("Model Covariates (" + this.parent_plot.state.model.covariates.length + ")");
                var table = selector.append("table");
                this.parent_plot.state.model.covariates.forEach(function(covariate, idx){
                    var html = covariate.toString();
                    if (typeof covariate == "object" && typeof covariate.toHTML == "function"){
                        html = covariate.toHTML();
                    }
                    var row = table.append("tr");
                    row.append("td").append("button")
                        .attr("class", "lz-dashboard-button lz-dashboard-button-" + this.layout.color)
                        .style({ "margin-left": "0em" })
                        .on("click", function(){
                            this.parent_plot.CovariatesModel.removeByIdx(idx);
                        }.bind(this))
                        .text("×");
                    row.append("td").html(html);
                }.bind(this));
                selector.append("button")
                    .attr("class", "lz-dashboard-button lz-dashboard-button-" + this.layout.color)
                    .style({ "margin-left": "4px" }).html("× Remove All Covariates")
                    .on("click", function(){
                        this.parent_plot.CovariatesModel.removeAll();
                    }.bind(this));
            }
        }.bind(this));

        this.button.preUpdate = function(){
            var text = "Model";
            if (this.parent_plot.state.model.covariates.length){
                var cov = this.parent_plot.state.model.covariates.length > 1 ? "covariates" : "covariate";
                text += " (" + this.parent_plot.state.model.covariates.length + " " + cov + ")";
            }
            this.button.setText(text).disable(false);
        }.bind(this);

        this.button.show();

        return this;
    };
});

/* global LocusZoom,Q */
/* eslint-env browser */
/* eslint-disable no-unused-vars */
/* eslint-disable no-console */

"use strict";

LocusZoom.Data = LocusZoom.Data ||  {};

/* A named collection of data sources used to draw a plot*/

LocusZoom.DataSources = function() {
    this.sources = {};
};

LocusZoom.DataSources.prototype.addSource = function(ns, x) {
    console.warn("Warning: .addSource() is depricated. Use .add() instead");
    return this.add(ns, x);
};

LocusZoom.DataSources.prototype.add = function(ns, x) {
    return this.set(ns, x);
};

LocusZoom.DataSources.prototype.set = function(ns, x) {
    if (Array.isArray(x)) {
        var dsobj = LocusZoom.KnownDataSources.create.apply(null, x);
        this.sources[ns] = dsobj;
    } else {
        if (x !== null) {
            this.sources[ns] = x;
        } else {
            delete this.sources[ns];
        }
    }
    return this;
};

LocusZoom.DataSources.prototype.getSource = function(ns) {
    console.warn("Warning: .getSource() is depricated. Use .get() instead");
    return this.get(ns);
};

LocusZoom.DataSources.prototype.get = function(ns) {
    return this.sources[ns];
};

LocusZoom.DataSources.prototype.removeSource = function(ns) {
    console.warn("Warning: .removeSource() is depricated. Use .remove() instead");
    return this.remove(ns);
};

LocusZoom.DataSources.prototype.remove = function(ns) {
    return this.set(ns, null);
};

LocusZoom.DataSources.prototype.fromJSON = function(x) {
    if (typeof x === "string") {
        x = JSON.parse(x);
    }
    var ds = this;
    Object.keys(x).forEach(function(ns) {
        ds.set(ns, x[ns]);
    });
    return ds;
};

LocusZoom.DataSources.prototype.keys = function() {
    return Object.keys(this.sources);
};

LocusZoom.DataSources.prototype.toJSON = function() {
    return this.sources;
};

/* The Requester passes state information to data sources to pull data */

LocusZoom.Data.Requester = function(sources) {

    function split_requests(fields) {
        var requests = {};
        // Regular expressopn finds namespace:field|trans
        var re = /^(?:([^:]+):)?([^:\|]*)(\|.+)*$/;
        fields.forEach(function(raw) {
            var parts = re.exec(raw);
            var ns = parts[1] || "base";
            var field = parts[2];
            var trans = LocusZoom.TransformationFunctions.get(parts[3]);
            if (typeof requests[ns] =="undefined") {
                requests[ns] = {outnames:[], fields:[], trans:[]};
            }
            requests[ns].outnames.push(raw);
            requests[ns].fields.push(field);
            requests[ns].trans.push(trans);
        });
        return requests;
    }
    
    this.getData = function(state, fields) {
        var requests = split_requests(fields);
        var promises = Object.keys(requests).map(function(key) {
            if (!sources.get(key)) {
                throw("Datasource for namespace " + key + " not found");
            }
            return sources.get(key).getData(state, requests[key].fields, 
                requests[key].outnames, requests[key].trans);
        });
        //assume the fields are requested in dependent order
        //TODO: better manage dependencies
        var ret = Q.when({header:{}, body:{}});
        for(var i=0; i < promises.length; i++) {
            ret = ret.then(promises[i]);
        }
        return ret;
    };
};

/**
  Base Data Source Class
  This can be extended with .extend() to create custom data sources
*/
LocusZoom.Data.Source = function() {
    this.enableCache = true;
};

LocusZoom.Data.Source.prototype.parseInit = function(init) {
    if (typeof init === "string") {
        this.url = init;
        this.params = {};
    } else {
        this.url = init.url;
        this.params = init.params || {};
    }
    if (!this.url) {
        throw("Source not initialized with required URL");
    }

};

LocusZoom.Data.Source.prototype.getCacheKey = function(state, chain, fields) {
    var url = this.getURL && this.getURL(state, chain, fields);
    return url;
};

LocusZoom.Data.Source.prototype.fetchRequest = function(state, chain, fields) {
    var url = this.getURL(state, chain, fields);
    return LocusZoom.createCORSPromise("GET", url); 
};

LocusZoom.Data.Source.prototype.getRequest = function(state, chain, fields) {
    var req;
    var cacheKey = this.getCacheKey(state, chain, fields);
    if (this.enableCache && typeof(cacheKey) !== "undefined" && cacheKey == this._cachedKey) {
        req = Q.when(this._cachedResponse);
    } else {
        req = this.fetchRequest(state, chain, fields);
        if (this.enableCache) {
            req = req.then(function(x) {
                this._cachedKey = cacheKey;
                return this._cachedResponse = x;
            }.bind(this));
        }
    }
    return req;
};

LocusZoom.Data.Source.prototype.getData = function(state, fields, outnames, trans) {
    if (this.preGetData) {
        var pre = this.preGetData(state, fields, outnames, trans);
        if(this.pre) {
            state = pre.state || state;
            fields = pre.fields || fields;
            outnames = pre.outnames || outnames;
            trans = pre.trans || trans;
        }
    }

    return function (chain) {
        return this.getRequest(state, chain, fields).then(function(resp) {
            return this.parseResponse(resp, chain, fields, outnames, trans);
        }.bind(this));
    }.bind(this);
};


LocusZoom.Data.Source.prototype.parseResponse = function(resp, chain, fields, outnames, trans) {
    var json = typeof resp == "string" ? JSON.parse(resp) : resp;
    var records = this.parseData(json.data || json, fields, outnames, trans);
    return {header: chain.header || {}, body: records};
};

LocusZoom.Data.Source.prototype.parseArraysToObjects = function(x, fields, outnames, trans) {
    //intended for an object of arrays
    //{"id":[1,2], "val":[5,10]}
    var records = [];
    fields.forEach(function(f, i) {
        if (!(f in x)) {throw "field " + f + " not found in response for " + outnames[i];}
    });
    var N = x[Object.keys(x)[1]].length;
    for(var i = 0; i < N; i++) {
        var record = {};
        for(var j=0; j<fields.length; j++) {
            var val = x[fields[j]][i];
            if (trans && trans[j]) {
                val = trans[j](val);
            }
            record[outnames[j]] = val;
        }
        records.push(record);
    }
    return records;
};

LocusZoom.Data.Source.prototype.parseObjectsToObjects = function(x, fields, outnames, trans) {
    //intended for an array of objects
    // [ {"id":1, "val":5}, {"id":2, "val":10}]
    var records = [];
    var fieldFound = [];
    for (var k=0; k<fields.length; k++) { 
        fieldFound[k] = 0;
    }
    for (var i = 0; i < x.length; i++) {
        var record = {};
        for (var j=0; j<fields.length; j++) {
            var val = x[i][fields[j]];
            if (typeof val != "undefined") {
                fieldFound[j] = 1;
            }
            if (trans && trans[j]) {
                val = trans[j](val);
            }
            record[outnames[j]] = val;
        }
        records.push(record);
    }
    fieldFound.forEach(function(v, i) {
        if (!v) {throw "field " + fields[i] + " not found in response for " + outnames[i];}
    });
    return records;
};

LocusZoom.Data.Source.prototype.parseData = function(x, fields, outnames, trans) {
    if (Array.isArray(x)) { 
        return this.parseObjectsToObjects(x, fields, outnames, trans);
    } else {
        return this.parseArraysToObjects(x, fields, outnames, trans);
    }
};

LocusZoom.Data.Source.extend = function(constructorFun, uniqueName, base) {
    if (base) {
        if (Array.isArray(base)) {
            base = LocusZoom.KnownDataSources.create.apply(null, base);
        } else if (typeof base === "string") {
            base = LocusZoom.KnownDataSources.get(base).prototype;
        } else if (typeof base === "function") {
            base = base.prototype;
        }
    } else {
        base =  new LocusZoom.Data.Source();
    }
    constructorFun = constructorFun || function() {};
    constructorFun.prototype = base;
    constructorFun.prototype.constructor = constructorFun;
    if (uniqueName) {
        constructorFun.SOURCE_NAME = uniqueName;
        LocusZoom.KnownDataSources.add(constructorFun);
    }
    return constructorFun;
};

LocusZoom.Data.Source.prototype.toJSON = function() {
    return [Object.getPrototypeOf(this).constructor.SOURCE_NAME, 
        {url:this.url, params:this.params}];
};

/**
  Known Data Source for Association Data
*/
LocusZoom.Data.AssociationSource = LocusZoom.Data.Source.extend(function(init) {
    this.parseInit(init);
}, "AssociationLZ");

LocusZoom.Data.AssociationSource.prototype.preGetData = function(state, fields, outnames, trans) {
    var id_field = this.params.id_field || "id";
    [id_field, "position"].forEach(function(x) {
        if (fields.indexOf(x)==-1) {
            fields.unshift(x);
            outnames.unshift(x);
            trans.unshift(null);
        }
    });
    return {fields: fields, outnames:outnames, trans:trans};
};

LocusZoom.Data.AssociationSource.prototype.getURL = function(state, chain, fields) {
    var analysis = state.analysis || chain.header.analysis || this.params.analysis || 3;
    return this.url + "results/?filter=analysis in " + analysis  +
        " and chromosome in  '" + state.chr + "'" +
        " and position ge " + state.start +
        " and position le " + state.end;
};

/**
  Known Data Source for LD Data
*/
LocusZoom.Data.LDSource = LocusZoom.Data.Source.extend(function(init) {
    this.parseInit(init);
}, "LDLZ");

LocusZoom.Data.LDSource.prototype.preGetData = function(state, fields) {
    if (fields.length>1) {
        if (fields.length!=2 || fields.indexOf("isrefvar")==-1) {
            throw("LD does not know how to get all fields: " + fields.join(", "));
        }
    }
};

LocusZoom.Data.LDSource.prototype.findMergeFields = function(chain) {
    // since LD may be shared across sources with different namespaces
    // we use regex to find columns to join on rather than 
    // requiring exact matches
    var exactMatch = function(arr) {return function() {
        var regexes = arguments;
        for(var i=0; i<regexes.length; i++) {
            var regex = regexes[i];
            var m = arr.filter(function(x) {return x.match(regex);});
            if (m.length==1) {
                return m[0];
            }
        }
        return null;
    };};
    var dataFields = {id: this.params.id_field, position: this.params.position_field, 
        pvalue: this.params.pvalue_field, _names_:null};
    if (chain && chain.body && chain.body.length>0) {
        var names = Object.keys(chain.body[0]);
        var nameMatch = exactMatch(names);
        dataFields.id = dataFields.id || nameMatch(/\bvariant\b/) || nameMatch(/\bid\b/);
        dataFields.position = dataFields.position || nameMatch(/\bposition\b/i, /\bpos\b/i);
        dataFields.pvalue = dataFields.pvalue || nameMatch(/\blog_pvalue\b/i) || nameMatch(/\bpvalue\|neglog10\b/i);
        dataFields._names_ = names;
    }
    return dataFields;
};

LocusZoom.Data.LDSource.prototype.findRequestedFields = function(fields, outnames) {
    var obj = {};
    for(var i=0; i<fields.length; i++) {
        if(fields[i]=="isrefvar") {
            obj.isrefvarin = fields[i];
            obj.isrefvarout = outnames && outnames[i];
        } else {
            obj.ldin = fields[i];
            obj.ldout = outnames && outnames[i];
        }
    }
    return obj;
};

LocusZoom.Data.LDSource.prototype.getURL = function(state, chain, fields) {
    var findExtremeValue = function(x, pval, sign) {
        pval = pval || "pvalue";
        sign = sign || 1;
        var extremeVal = x[0][pval], extremeIdx=0;
        for(var i=1; i<x.length; i++) {
            if (x[i][pval] * sign > extremeVal) {
                extremeVal = x[i][pval] * sign;
                extremeIdx = i;
            }
        }
        return extremeIdx;
    };

    var refSource = state.ldrefsource || chain.header.ldrefsource || 1;
    var reqFields = this.findRequestedFields(fields);
    var refVar = reqFields.ldin;
    if (refVar == "state") {
        refVar = state.ldrefvar || chain.header.ldrefvar || "best";
    }
    if (refVar == "best") {
        if (!chain.body) {
            throw("No association data found to find best pvalue");
        }
        var keys = this.findMergeFields(chain);
        if(!keys.pvalue || !keys.id) {
            throw("Unable to find columns for both pvalue and id for merge: " + keys._names_);
        }
        refVar = chain.body[findExtremeValue(chain.body, keys.pvalue)][keys.id];
    }
    if (!chain.header) {chain.header = {};}
    chain.header.ldrefvar = refVar;
    return this.url + "results/?filter=reference eq " + refSource + 
        " and chromosome2 eq '" + state.chr + "'" + 
        " and position2 ge " + state.start + 
        " and position2 le " + state.end + 
        " and variant1 eq '" + refVar + "'" + 
        "&fields=chr,pos,rsquare";
};

LocusZoom.Data.LDSource.prototype.parseResponse = function(resp, chain, fields, outnames) {
    var json = JSON.parse(resp);
    var keys = this.findMergeFields(chain);
    var reqFields = this.findRequestedFields(fields, outnames);
    if (!keys.position) {
        throw("Unable to find position field for merge: " + keys._names_);
    }
    var leftJoin = function(left, right, lfield, rfield) {
        var i=0, j=0;
        while (i < left.length && j < right.position2.length) {
            if (left[i][keys.position] == right.position2[j]) {
                left[i][lfield] = right[rfield][j];
                i++;
                j++;
            } else if (left[i][keys.position] < right.position2[j]) {
                i++;
            } else {
                j++;
            }
        }
    };
    var tagRefVariant = function(data, refvar, idfield, outname) {
        for(var i=0; i<data.length; i++) {
            if (data[i][idfield] && data[i][idfield]===refvar) {
                data[i][outname] = 1;
            } else {
                data[i][outname] = 0;
            }
        }
    };
    leftJoin(chain.body, json.data, reqFields.ldout, "rsquare");
    if(reqFields.isrefvarin && chain.header.ldrefvar) {
        tagRefVariant(chain.body, chain.header.ldrefvar, keys.id, reqFields.isrefvarout);
    }
    return chain;   
};

/**
  Known Data Source for Gene Data
*/
LocusZoom.Data.GeneSource = LocusZoom.Data.Source.extend(function(init) {
    this.parseInit(init);
}, "GeneLZ");

LocusZoom.Data.GeneSource.prototype.getURL = function(state, chain, fields) {
    var source = state.source || chain.header.source || this.params.source || 2;
    return this.url + "?filter=source in " + source +
        " and chrom eq '" + state.chr + "'" + 
        " and start le " + state.end +
        " and end ge " + state.start;
};

LocusZoom.Data.GeneSource.prototype.parseResponse = function(resp, chain, fields, outnames) {
    var json = JSON.parse(resp);
    return {header: chain.header, body: json.data};
};

/**
  Known Data Source for Gene Constraint Data
*/
LocusZoom.Data.GeneConstraintSource = LocusZoom.Data.Source.extend(function(init) {
    this.parseInit(init);
}, "GeneConstraintLZ");

LocusZoom.Data.GeneConstraintSource.prototype.getURL = function() {
    return this.url;
};

LocusZoom.Data.GeneConstraintSource.prototype.getCacheKey = function(state, chain, fields) {
    return this.url + JSON.stringify(state);
};

LocusZoom.Data.GeneConstraintSource.prototype.fetchRequest = function(state, chain, fields) {
    var geneids = [];
    chain.body.forEach(function(gene){
        var gene_id = gene.gene_id;
        if (gene_id.indexOf(".")){
            gene_id = gene_id.substr(0, gene_id.indexOf("."));
        }
        geneids.push(gene_id);
    });
    var url = this.getURL(state, chain, fields);
    var body = "geneids=" + encodeURIComponent(JSON.stringify(geneids));
    var headers = {
        "Content-Type": "application/x-www-form-urlencoded"
    };
    return LocusZoom.createCORSPromise("POST", this.url, body, headers);
};

LocusZoom.Data.GeneConstraintSource.prototype.parseResponse = function(resp, chain, fields, outnames) {
    var data = JSON.parse(resp);
    // Loop through the array of genes in the body and match each to a result from the contraints request
    var constraint_fields = ["bp", "exp_lof", "exp_mis", "exp_syn", "lof_z", "mis_z", "mu_lof", "mu_mis","mu_syn", "n_exons", "n_lof", "n_mis", "n_syn", "pLI", "syn_z"]; 
    chain.body.forEach(function(gene, i){
        var gene_id = gene.gene_id;
        if (gene_id.indexOf(".")){
            gene_id = gene_id.substr(0, gene_id.indexOf("."));
        }
        constraint_fields.forEach(function(field){
            // Do not overwrite any fields defined in the original gene source
            if (typeof chain.body[i][field] != "undefined"){ return; }
            if (data[gene_id]){
                var val = data[gene_id][field];
                if (typeof val == "number" && val.toString().indexOf(".") != -1){
                    val = parseFloat(val.toFixed(2));
                }
                chain.body[i][field] = val;
            } else {
                // If the gene did not come back in the response then set the same field with a null values
                chain.body[i][field] = null;
            }
        });
    });
    return {header: chain.header, body: chain.body};
};

/**
  Known Data Source for Recombination Rate Data
*/
LocusZoom.Data.RecombinationRateSource = LocusZoom.Data.Source.extend(function(init) {
    this.parseInit(init);
}, "RecombLZ");

LocusZoom.Data.RecombinationRateSource.prototype.getURL = function(state, chain, fields) {
    var source = state.recombsource || chain.header.recombsource || this.params.source || 15;
    return this.url + "?filter=id in " + source +
        " and chromosome eq '" + state.chr + "'" + 
        " and position le " + state.end +
        " and position ge " + state.start;
};

/**
  Known Data Source for Interval Annotation Data (e.g. BED Tracks)
*/

LocusZoom.Data.IntervalSource = LocusZoom.Data.Source.extend(function(init) {
    this.parseInit(init);
}, "IntervalLZ");

LocusZoom.Data.IntervalSource.prototype.getURL = function(state, chain, fields) {
    var source = state.bedtracksource || chain.header.bedtracksource || this.params.source || 16;
    return this.url + "?filter=id in " + source + 
        " and chromosome eq '" + state.chr + "'" + 
        " and start le " + state.end +
        " and end ge " + state.start;
};

/**
  Known Data Source for Static JSON Data
*/
LocusZoom.Data.StaticSource = LocusZoom.Data.Source.extend(function(data) {
    this._data = data;
},"StaticJSON");

LocusZoom.Data.StaticSource.prototype.getRequest = function(state, chain, fields) {
    return Q.fcall(function() {return this._data;}.bind(this));
};

LocusZoom.Data.StaticSource.prototype.toJSON = function() {
    return [Object.getPrototypeOf(this).constructor.SOURCE_NAME,
        this._data];
};

/* global d3,Q,LocusZoom */
/* eslint-env browser */
/* eslint-disable no-console */

"use strict";

/**

  LocusZoom.Plot Class

  An Plot is an independent LocusZoom object. Many such LocusZoom objects can exist simultaneously
  on a single page, each having its own layout.

*/

LocusZoom.Plot = function(id, datasource, layout) {

    this.initialized = false;

    this.id = id;
    
    this.svg = null;

    this.panels = {};
    this.panel_ids_by_y_index = [];
    this.applyPanelYIndexesToPanelLayouts = function(){
        this.panel_ids_by_y_index.forEach(function(pid, idx){
            this.panels[pid].layout.y_index = idx;
        }.bind(this));
    };

    this.getBaseId = function(){
        return this.id;
    };

    this.remap_promises = [];

    // The layout is a serializable object used to describe the composition of the Plot
    // If no layout was passed, use the Standard GWAS Layout
    // Otherwise merge whatever was passed with the Default Layout
    if (typeof layout == "undefined"){
        this.layout = LocusZoom.mergeLayouts({}, LocusZoom.Layouts.Plots.StandardGWAS);
    } else {
        this.layout = layout;
    }
    LocusZoom.mergeLayouts(this.layout, LocusZoom.Plot.DefaultLayout);

    // Create a shortcut to the state in the layout on the Plot
    this.state = this.layout.state;
    
    // LocusZoom.Data.Requester
    this.lzd = new LocusZoom.Data.Requester(datasource);

    // Window.onresize listener (responsive layouts only)
    this.window_onresize = null;

    // Event hooks
    this.event_hooks = {
        "layout_changed": [],
        "data_requested": [],
        "data_rendered": [],
        "element_clicked": []
    };
    this.on = function(event, hook){
        if (typeof "event" != "string" || !Array.isArray(this.event_hooks[event])){
            throw("Unable to register event hook, invalid event: " + event.toString());
        }
        if (typeof hook != "function"){
            throw("Unable to register event hook, invalid hook function passed");
        }
        this.event_hooks[event].push(hook);
        return this;
    };
    this.emit = function(event, context){
        if (typeof "event" != "string" || !Array.isArray(this.event_hooks[event])){
            throw("LocusZoom attempted to throw an invalid event: " + event.toString());
        }
        context = context || this;
        this.event_hooks[event].forEach(function(hookToRun) {
            hookToRun.call(context);
        });
        return this;
    };

    // Get an object with the x and y coordinates of the Plot's origin in terms of the entire page
    // Necessary for positioning any HTML elements over the plot
    this.getPageOrigin = function(){
        var bounding_client_rect = this.svg.node().getBoundingClientRect();
        var x_offset = document.documentElement.scrollLeft || document.body.scrollLeft;
        var y_offset = document.documentElement.scrollTop || document.body.scrollTop;
        var container = this.svg.node();
        while (container.parentNode != null){
            container = container.parentNode;
            if (container != document && d3.select(container).style("position") != "static"){
                x_offset = -1 * container.getBoundingClientRect().left;
                y_offset = -1 * container.getBoundingClientRect().top;
                break;
            }
        }
        return {
            x: x_offset + bounding_client_rect.left,
            y: y_offset + bounding_client_rect.top,
            width: bounding_client_rect.width,
            height: bounding_client_rect.height
        };
    };

    // Initialize the layout
    this.initializeLayout();

    return this;
  
};

// Default Layout
LocusZoom.Plot.DefaultLayout = {
    state: {},
    width: 1,
    height: 1,
    min_width: 1,
    min_height: 1,
    responsive_resize: false,
    aspect_ratio: 1,
    panels: [],
    dashboard: {
        components: []
    },
    panel_boundaries: true
};

// Helper method to sum the proportional dimensions of panels, a value that's checked often as panels are added/removed
LocusZoom.Plot.prototype.sumProportional = function(dimension){
    if (dimension != "height" && dimension != "width"){
        throw ("Bad dimension value passed to LocusZoom.Plot.prototype.sumProportional");
    }
    var total = 0;
    for (var id in this.panels){
        // Ensure every panel contributing to the sum has a non-zero proportional dimension
        if (!this.panels[id].layout["proportional_" + dimension]){
            this.panels[id].layout["proportional_" + dimension] = 1 / Object.keys(this.panels).length;
        }
        total += this.panels[id].layout["proportional_" + dimension];
    }
    return total;
};

LocusZoom.Plot.prototype.rescaleSVG = function(){
    var clientRect = this.svg.node().parentNode.getBoundingClientRect();
    this.setDimensions(clientRect.width, clientRect.height);
    return this;
};

LocusZoom.Plot.prototype.initializeLayout = function(){

    // Sanity check layout values
    // TODO: Find a way to generally abstract this, maybe into an object that models allowed layout values?
    if (isNaN(this.layout.width) || this.layout.width <= 0){
        throw ("Plot layout parameter `width` must be a positive number");
    }
    if (isNaN(this.layout.height) || this.layout.height <= 0){
        throw ("Plot layout parameter `width` must be a positive number");
    }
    if (isNaN(this.layout.aspect_ratio) || this.layout.aspect_ratio <= 0){
        throw ("Plot layout parameter `aspect_ratio` must be a positive number");
    }

    // If this is a responsive layout then set a namespaced/unique onresize event listener on the window
    if (this.layout.responsive_resize){
        this.window_onresize = d3.select(window).on("resize.lz-"+this.id, function(){
            this.rescaleSVG();
        }.bind(this));
        // Forcing one additional setDimensions() call after the page is loaded clears up
        // any disagreements between the initial layout and the loaded responsive container's size
        d3.select(window).on("load.lz-"+this.id, function(){ this.setDimensions(); }.bind(this));
    }

    // Add panels
    this.layout.panels.forEach(function(panel_layout){
        this.addPanel(panel_layout);
    }.bind(this));

    return this;
};

/**
  Set the dimensions for an plot.
  This function works in two different ways:
  1. If passed a discrete width and height:
     * Adjust the plot to match those exact values (lower-bounded by minimum panel dimensions)
     * Resize panels within the plot proportionally to match the new plot dimensions
  2. If NOT passed discrete width and height:
     * Assume panels within are sized and positioned correctly
     * Calculate appropriate plot dimesions from panels contained within and update plot
*/
LocusZoom.Plot.prototype.setDimensions = function(width, height){
    
    var id;

    // Update minimum allowable width and height by aggregating minimums from panels.
    var min_width = null;
    var min_height = null;
    for (id in this.panels){
        min_width = Math.max(min_width, this.panels[id].layout.min_width);
        min_height = Math.max(min_height, (this.panels[id].layout.min_height / this.panels[id].layout.proportional_height));
    }
    this.layout.min_width = Math.max(min_width, 1);
    this.layout.min_height = Math.max(min_height, 1);

    // If width and height arguments were passed then adjust them against plot minimums if necessary.
    // Then resize the plot and proportionally resize panels to fit inside the new plot dimensions.
    if (!isNaN(width) && width >= 0 && !isNaN(height) && height >= 0){
        this.layout.width = Math.max(Math.round(+width), this.layout.min_width);
        this.layout.height = Math.max(Math.round(+height), this.layout.min_height);
        // Override discrete values if resizing responsively
        if (this.layout.responsive_resize){
            if (this.svg){
                this.layout.width = Math.max(this.svg.node().parentNode.getBoundingClientRect().width, this.layout.min_width);
            }
            this.layout.height = this.layout.width / this.layout.aspect_ratio;
            if (this.layout.height < this.layout.min_height){
                this.layout.height = this.layout.min_height;
                this.layout.width  = this.layout.height * this.layout.aspect_ratio;
            }
        }
        // Resize/reposition panels to fit, update proportional origins if necessary
        var y_offset = 0;
        this.panel_ids_by_y_index.forEach(function(panel_id){
            var panel_width = this.layout.width;
            var panel_height = this.panels[panel_id].layout.proportional_height * this.layout.height;
            this.panels[panel_id].setDimensions(panel_width, panel_height);
            this.panels[panel_id].setOrigin(0, y_offset);
            this.panels[panel_id].layout.proportional_origin.x = 0;
            this.panels[panel_id].layout.proportional_origin.y = y_offset / this.layout.height;
            y_offset += panel_height;
            this.panels[panel_id].dashboard.update();
        }.bind(this));
    }

    // If width and height arguments were NOT passed (and panels exist) then determine the plot dimensions
    // by making it conform to panel dimensions, assuming panels are already positioned correctly.
    else if (Object.keys(this.panels).length) {
        this.layout.width = 0;
        this.layout.height = 0;
        for (id in this.panels){
            this.layout.width = Math.max(this.panels[id].layout.width, this.layout.width);
            this.layout.height += this.panels[id].layout.height;
        }
        this.layout.width = Math.max(this.layout.width, this.layout.min_width);
        this.layout.height = Math.max(this.layout.height, this.layout.min_height);
    }

    // Keep aspect ratio in agreement with dimensions
    this.layout.aspect_ratio = this.layout.width / this.layout.height;

    // Apply layout width and height as discrete values or viewbox values
    if (this.svg != null){
        if (this.layout.responsive_resize){
            this.svg
                .attr("viewBox", "0 0 " + this.layout.width + " " + this.layout.height)
                .attr("preserveAspectRatio", "xMinYMin meet");
        } else {
            this.svg.attr("width", this.layout.width).attr("height", this.layout.height);
        }
    }

    // If the plot has been initialized then trigger some necessary render functions
    if (this.initialized){
        this.panel_boundaries.position();
        this.dashboard.update();
        this.curtain.update();
        this.loader.update();
    }

    return this.emit("layout_changed");
};

// Create a new panel from a layout
LocusZoom.Plot.prototype.addPanel = function(layout){

    // Sanity checks
    if (typeof layout !== "object"){
        throw "Invalid panel layout passed to LocusZoom.Plot.prototype.addPanel()";
    }

    // Create the Panel and set its parent
    var panel = new LocusZoom.Panel(layout, this);
    
    // Store the Panel on the Plot
    this.panels[panel.id] = panel;

    // If a discrete y_index was set in the layout then adjust other panel y_index values to accomodate this one
    if (panel.layout.y_index != null && !isNaN(panel.layout.y_index)
        && this.panel_ids_by_y_index.length > 0){
        // Negative y_index values should count backwards from the end, so convert negatives to appropriate values here
        if (panel.layout.y_index < 0){
            panel.layout.y_index = Math.max(this.panel_ids_by_y_index.length + panel.layout.y_index, 0);
        }
        this.panel_ids_by_y_index.splice(panel.layout.y_index, 0, panel.id);
        this.applyPanelYIndexesToPanelLayouts();
    } else {
        var length = this.panel_ids_by_y_index.push(panel.id);
        this.panels[panel.id].layout.y_index = length - 1;
    }

    // Determine if this panel was already in the layout.panels array.
    // If it wasn't, add it. Either way store the layout.panels array index on the panel.
    var layout_idx = null;
    this.layout.panels.forEach(function(panel_layout, idx){
        if (panel_layout.id == panel.id){ layout_idx = idx; }
    });
    if (layout_idx == null){
        layout_idx = this.layout.panels.push(this.panels[panel.id].layout) - 1;
    }
    this.panels[panel.id].layout_idx = layout_idx;

    // Call positionPanels() to keep panels from overlapping and ensure filling all available vertical space
    if (this.initialized){
        this.positionPanels();
        // Initialize and load data into the new panel
        this.panels[panel.id].initialize();
        this.panels[panel.id].reMap();
        // An extra call to setDimensions with existing discrete dimensions fixes some rounding errors with tooltip
        // positioning. TODO: make this additional call unnecessary.
        this.setDimensions(this.layout.width, this.layout.height);
    }

    return this.panels[panel.id];
};

// Remove panel by id
LocusZoom.Plot.prototype.removePanel = function(id){
    if (!this.panels[id]){
        throw ("Unable to remove panel, ID not found: " + id);
    }

    // Hide all panel boundaries
    this.panel_boundaries.hide();

    // Destroy all tooltips and state vars for all data layers on the panel
    this.panels[id].data_layer_ids_by_z_index.forEach(function(dlid){
        this.panels[id].data_layers[dlid].destroyAllTooltips();
        delete this.layout.state[id + "." + dlid];
    }.bind(this));

    // Remove all panel-level HTML overlay elements
    this.panels[id].loader.hide();
    this.panels[id].dashboard.destroy(true);
    this.panels[id].curtain.hide();

    // Remove the svg container for the panel if it exists
    if (this.panels[id].svg.container){
        this.panels[id].svg.container.remove();
    }

    // Delete the panel and its presence in the plot layout and state
    this.layout.panels.splice(this.panels[id].layout_idx, 1);
    delete this.panels[id];
    delete this.layout.state[id];

    // Update layout_idx values for all remaining panels
    this.layout.panels.forEach(function(panel_layout, idx){
        this.panels[panel_layout.id].layout_idx = idx;
    }.bind(this));

    // Remove the panel id from the y_index array
    this.panel_ids_by_y_index.splice(this.panel_ids_by_y_index.indexOf(id), 1);

    // Call positionPanels() to keep panels from overlapping and ensure filling all available vertical space
    if (this.initialized){
        this.positionPanels();
        // An extra call to setDimensions with existing discrete dimensions fixes some rounding errors with tooltip
        // positioning. TODO: make this additional call unnecessary.
        this.setDimensions(this.layout.width, this.layout.height);
    }

    return this;
};


/**
 Automatically position panels based on panel positioning rules and values.
 Keep panels from overlapping vertically by adjusting origins, and keep the sum of proportional heights at 1.

 TODO: This logic currently only supports dynamic positioning of panels to prevent overlap in a VERTICAL orientation.
       Some framework exists for positioning panels in horizontal orientations as well (width, proportional_width, origin.x, etc.)
       but the logic for keeping these user-defineable values straight approaches the complexity of a 2D box-packing algorithm.
       That's complexity we don't need right now, and may not ever need, so it's on hiatus until a use case materializes.
*/
LocusZoom.Plot.prototype.positionPanels = function(){

    var id;

    // Proportional heights for newly added panels default to null unless explcitly set, so determine appropriate
    // proportional heights for all panels with a null value from discretely set dimensions.
    // Likewise handle defaul nulls for proportional widths, but instead just force a value of 1 (full width)
    for (id in this.panels){
        if (this.panels[id].layout.proportional_height == null){
            this.panels[id].layout.proportional_height = this.panels[id].layout.height / this.layout.height;
        }
        if (this.panels[id].layout.proportional_width == null){
            this.panels[id].layout.proportional_width = 1;
        }
    }

    // Sum the proportional heights and then adjust all proportionally so that the sum is exactly 1
    var total_proportional_height = this.sumProportional("height");
    if (!total_proportional_height){
        return this;
    }
    var proportional_adjustment = 1 / total_proportional_height;
    for (id in this.panels){
        this.panels[id].layout.proportional_height *= proportional_adjustment;
    }

    // Update origins on all panels without changing plot-level dimensions yet
    var y_offset = 0;
    this.panel_ids_by_y_index.forEach(function(panel_id){
        this.panels[panel_id].setOrigin(0, y_offset);
        this.panels[panel_id].layout.proportional_origin.x = 0;
        y_offset += this.panels[panel_id].layout.height;
    }.bind(this));
    var calculated_plot_height = y_offset;
    this.panel_ids_by_y_index.forEach(function(panel_id){
        this.panels[panel_id].layout.proportional_origin.y = this.panels[panel_id].layout.origin.y / calculated_plot_height;
    }.bind(this));

    // Update dimensions on the plot to accomodate repositioned panels
    this.setDimensions();

    // Set dimensions on all panels using newly set plot-level dimensions and panel-level proportional dimensions
    this.panel_ids_by_y_index.forEach(function(panel_id){
        this.panels[panel_id].setDimensions(this.layout.width * this.panels[panel_id].layout.proportional_width,
                                            this.layout.height * this.panels[panel_id].layout.proportional_height);
    }.bind(this));

    return this;
    
};

// Create all plot-level objects, initialize all child panels
LocusZoom.Plot.prototype.initialize = function(){

    // Create an element/layer for containing mouse guides
    var mouse_guide_svg = this.svg.append("g")
        .attr("class", "lz-mouse_guide").attr("id", this.id + ".mouse_guide");
    var mouse_guide_vertical_svg = mouse_guide_svg.append("rect")
        .attr("class", "lz-mouse_guide-vertical").attr("x",-1);
    var mouse_guide_horizontal_svg = mouse_guide_svg.append("rect")
        .attr("class", "lz-mouse_guide-horizontal").attr("y",-1);
    this.mouse_guide = {
        svg: mouse_guide_svg,
        vertical: mouse_guide_vertical_svg,
        horizontal: mouse_guide_horizontal_svg
    };

    // Create the curtain object with show/update/hide methods
    this.curtain = {
        showing: false,
        selector: null,
        content_selector: null,
        show: function(content, css){
            // Generate curtain
            if (!this.curtain.showing){
                this.curtain.selector = d3.select(this.svg.node().parentNode).insert("div")
                    .attr("class", "lz-curtain").attr("id", this.id + ".curtain");
                this.curtain.content_selector = this.curtain.selector.append("div").attr("class", "lz-curtain-content");
                this.curtain.selector.append("div").attr("class", "lz-curtain-dismiss").html("Dismiss")
                    .on("click", function(){
                        this.curtain.hide();
                    }.bind(this));
                this.curtain.showing = true;
            }
            return this.curtain.update(content, css);
        }.bind(this),
        update: function(content, css){
            if (!this.curtain.showing){ return this.curtain; }
            // Apply CSS if provided
            if (typeof css == "object" && css != null){
                this.curtain.selector.style(css);
            }
            // Update size and position
            var plot_page_origin = this.getPageOrigin();
            this.curtain.selector.style({
                top: plot_page_origin.y + "px",
                left: plot_page_origin.x + "px",
                width: this.layout.width + "px",
                height: this.layout.height + "px"
            });
            this.curtain.content_selector.style({
                "max-width": (this.layout.width - 40) + "px",
                "max-height": (this.layout.height - 40) + "px"
            });
            // Apply content if provided
            if (typeof content == "string"){
                this.curtain.content_selector.html(content);
            }
            return this.curtain;
        }.bind(this),
        hide: function(){
            if (!this.curtain.showing){ return this.curtain; }
            // Remove curtain
            this.curtain.selector.remove();
            this.curtain.selector = null;
            this.curtain.content_selector = null;
            this.curtain.showing = false;
            return this.curtain;
        }.bind(this)
    };

    // Create the loader object with show/update/animate/setPercentCompleted/hide methods
    this.loader = {
        showing: false,
        selector: null,
        content_selector: null,
        progress_selector: null,
        cancel_selector: null,
        show: function(content){
            // Generate loader
            if (!this.loader.showing){
                this.loader.selector = d3.select(this.svg.node().parentNode).insert("div")
                    .attr("class", "lz-loader").attr("id", this.id + ".loader");
                this.loader.content_selector = this.loader.selector.append("div")
                    .attr("class", "lz-loader-content");
                this.loader.progress_selector = this.loader.selector
                    .append("div").attr("class", "lz-loader-progress-container")
                    .append("div").attr("class", "lz-loader-progress");
                /* TODO: figure out how to make this cancel button work
                this.loader.cancel_selector = this.loader.selector.append("div")
                    .attr("class", "lz-loader-cancel").html("Cancel")
                    .on("click", function(){
                        this.loader.hide();
                    }.bind(this));
                */
                this.loader.showing = true;
                if (typeof content == "undefined"){ content = "Loading..."; }
            }
            return this.loader.update(content);
        }.bind(this),
        update: function(content, percent){
            if (!this.loader.showing){ return this.loader; }
            // Apply content if provided
            if (typeof content == "string"){
                this.loader.content_selector.html(content);
            }
            // Update size and position
            var padding = 6; // is there a better place to store/define this?
            var plot_page_origin = this.getPageOrigin();
            var loader_boundrect = this.loader.selector.node().getBoundingClientRect();
            this.loader.selector.style({
                top: (plot_page_origin.y + this.layout.height - loader_boundrect.height - padding) + "px",
                left: (plot_page_origin.x + padding) + "px"
            });
            /* Uncomment this code when a functional cancel button can be shown
            var cancel_boundrect = this.loader.cancel_selector.node().getBoundingClientRect();
            this.loader.content_selector.style({
                "padding-right": (cancel_boundrect.width + padding) + "px"
            });
            */
            // Apply percent if provided
            if (typeof percent == "number"){
                this.loader.progress_selector.style({
                    width: (Math.min(Math.max(percent, 1), 100)) + "%"
                });
            }
            return this.loader;
        }.bind(this),
        animate: function(){
            // For when it is impossible to update with percent checkpoints - animate the loader in perpetual motion
            this.loader.progress_selector.classed("lz-loader-progress-animated", true);
            return this.loader;
        }.bind(this),
        setPercentCompleted: function(percent){
            this.loader.progress_selector.classed("lz-loader-progress-animated", false);
            return this.loader.update(null, percent);
        }.bind(this),
        hide: function(){
            if (!this.loader.showing){ return this.loader; }
            // Remove loader
            this.loader.selector.remove();
            this.loader.selector = null;
            this.loader.content_selector = null;
            this.loader.progress_selector = null;
            this.loader.cancel_selector = null;
            this.loader.showing = false;
            return this.loader;
        }.bind(this)
    };

    // Create the panel_boundaries object with show/position/hide methods
    this.panel_boundaries = {
        parent: this,
        hide_timeout: null,
        showing: false,
        dragging: false,
        selectors: [],
        corner_selector: null,
        show: function(){
            // Generate panel boundaries
            if (!this.showing && !this.parent.curtain.showing){
                this.showing = true;
                // Loop through all panels to create a horizontal boundary for each
                this.parent.panel_ids_by_y_index.forEach(function(panel_id, panel_idx){
                    var selector = d3.select(this.parent.svg.node().parentNode).insert("div", ".lz-data_layer-tooltip")
                        .attr("class", "lz-panel-boundary")
                        .attr("title", "Resize panel");
                    selector.append("span");
                    var panel_resize_drag = d3.behavior.drag();
                    panel_resize_drag.on("dragstart", function(){ this.dragging = true; }.bind(this));
                    panel_resize_drag.on("dragend", function(){ this.dragging = false; }.bind(this));
                    panel_resize_drag.on("drag", function(){
                        // First set the dimensions on the panel we're resizing
                        var this_panel = this.parent.panels[this.parent.panel_ids_by_y_index[panel_idx]];
                        var original_panel_height = this_panel.layout.height;
                        this_panel.setDimensions(this_panel.layout.width, this_panel.layout.height + d3.event.dy);
                        var panel_height_change = this_panel.layout.height - original_panel_height;
                        var new_calculated_plot_height = this.parent.layout.height + panel_height_change;
                        // Next loop through all panels.
                        // Update proportional dimensions for all panels including the one we've resized using discrete heights.
                        // Reposition panels with a greater y-index than this panel to their appropriate new origin.
                        this.parent.panel_ids_by_y_index.forEach(function(loop_panel_id, loop_panel_idx){
                            var loop_panel = this.parent.panels[this.parent.panel_ids_by_y_index[loop_panel_idx]];
                            loop_panel.layout.proportional_height = loop_panel.layout.height / new_calculated_plot_height;
                            if (loop_panel_idx > panel_idx){
                                loop_panel.setOrigin(loop_panel.layout.origin.x, loop_panel.layout.origin.y + panel_height_change);
                                loop_panel.dashboard.position();
                            }
                        }.bind(this));
                        // Reset dimensions on the entire plot and reposition panel boundaries
                        this.parent.positionPanels();
                        this.position();
                    }.bind(this));
                    selector.call(panel_resize_drag);
                    this.parent.panel_boundaries.selectors.push(selector);
                }.bind(this));
                // Create a corner boundary / resize element on the bottom-most panel that resizes the entire plot
                var corner_selector = d3.select(this.parent.svg.node().parentNode).insert("div", ".lz-data_layer-tooltip")
                    .attr("class", "lz-panel-corner-boundary")
                    .attr("title", "Resize plot");
                corner_selector.append("span").attr("class", "lz-panel-corner-boundary-outer");
                corner_selector.append("span").attr("class", "lz-panel-corner-boundary-inner");
                var corner_drag = d3.behavior.drag();
                corner_drag.on("dragstart", function(){ this.dragging = true; }.bind(this));
                corner_drag.on("dragend", function(){ this.dragging = false; }.bind(this));
                corner_drag.on("drag", function(){
                    this.setDimensions(this.layout.width + d3.event.dx, this.layout.height + d3.event.dy);
                }.bind(this.parent));
                corner_selector.call(corner_drag);
                this.parent.panel_boundaries.corner_selector = corner_selector;
            }
            return this.position();
        },
        position: function(){
            if (!this.showing){ return this; }
            // Position panel boundaries
            var plot_page_origin = this.parent.getPageOrigin();
            this.selectors.forEach(function(selector, panel_idx){
                var panel_page_origin = this.parent.panels[this.parent.panel_ids_by_y_index[panel_idx]].getPageOrigin();
                var left = plot_page_origin.x;
                var top = panel_page_origin.y + this.parent.panels[this.parent.panel_ids_by_y_index[panel_idx]].layout.height - 12;
                var width = this.parent.layout.width - 1;
                selector.style({
                    top: top + "px",
                    left: left + "px",
                    width: width + "px"
                });
                selector.select("span").style({
                    width: width + "px"
                });
            }.bind(this));
            // Position corner selector
            var corner_padding = 10;
            var corner_size = 16;
            this.corner_selector.style({
                top: (plot_page_origin.y + this.parent.layout.height - corner_padding - corner_size) + "px",
                left: (plot_page_origin.x + this.parent.layout.width - corner_padding - corner_size) + "px"
            });
            return this;
        },
        hide: function(){
            if (!this.showing){ return this; }
            this.showing = false;
            // Remove panel boundaries
            this.selectors.forEach(function(selector){ selector.remove(); });
            this.selectors = [];
            // Remove corner boundary
            this.corner_selector.remove();
            this.corner_selector = null;
            return this;
        }
    };

    // Show panel boundaries stipulated by the layout (basic toggle, only show on mouse over plot)
    if (this.layout.panel_boundaries){
        d3.select(this.svg.node().parentNode).on("mouseover." + this.id + ".panel_boundaries", function(){
            clearTimeout(this.panel_boundaries.hide_timeout);
            this.panel_boundaries.show();
        }.bind(this));
        d3.select(this.svg.node().parentNode).on("mouseout." + this.id + ".panel_boundaries", function(){
            this.panel_boundaries.hide_timeout = setTimeout(function(){
                this.panel_boundaries.hide();
            }.bind(this), 300);
        }.bind(this));
    }

    // Create the dashboard object and immediately show it
    this.dashboard = new LocusZoom.Dashboard(this).show();

    // Initialize all panels
    for (var id in this.panels){
        this.panels[id].initialize();
    }

    // Define plot-level mouse events
    this.svg.on("mouseout", function(){
        this.mouse_guide.vertical.attr("x", -1);
        this.mouse_guide.horizontal.attr("y", -1);
    }.bind(this));
    this.svg.on("mousemove", function(){
        var coords = d3.mouse(this.svg.node());
        this.mouse_guide.vertical.attr("x", coords[0]);
        this.mouse_guide.horizontal.attr("y", coords[1]);
        this.dashboard.update();
    }.bind(this));

    this.initialized = true;

    // An extra call to setDimensions with existing discrete dimensions fixes some rounding errors with tooltip
    // positioning. TODO: make this additional call unnecessary.
    this.setDimensions(this.layout.width, this.layout.height);
    
    return this;

};

// Map an entire LocusZoom Plot to a new region
// DEPRECATED: This method is specific to only accepting chromosome, start, and end.
// LocusZoom.Plot.prototype.applyState() takes a single object, covering far more use cases.
LocusZoom.Plot.prototype.mapTo = function(chr, start, end){
    console.warn("Warning: use of LocusZoom.Plot.mapTo() is deprecated. Use LocusZoom.Plot.applyState() instead.");
    return this.applyState({ chr: chr, start: start, end: end });
};

// Refresh an plot's data from sources without changing position
LocusZoom.Plot.prototype.refresh = function(){
    return this.applyState();
};

// Update state values and trigger a pull for fresh data on all data sources for all data layers
LocusZoom.Plot.prototype.applyState = function(state_changes){

    state_changes = state_changes || {};
    if (typeof state_changes != "object"){
        throw("LocusZoom.applyState only accepts an object; " + (typeof state_changes) + " given");
    }
    
    // First make a copy of the current (old) state to work with
    var new_state = JSON.parse(JSON.stringify(this.state));

    // Apply changes by top-level property to the new state
    for (var property in state_changes) {
        new_state[property] = state_changes[property];
    }

    // Validate the new state (may do nothing, may do a lot, depends on how the user has thigns set up)
    new_state = LocusZoom.validateState(new_state, this.layout);

    // Apply new state to the actual state
    for (property in new_state) {
        this.state[property] = new_state[property];
    }

    // Generate requests for all panels given new state
    this.emit("data_requested");
    this.remap_promises = [];
    this.loading_data = true;
    for (var id in this.panels){
        this.remap_promises.push(this.panels[id].reMap());
    }

    return Q.all(this.remap_promises)
        .catch(function(error){
            console.log(error);
            this.curtain.drop(error);
            this.loading_data = false;
        }.bind(this))
        .done(function(){

            // Update dashboard / components
            this.dashboard.update();
                
            // Apply panel-level state values
            this.panel_ids_by_y_index.forEach(function(panel_id){
                var panel = this.panels[panel_id];
                panel.dashboard.update();
                // Apply data-layer-level state values
                panel.data_layer_ids_by_z_index.forEach(function(data_layer_id){
                    var data_layer = this.data_layers[data_layer_id];
                    var state_id = panel_id + "." + data_layer_id;
                    for (var property in this.state[state_id]){
                        if (!this.state[state_id].hasOwnProperty(property)){ continue; }
                        if (Array.isArray(this.state[state_id][property])){
                            this.state[state_id][property].forEach(function(element_id){
                                try {
                                    this.setElementStatus(property, this.getElementById(element_id), true);
                                } catch (e){
                                    console.error("Unable to apply state: " + state_id + ", " + property);
                                }
                            }.bind(data_layer));
                        }
                    }
                }.bind(panel));
            }.bind(this));
            
            // Emit events
            this.emit("layout_changed");
            this.emit("data_rendered");

            this.loading_data = false;
            
        }.bind(this));
    
};


/* global d3,Q,LocusZoom */
/* eslint-env browser */
/* eslint-disable no-console */

"use strict";

/**

  LocusZoom.Panel Class

  A panel is an abstract class representing a subdivision of the LocusZoom stage
  to display a distinct data representation

*/

LocusZoom.Panel = function(layout, parent) { 

    if (typeof layout !== "object"){
        throw "Unable to create panel, invalid layout";
    }

    this.parent = parent || null;

    // Ensure a valid ID is present. If there is no valid ID then generate one
    if (typeof layout.id !== "string" || !layout.id.length){
        if (!this.parent){
            layout.id = "p" + Math.floor(Math.random()*Math.pow(10,8));
        } else {
            var id = null;
            var generateID = function(){
                id = "p" + Math.floor(Math.random()*Math.pow(10,8));
                if (id == null || typeof this.parent.panels[id] != "undefined"){
                    id = generateID();
                }
            }.bind(this);
            layout.id = id;
        }
    } else if (this.parent) {
        if (typeof this.parent.panels[layout.id] !== "undefined"){
            throw "Cannot create panel with id [" + layout.id + "]; panel with that id already exists";
        }
    }
    this.id = layout.id;

    this.initialized = false;
    this.layout_idx = null;
    this.svg = {};

    // The layout is a serializable object used to describe the composition of the Panel
    this.layout = LocusZoom.mergeLayouts(layout || {}, LocusZoom.Panel.DefaultLayout);

    // Define state parameters specific to this panel
    if (this.parent){
        this.state = this.parent.state;
        this.state_id = this.id;
        this.state[this.state_id] = this.state[this.state_id] || {};
    } else {
        this.state = null;
        this.state_id = null;
    }
    
    this.data_layers = {};
    this.data_layer_ids_by_z_index = [];
    this.data_promises = [];

    this.x_scale  = null;
    this.y1_scale = null;
    this.y2_scale = null;

    this.x_extent  = null;
    this.y1_extent = null;
    this.y2_extent = null;

    this.x_ticks  = [];
    this.y1_ticks = [];
    this.y2_ticks = [];

    this.zoom_timeout = null;

    this.getBaseId = function(){
        return this.parent.id + "." + this.id;
    };

    this.canInteract = function(){
        return !(this.interactions.dragging || this.interactions.zooming || this.parent.loading_data);
    };

    // Event hooks
    this.event_hooks = {
        "layout_changed": [],
        "data_requested": [],
        "data_rendered": [],
        "element_clicked": []
    };
    this.on = function(event, hook){
        if (typeof "event" != "string" || !Array.isArray(this.event_hooks[event])){
            throw("Unable to register event hook, invalid event: " + event.toString());
        }
        if (typeof hook != "function"){
            throw("Unable to register event hook, invalid hook function passed");
        }
        this.event_hooks[event].push(hook);
        return this;
    };
    this.emit = function(event, context){
        if (typeof "event" != "string" || !Array.isArray(this.event_hooks[event])){
            throw("LocusZoom attempted to throw an invalid event: " + event.toString());
        }
        context = context || this;
        this.event_hooks[event].forEach(function(hookToRun) {
            hookToRun.call(context);
        });
        return this;
    };
    
    // Get an object with the x and y coordinates of the panel's origin in terms of the entire page
    // Necessary for positioning any HTML elements over the panel
    this.getPageOrigin = function(){
        var plot_origin = this.parent.getPageOrigin();
        return {
            x: plot_origin.x + this.layout.origin.x,
            y: plot_origin.y + this.layout.origin.y
        };
    };

    // Object for storing in-progress mouse interactions
    this.interactions = {};

    // Initialize the layout
    this.initializeLayout();
    
    return this;
    
};

LocusZoom.Panel.DefaultLayout = {
    title: null,
    description: null,
    y_index: null,
    width:  0,
    height: 0,
    origin: { x: 0, y: 0 },
    min_width: 1,
    min_height: 1,
    proportional_width: null,
    proportional_height: null,
    proportional_origin: { x: 0, y: 0 },
    margin: { top: 0, right: 0, bottom: 0, left: 0 },
    background_click: "clear_selections",
    dashboard: {
        components: []
    },
    cliparea: {
        height: 0,
        width: 0,
        origin: { x: 0, y: 0 }
    },
    axes: {
        x:  {},
        y1: {},
        y2: {}
    },
    interaction: {
        drag_background_to_pan: false,
        drag_x_ticks_to_scale: false,
        drag_y1_ticks_to_scale: false,
        drag_y2_ticks_to_scale: false,
        scroll_to_zoom: false,
        x_linked: false,
        y1_linked: false,
        y2_linked: false
    },
    data_layers: []
};

LocusZoom.Panel.prototype.initializeLayout = function(){

    // If the layout is missing BOTH width and proportional width then set the proportional width to 1.
    // This will default the panel to taking up the full width of the plot.
    if (this.layout.width == 0 && this.layout.proportional_width == null){
        this.layout.proportional_width = 1;
    }

    // If the layout is missing BOTH height and proportional height then set the proportional height to
    // an equal share of the plot's current height.
    if (this.layout.height == 0 && this.layout.proportional_height == null){
        var panel_count = Object.keys(this.parent.panels).length;
        if (panel_count > 0){
            this.layout.proportional_height = (1 / panel_count);
        } else {
            this.layout.proportional_height = 1;
        }
    }

    // Set panel dimensions, origin, and margin
    this.setDimensions();
    this.setOrigin();
    this.setMargin();

    // Set ranges
    this.x_range = [0, this.layout.cliparea.width];
    this.y1_range = [this.layout.cliparea.height, 0];
    this.y2_range = [this.layout.cliparea.height, 0];

    // Initialize panel axes
    ["x", "y1", "y2"].forEach(function(axis){
        if (!Object.keys(this.layout.axes[axis]).length || this.layout.axes[axis].render ===false){
            // The default layout sets the axis to an empty object, so set its render boolean here
            this.layout.axes[axis].render = false;
        } else {
            this.layout.axes[axis].render = true;
            this.layout.axes[axis].label = this.layout.axes[axis].label || null;
            this.layout.axes[axis].label_function = this.layout.axes[axis].label_function || null;
        }
    }.bind(this));

    // Add data layers (which define x and y extents)
    this.layout.data_layers.forEach(function(data_layer_layout){
        this.addDataLayer(data_layer_layout);
    }.bind(this));

    return this;

};

LocusZoom.Panel.prototype.setDimensions = function(width, height){
    if (typeof width != "undefined" && typeof height != "undefined"){
        if (!isNaN(width) && width >= 0 && !isNaN(height) && height >= 0){
            this.layout.width = Math.max(Math.round(+width), this.layout.min_width);
            this.layout.height = Math.max(Math.round(+height), this.layout.min_height);
        }
    } else {
        if (this.layout.proportional_width != null){
            this.layout.width = Math.max(this.layout.proportional_width * this.parent.layout.width, this.layout.min_width);
        }
        if (this.layout.proportional_height != null){
            this.layout.height = Math.max(this.layout.proportional_height * this.parent.layout.height, this.layout.min_height);
        }
    }
    this.layout.cliparea.width = Math.max(this.layout.width - (this.layout.margin.left + this.layout.margin.right), 0);
    this.layout.cliparea.height = Math.max(this.layout.height - (this.layout.margin.top + this.layout.margin.bottom), 0);
    if (this.svg.clipRect){
        this.svg.clipRect.attr("width", this.layout.width).attr("height", this.layout.height);
    }
    if (this.initialized){
        this.render();
        this.curtain.update();
        this.loader.update();
        this.dashboard.update();
    }
    return this;
};

LocusZoom.Panel.prototype.setOrigin = function(x, y){
    if (!isNaN(x) && x >= 0){ this.layout.origin.x = Math.max(Math.round(+x), 0); }
    if (!isNaN(y) && y >= 0){ this.layout.origin.y = Math.max(Math.round(+y), 0); }
    if (this.initialized){ this.render(); }
    return this;
};

LocusZoom.Panel.prototype.setMargin = function(top, right, bottom, left){
    var extra;
    if (!isNaN(top)    && top    >= 0){ this.layout.margin.top    = Math.max(Math.round(+top),    0); }
    if (!isNaN(right)  && right  >= 0){ this.layout.margin.right  = Math.max(Math.round(+right),  0); }
    if (!isNaN(bottom) && bottom >= 0){ this.layout.margin.bottom = Math.max(Math.round(+bottom), 0); }
    if (!isNaN(left)   && left   >= 0){ this.layout.margin.left   = Math.max(Math.round(+left),   0); }
    if (this.layout.margin.top + this.layout.margin.bottom > this.layout.height){
        extra = Math.floor(((this.layout.margin.top + this.layout.margin.bottom) - this.layout.height) / 2);
        this.layout.margin.top -= extra;
        this.layout.margin.bottom -= extra;
    }
    if (this.layout.margin.left + this.layout.margin.right > this.layout.width){
        extra = Math.floor(((this.layout.margin.left + this.layout.margin.right) - this.layout.width) / 2);
        this.layout.margin.left -= extra;
        this.layout.margin.right -= extra;
    }
    ["top", "right", "bottom", "left"].forEach(function(m){
        this.layout.margin[m] = Math.max(this.layout.margin[m], 0);
    }.bind(this));
    this.layout.cliparea.width = Math.max(this.layout.width - (this.layout.margin.left + this.layout.margin.right), 0);
    this.layout.cliparea.height = Math.max(this.layout.height - (this.layout.margin.top + this.layout.margin.bottom), 0);
    this.layout.cliparea.origin.x = this.layout.margin.left;
    this.layout.cliparea.origin.y = this.layout.margin.top;

    if (this.initialized){ this.render(); }
    return this;
};

// Initialize a panel
LocusZoom.Panel.prototype.initialize = function(){

    // Append a container group element to house the main panel group element and the clip path
    // Position with initial layout parameters
    this.svg.container = this.parent.svg.append("g")
        .attr("id", this.getBaseId() + ".panel_container")
        .attr("transform", "translate(" + this.layout.origin.x + "," + this.layout.origin.y + ")");

    // Append clip path to the parent svg element, size with initial layout parameters
    var clipPath = this.svg.container.append("clipPath")
        .attr("id", this.getBaseId() + ".clip");
    this.svg.clipRect = clipPath.append("rect")
        .attr("width", this.layout.width).attr("height", this.layout.height);
    
    // Append svg group for rendering all panel child elements, clipped by the clip path
    this.svg.group = this.svg.container.append("g")
        .attr("id", this.getBaseId() + ".panel")
        .attr("clip-path", "url(#" + this.getBaseId() + ".clip)");

    // Create the curtain object with show/update/hide methods
    this.curtain = {
        showing: false,
        selector: null,
        content_selector: null,
        show: function(content, css){
            // Generate curtain
            if (!this.curtain.showing){
                this.curtain.selector = d3.select(this.parent.svg.node().parentNode).insert("div")
                    .attr("class", "lz-curtain").attr("id", this.id + ".curtain");
                this.curtain.content_selector = this.curtain.selector.append("div").attr("class", "lz-curtain-content");
                this.curtain.selector.append("div").attr("class", "lz-curtain-dismiss").html("Dismiss")
                    .on("click", function(){
                        this.curtain.hide();
                    }.bind(this));
                this.curtain.showing = true;
            }
            return this.curtain.update(content, css);
        }.bind(this),
        update: function(content, css){
            if (!this.curtain.showing){ return this.curtain; }
            // Apply CSS if provided
            if (typeof css == "object"){
                this.curtain.selector.style(css);
            }
            // Update size and position
            var panel_page_origin = this.getPageOrigin();
            this.curtain.selector.style({
                top: panel_page_origin.y + "px",
                left: panel_page_origin.x + "px",
                width: this.layout.width + "px",
                height: this.layout.height + "px"
            });
            this.curtain.content_selector.style({
                "max-width": (this.layout.width - 40) + "px",
                "max-height": (this.layout.height - 40) + "px"
            });
            // Apply content if provided
            if (typeof content == "string"){
                this.curtain.content_selector.html(content);
            }
            return this.curtain;
        }.bind(this),
        hide: function(){
            if (!this.curtain.showing){ return this.curtain; }
            // Remove curtain
            this.curtain.selector.remove();
            this.curtain.selector = null;
            this.curtain.content_selector = null;
            this.curtain.showing = false;
            return this.curtain;
        }.bind(this)
    };

    // Create the loader object with show/update/animate/setPercentCompleted/hide methods
    this.loader = {
        showing: false,
        selector: null,
        content_selector: null,
        progress_selector: null,
        cancel_selector: null,
        show: function(content){
            // Generate loader
            if (!this.loader.showing){
                this.loader.selector = d3.select(this.parent.svg.node().parentNode).insert("div")
                    .attr("class", "lz-loader").attr("id", this.id + ".loader");
                this.loader.content_selector = this.loader.selector.append("div")
                    .attr("class", "lz-loader-content");
                this.loader.progress_selector = this.loader.selector
                    .append("div").attr("class", "lz-loader-progress-container")
                    .append("div").attr("class", "lz-loader-progress");
                /* TODO: figure out how to make this cancel button work
                this.loader.cancel_selector = this.loader.selector.append("div")
                    .attr("class", "lz-loader-cancel").html("Cancel")
                    .on("click", function(){
                        this.loader.hide();
                    }.bind(this));
                */
                this.loader.showing = true;
                if (typeof content == "undefined"){ content = "Loading..."; }
            }
            return this.loader.update(content);
        }.bind(this),
        update: function(content, percent){
            if (!this.loader.showing){ return this.loader; }
            // Apply content if provided
            if (typeof content == "string"){
                this.loader.content_selector.html(content);
            }
            // Update size and position
            var padding = 6; // is there a better place to store/define this?
            var panel_page_origin = this.getPageOrigin();
            var loader_boundrect = this.loader.selector.node().getBoundingClientRect();
            this.loader.selector.style({
                top: (panel_page_origin.y + this.layout.height - loader_boundrect.height - padding) + "px",
                left: (panel_page_origin.x + padding) + "px"
            });
            /* Uncomment this code when a functional cancel button can be shown
            var cancel_boundrect = this.loader.cancel_selector.node().getBoundingClientRect();
            this.loader.content_selector.style({
                "padding-right": (cancel_boundrect.width + padding) + "px"
            });
            */
            // Apply percent if provided
            if (typeof percent == "number"){
                this.loader.progress_selector.style({
                    width: (Math.min(Math.max(percent, 1), 100)) + "%"
                });
            }
            return this.loader;
        }.bind(this),
        animate: function(){
            // For when it is impossible to update with percent checkpoints - animate the loader in perpetual motion
            this.loader.progress_selector.classed("lz-loader-progress-animated", true);
            return this.loader;
        }.bind(this),
        setPercentCompleted: function(percent){
            this.loader.progress_selector.classed("lz-loader-progress-animated", false);
            return this.loader.update(null, percent);
        }.bind(this),
        hide: function(){
            if (!this.loader.showing){ return this.loader; }
            // Remove loader
            this.loader.selector.remove();
            this.loader.selector = null;
            this.loader.content_selector = null;
            this.loader.progress_selector = null;
            this.loader.cancel_selector = null;
            this.loader.showing = false;
            return this.loader;
        }.bind(this)
    };

    // Create the dashboard object and hang components on it as defined by panel layout
    this.dashboard = new LocusZoom.Dashboard(this);

    // Inner border
    this.inner_border = this.svg.group.append("rect")
        .attr("class", "lz-panel-background")
        .on("click", function(){
            if (this.layout.background_click == "clear_selections"){ this.clearSelections(); }
        }.bind(this));

    // Add the title, if defined
    if (this.layout.title){
        var default_x = 10;
        var default_y = 22;
        if (typeof this.layout.title == "string"){
            this.layout.title = {
                text: this.layout.title,
                x: default_x,
                y: default_y
            };
        }
        this.svg.group.append("text")
            .attr("class", "lz-panel-title")
            .attr("x", parseFloat(this.layout.title.x) || default_x)
            .attr("y", parseFloat(this.layout.title.y) || default_y)
            .text(this.layout.title.text);
    }

    // Initialize Axes
    this.svg.x_axis = this.svg.group.append("g")
        .attr("id", this.getBaseId() + ".x_axis").attr("class", "lz-x lz-axis");
    if (this.layout.axes.x.render){
        this.svg.x_axis_label = this.svg.x_axis.append("text")
            .attr("class", "lz-x lz-axis lz-label")
            .attr("text-anchor", "middle");
    }
    this.svg.y1_axis = this.svg.group.append("g")
        .attr("id", this.getBaseId() + ".y1_axis").attr("class", "lz-y lz-y1 lz-axis");
    if (this.layout.axes.y1.render){
        this.svg.y1_axis_label = this.svg.y1_axis.append("text")
            .attr("class", "lz-y1 lz-axis lz-label")
            .attr("text-anchor", "middle");
    }
    this.svg.y2_axis = this.svg.group.append("g")
        .attr("id", this.getBaseId() + ".y2_axis").attr("class", "lz-y lz-y2 lz-axis");
    if (this.layout.axes.y2.render){
        this.svg.y2_axis_label = this.svg.y2_axis.append("text")
            .attr("class", "lz-y2 lz-axis lz-label")
            .attr("text-anchor", "middle");
    }

    // Initialize child Data Layers
    this.data_layer_ids_by_z_index.forEach(function(id){
        this.data_layers[id].initialize();
    }.bind(this));

    // Establish panel background drag interaction mousedown event handler (on the panel background)
    var namespace = "." + this.parent.id + "." + this.id + ".interaction.drag";
    if (this.layout.interaction.drag_background_to_pan){
        var panel = this;
        var mousedown = function(){ panel.toggleDragging("background"); };
        this.svg.container.select(".lz-panel-background")
            .on("mousedown" + namespace + ".background", mousedown)
            .on("touchstart" + namespace + ".background", mousedown);
    }

    // Establish panel mouse up and move handlers for any/all drag events for the plot (on the parent plot)
    if (this.layout.interaction.drag_background_to_pan || this.layout.interaction.drag_x_ticks_to_scale
        || this.layout.interaction.drag_y1_ticks_to_scale || this.layout.interaction.drag_y2_ticks_to_scale){
        var mouseup = function(){ this.toggleDragging(); }.bind(this);
        var mousemove = function(){
            if (!this.interactions.dragging){ return; }
            if (this.interactions.dragging.panel_id != this.id){ return; }
            if (d3.event){ d3.event.preventDefault(); }
            var coords = d3.mouse(this.svg.container.node());
            this.interactions.dragging.dragged_x = coords[0] - this.interactions.dragging.start_x;
            this.interactions.dragging.dragged_y = coords[1] - this.interactions.dragging.start_y;
            this.render();
        }.bind(this);
        this.parent.svg
            .on("mouseup" + namespace, mouseup)
            .on("touchend" + namespace, mouseup)
            .on("mousemove" + namespace, mousemove)
            .on("touchmove" + namespace, mousemove);
    }

    return this;
    
};


// Move a panel up relative to others by y-index
LocusZoom.Panel.prototype.moveUp = function(){
    if (this.parent.panel_ids_by_y_index[this.layout.y_index - 1]){
        this.parent.panel_ids_by_y_index[this.layout.y_index] = this.parent.panel_ids_by_y_index[this.layout.y_index - 1];
        this.parent.panel_ids_by_y_index[this.layout.y_index - 1] = this.id;
        this.parent.applyPanelYIndexesToPanelLayouts();
        this.parent.positionPanels();
    }
    return this;
};


// Move a panel down relative to others by y-index
LocusZoom.Panel.prototype.moveDown = function(){
    if (this.parent.panel_ids_by_y_index[this.layout.y_index + 1]){
        this.parent.panel_ids_by_y_index[this.layout.y_index] = this.parent.panel_ids_by_y_index[this.layout.y_index + 1];
        this.parent.panel_ids_by_y_index[this.layout.y_index + 1] = this.id;
        this.parent.applyPanelYIndexesToPanelLayouts();
        this.parent.positionPanels();
    }
    return this;
};


// Create a new data layer by layout object
LocusZoom.Panel.prototype.addDataLayer = function(layout){

    // Sanity checks
    if (typeof layout !== "object"){
        throw "Invalid data layer layout passed to LocusZoom.Panel.prototype.addDataLayer()";
    }
    if (typeof layout.id !== "string" || !layout.id.length){
        throw "Invalid paneldata layer id passed to LocusZoom.Panel.prototype.addDataLayer()";
    }
    if (typeof this.data_layers[layout.id] !== "undefined"){
        throw "Cannot create data_layer with id [" + layout.id + "]; data layer with that id already exists in the panel";
    }
    if (typeof layout.type !== "string"){
        throw "Invalid data layer type in layout passed to LocusZoom.Panel.prototype.addDataLayer()";
    }

    // If the layout defines a y axis make sure the axis number is set and is 1 or 2 (default to 1)
    if (typeof layout.y_axis == "object" && (typeof layout.y_axis.axis == "undefined" || [1,2].indexOf(layout.y_axis.axis) == -1)){
        layout.y_axis.axis = 1;
    }

    // Create the Data Layer
    var data_layer = LocusZoom.DataLayers.get(layout.type, layout, this);

    // Store the Data Layer on the Panel
    this.data_layers[data_layer.id] = data_layer;

    // If a discrete z_index was set in the layout then adjust other data layer z_index values to accomodate this one
    if (data_layer.layout.z_index != null && !isNaN(data_layer.layout.z_index)
        && this.data_layer_ids_by_z_index.length > 0){
        // Negative z_index values should count backwards from the end, so convert negatives to appropriate values here
        if (data_layer.layout.z_index < 0){
            data_layer.layout.z_index = Math.max(this.data_layer_ids_by_z_index.length + data_layer.layout.z_index, 0);
        }
        this.data_layer_ids_by_z_index.splice(data_layer.layout.z_index, 0, data_layer.id);
        this.data_layer_ids_by_z_index.forEach(function(dlid, idx){
            this.data_layers[dlid].layout.z_index = idx;
        }.bind(this));
    } else {
        var length = this.data_layer_ids_by_z_index.push(data_layer.id);
        this.data_layers[data_layer.id].layout.z_index = length - 1;
    }

    // Determine if this data layer was already in the layout.data_layers array.
    // If it wasn't, add it. Either way store the layout.data_layers array index on the data_layer.
    var layout_idx = null;
    this.layout.data_layers.forEach(function(data_layer_layout, idx){
        if (data_layer_layout.id == data_layer.id){ layout_idx = idx; }
    });
    if (layout_idx == null){
        layout_idx = this.layout.data_layers.push(this.data_layers[data_layer.id].layout) - 1;
    }
    this.data_layers[data_layer.id].layout_idx = layout_idx;

    return this.data_layers[data_layer.id];
};


// Clear all selections on all data layers
LocusZoom.Panel.prototype.clearSelections = function(){
    this.data_layer_ids_by_z_index.forEach(function(id){
        this.data_layers[id].setAllElementStatus("selected", false);
    }.bind(this));
    return this;
};


// Re-Map a panel to new positions according to the parent plot's state
LocusZoom.Panel.prototype.reMap = function(){
    this.emit("data_requested");
    this.data_promises = [];
    // Trigger reMap on each Data Layer
    for (var id in this.data_layers){
        try {
            this.data_promises.push(this.data_layers[id].reMap());
        } catch (error) {
            console.warn(error);
            this.curtain.show(error);
        }
    }
    // When all finished trigger a render
    return Q.all(this.data_promises)
        .then(function(){
            this.initialized = true;
            this.render();
            this.emit("layout_changed");
            this.parent.emit("layout_changed");
            this.emit("data_rendered");
        }.bind(this))
        .catch(function(error){
            console.warn(error);
            this.curtain.show(error);
        }.bind(this));
};

// Iterate over data layers to generate panel axis extents
LocusZoom.Panel.prototype.generateExtents = function(){

    // Reset extents
    ["x", "y1", "y2"].forEach(function(axis){
        this[axis + "_extent"] = null;
    }.bind(this));

    // Loop through the data layers
    for (var id in this.data_layers){

        var data_layer = this.data_layers[id];

        // If defined and not decoupled, merge the x extent of the data layer with the panel's x extent
        if (data_layer.layout.x_axis && !data_layer.layout.x_axis.decoupled){
            this.x_extent = d3.extent((this.x_extent || []).concat(data_layer.getAxisExtent("x")));
        }

        // If defined and not decoupled, merge the y extent of the data layer with the panel's appropriate y extent
        if (data_layer.layout.y_axis && !data_layer.layout.y_axis.decoupled){
            var y_axis = "y" + data_layer.layout.y_axis.axis;
            this[y_axis+"_extent"] = d3.extent((this[y_axis+"_extent"] || []).concat(data_layer.getAxisExtent("y")));
        }
        
    }

    // Override x_extent from state if explicitly defined to do so
    if (this.layout.axes.x && this.layout.axes.x.extent == "state"){
        this.x_extent = [ this.state.start, this.state.end ];
    }

    return this;

};

// Render a given panel
LocusZoom.Panel.prototype.render = function(called_from_broadcast){

    // Whether this function was called as a broadcast of another panel's rendering
    // (i.e. don't keep broadcasting, skip that step at the bottom of the render loop)
    if (typeof called_from_broadcast == "undefined"){ called_from_broadcast = false; }

    // Position the panel container
    this.svg.container.attr("transform", "translate(" + this.layout.origin.x +  "," + this.layout.origin.y + ")");

    // Set size on the clip rect
    this.svg.clipRect.attr("width", this.layout.width).attr("height", this.layout.height);

    // Set and position the inner border, style if necessary
    this.inner_border
        .attr("x", this.layout.margin.left).attr("y", this.layout.margin.top)
        .attr("width", this.layout.width - (this.layout.margin.left + this.layout.margin.right))
        .attr("height", this.layout.height - (this.layout.margin.top + this.layout.margin.bottom));
    if (this.layout.inner_border){
        this.inner_border.style({ "stroke-width": 1, "stroke": this.layout.inner_border });
    }

    // Regenerate all extents
    this.generateExtents();

    // Helper function to constrain any procedurally generated vectors (e.g. ranges, extents)
    // Constraints applied here keep vectors from going to infinity or beyond a definable power of ten
    var constrain = function(value, limit_exponent){
        var neg_min = Math.pow(-10, limit_exponent);
        var neg_max = Math.pow(-10, -limit_exponent);
        var pos_min = Math.pow(10, -limit_exponent);
        var pos_max = Math.pow(10, limit_exponent);
        if (value == Infinity){ value = pos_max; }
        if (value == -Infinity){ value = neg_min; }
        if (value == 0){ value = pos_min; }
        if (value > 0){ value = Math.max(Math.min(value, pos_max), pos_min); }
        if (value < 0){ value = Math.max(Math.min(value, neg_max), neg_min); }
        return value;
    };

    // Define default and shifted ranges for all axes
    var ranges = {};
    if (this.x_extent){
        ranges.x = [0, this.layout.cliparea.width];
        ranges.x_shifted = [0, this.layout.cliparea.width];
    }
    if (this.y1_extent){
        ranges.y1 = [this.layout.cliparea.height, 0];
        ranges.y1_shifted = [this.layout.cliparea.height, 0];
    }
    if (this.y2_extent){
        ranges.y2 = [this.layout.cliparea.height, 0];
        ranges.y2_shifted = [this.layout.cliparea.height, 0];
    }

    // Shift ranges based on any drag or zoom interactions currently underway
    var anchor, scalar = null;
    if (this.interactions.zooming && typeof this.x_scale == "function"){
        var current_extent_size = Math.abs(this.x_extent[1] - this.x_extent[0]);
        var current_scaled_extent_size = Math.round(this.x_scale.invert(ranges.x_shifted[1])) - Math.round(this.x_scale.invert(ranges.x_shifted[0]));
        var zoom_factor = this.interactions.zooming.scale;
        var potential_extent_size = Math.floor(current_scaled_extent_size * (1 / zoom_factor));
        if (zoom_factor < 1 && !isNaN(this.parent.layout.max_region_scale)){
            zoom_factor = 1 /(Math.min(potential_extent_size, this.parent.layout.max_region_scale) / current_scaled_extent_size);
        } else if (zoom_factor > 1 && !isNaN(this.parent.layout.min_region_scale)){
            zoom_factor = 1 / (Math.max(potential_extent_size, this.parent.layout.min_region_scale) / current_scaled_extent_size);
        }
        var new_extent_size = Math.floor(current_extent_size * zoom_factor);
        anchor = this.interactions.zooming.center - this.layout.margin.left - this.layout.origin.x;
        var offset_ratio = anchor / this.layout.cliparea.width;
        var new_x_extent_start = Math.max(Math.floor(this.x_scale.invert(ranges.x_shifted[0]) - ((new_extent_size - current_scaled_extent_size) * offset_ratio)), 1);
        ranges.x_shifted = [ this.x_scale(new_x_extent_start), this.x_scale(new_x_extent_start + new_extent_size) ];
    } else if (this.interactions.dragging){
        switch (this.interactions.dragging.method){
        case "background":
            ranges.x_shifted[0] = 0 + this.interactions.dragging.dragged_x;
            ranges.x_shifted[1] = this.layout.cliparea.width + this.interactions.dragging.dragged_x;
            break;
        case "x_tick":
            if (d3.event && d3.event.shiftKey){
                ranges.x_shifted[0] = 0 + this.interactions.dragging.dragged_x;
                ranges.x_shifted[1] = this.layout.cliparea.width + this.interactions.dragging.dragged_x;
            } else {
                anchor = this.interactions.dragging.start_x - this.layout.margin.left - this.layout.origin.x;
                scalar = constrain(anchor / (anchor + this.interactions.dragging.dragged_x), 3);
                ranges.x_shifted[0] = 0;
                ranges.x_shifted[1] = Math.max(this.layout.cliparea.width * (1 / scalar), 1);
            }
            break;
        case "y1_tick":
        case "y2_tick":
            var y_shifted = "y" + this.interactions.dragging.method[1] + "_shifted";
            if (d3.event && d3.event.shiftKey){
                ranges[y_shifted][0] = this.layout.cliparea.height + this.interactions.dragging.dragged_y;
                ranges[y_shifted][1] = 0 + this.interactions.dragging.dragged_y;
            } else {
                anchor = this.layout.cliparea.height - (this.interactions.dragging.start_y - this.layout.margin.top - this.layout.origin.y);
                scalar = constrain(anchor / (anchor - this.interactions.dragging.dragged_y), 3);
                ranges[y_shifted][0] = this.layout.cliparea.height;
                ranges[y_shifted][1] = this.layout.cliparea.height - (this.layout.cliparea.height * (1 / scalar));
            }
        }
    }

    // Generate scales and ticks for all axes
    ["x", "y1", "y2"].forEach(function(axis){
        if (!this[axis + "_extent"]){ return; }
        // Base Scale
        this[axis + "_scale"] = d3.scale.linear()
            .domain(this[axis + "_extent"])
            .range(ranges[axis + "_shifted"]);
        // Shift the extent
        this[axis + "_extent"] = [ Math.round(this[axis + "_scale"].invert(ranges[axis][0])),
                                   Math.round(this[axis + "_scale"].invert(ranges[axis][1])) ];
        // Finalize Scale
        this[axis + "_scale"] = d3.scale.linear()
                .domain(this[axis + "_extent"]).range(ranges[axis]);
        // Ticks
        if (this.layout.axes[axis].ticks){
            this[axis + "_ticks"] = this.layout.axes[axis].ticks;
        } else {
            this[axis + "_ticks"] = LocusZoom.prettyTicks(this[axis + "_extent"], "both");
        }
    }.bind(this));

    // Render axes and labels
    var canRenderAxis = function(axis){
        return (typeof this[axis + "_scale"] == "function" && !isNaN(this[axis + "_scale"](0)));
    }.bind(this);
    
    if (this.layout.axes.x.render && canRenderAxis("x")){
        this.renderAxis("x");
    }

    if (this.layout.axes.y1.render && canRenderAxis("y1")){
        this.renderAxis("y1");
    }

    if (this.layout.axes.y2.render && canRenderAxis("y2")){
        this.renderAxis("y2");
    }

    // Establish mousewheel zoom event handers on the panel (namespacing not passed through by d3, so not used here)
    if (this.layout.interaction.scroll_to_zoom){
        this.zoom_listener = d3.behavior.zoom()
            .on("zoom", function(){
                if (this.interactions.dragging || this.parent.loading_data){ return; }
                var coords = d3.mouse(this.svg.container.node());
                this.interactions.zooming = {
                    scale: (d3.event.scale < 1) ? 0.9 : 1.1,
                    center: coords[0]
                };
                this.render();
                if (this.zoom_timeout != null){ clearTimeout(this.zoom_timeout); }
                this.zoom_timeout = setTimeout(function(){
                    this.interactions.zooming = false;
                    this.parent.applyState({ start: this.x_extent[0], end: this.x_extent[1] });
                }.bind(this), 500);
            }.bind(this));
        this.svg.container.call(this.zoom_listener);
    }

    // Render data layers in order by z-index
    this.data_layer_ids_by_z_index.forEach(function(data_layer_id){
        this.data_layers[data_layer_id].draw().render();
    }.bind(this));
    
    // Broadcast this panel's interaction, extent, and scale to other axis-linked panels, if necessary
    if (called_from_broadcast){ return this; }
    if (this.layout.interaction.x_linked || this.layout.interaction.y1_linked || this.layout.interaction.y2_linked){
        ["x", "y1", "y2"].forEach(function(axis){
            if (!this.layout.interaction[axis + "_linked"]){ return; }
            if (!(this.interactions.zooming || (this.interactions.dragging && this.interactions.dragging["on_" + axis]))){ return; }
            this.parent.panel_ids_by_y_index.forEach(function(panel_id){
                if (panel_id == this.id || !this.parent.panels[panel_id].layout.interaction[axis + "_linked"]){ return; }
                this.parent.panels[panel_id][axis + "_scale"] = this[axis + "_scale"];
                this.parent.panels[panel_id].interactions = this.interactions;
                this.parent.panels[panel_id].render(true);
            }.bind(this));
        }.bind(this));
    }

    return this;
    
};


// Render ticks for a particular axis
LocusZoom.Panel.prototype.renderAxis = function(axis){

    if (["x", "y1", "y2"].indexOf(axis) == -1){
        throw("Unable to render axis; invalid axis identifier: " + axis);
    }

    // Axis-specific values to plug in where needed
    var axis_params = {
        x: {
            position: "translate(" + this.layout.margin.left + "," + (this.layout.height - this.layout.margin.bottom) + ")",
            orientation: "bottom",
            label_x: this.layout.cliparea.width / 2,
            label_y: (this.layout.axes[axis].label_offset || 0),
            label_rotate: null
        },
        y1: {
            position: "translate(" + this.layout.margin.left + "," + this.layout.margin.top + ")",
            orientation: "left",
            label_x: -1 * (this.layout.axes[axis].label_offset || 0),
            label_y: this.layout.cliparea.height / 2,
            label_rotate: -90
        },
        y2: {
            position: "translate(" + (this.layout.width - this.layout.margin.right) + "," + this.layout.margin.top + ")",
            orientation: "right",
            label_x: (this.layout.axes[axis].label_offset || 0),
            label_y: this.layout.cliparea.height / 2,
            label_rotate: -90
        }
    };

    // Determine if the ticks are all numbers (d3-automated tick rendering) or not (manual tick rendering)
    var ticksAreAllNumbers = (function(ticks){
        for (var i = 0; i < ticks.length; i++){
            if (isNaN(ticks[i])){
                return false;
            }
        }
        return true;
    })(this[axis+"_ticks"]);

    // Initialize the axis; set scale and orientation
    this[axis+"_axis"] = d3.svg.axis().scale(this[axis+"_scale"]).orient(axis_params[axis].orientation).tickPadding(3);

    // Set tick values and format
    if (ticksAreAllNumbers){
        this[axis+"_axis"].tickValues(this[axis+"_ticks"]);
        if (this.layout.axes[axis].tick_format == "region"){
            this[axis+"_axis"].tickFormat(function(d) { return LocusZoom.positionIntToString(d, 6); });
        }
    } else {
        var ticks = this[axis+"_ticks"].map(function(t){
            return(t.x);
        });
        this[axis+"_axis"].tickValues(ticks)
            .tickFormat(function(t, i) { return this[axis+"_ticks"][i].text; }.bind(this));
    }

    // Position the axis in the SVG and apply the axis construct
    this.svg[axis+"_axis"]
        .attr("transform", axis_params[axis].position)
        .call(this[axis+"_axis"]);

    // If necessary manually apply styles and transforms to ticks as specified by the layout
    if (!ticksAreAllNumbers){
        var tick_selector = d3.selectAll("g#" + this.getBaseId().replace(".","\\.") + "\\." + axis + "_axis g.tick");
        var panel = this;
        tick_selector.each(function(d, i){
            var selector = d3.select(this).select("text");
            if (panel[axis+"_ticks"][i].style){
                selector.style(panel[axis+"_ticks"][i].style);
            }
            if (panel[axis+"_ticks"][i].transform){
                selector.attr("transform", panel[axis+"_ticks"][i].transform);
            }
        });
    }

    // Render the axis label if necessary
    var label = this.layout.axes[axis].label || null;
    if (this.layout.axes[axis].label_function){
        label = LocusZoom.LabelFunctions.get(this.layout.axes[axis].label_function, this.state);
    }
    if (label != null){
        this.svg[axis+"_axis_label"]
            .attr("x", axis_params[axis].label_x).attr("y", axis_params[axis].label_y)
            .text(label);
        if (axis_params[axis].label_rotate != null){
            this.svg[axis+"_axis_label"]
                .attr("transform", "rotate(" + axis_params[axis].label_rotate + " " + axis_params[axis].label_x + "," + axis_params[axis].label_y + ")");
        }
    }

    // Attach interactive handlers to ticks as needed
    ["x", "y1", "y2"].forEach(function(axis){
        var panel = this;
        var namespace = "." + this.parent.id + "." + this.id + ".interaction.drag";
        if (this.layout.interaction["drag_" + axis + "_ticks_to_scale"]){
            var tick_mouseover = function(){
                if (typeof d3.select(this).node().focus == "function"){ d3.select(this).node().focus(); }
                var cursor = (axis == "x") ? "ew-resize" : "ns-resize";
                if (d3.event && d3.event.shiftKey){ cursor = "move"; }
                d3.select(this)
                    .style({"font-weight": "bold", "cursor": cursor})
                    .on("keydown" + namespace, tick_mouseover)
                    .on("keyup" + namespace, tick_mouseover);
            };
            this.svg.container.selectAll(".lz-axis.lz-" + axis + " .tick text")
                .attr("tabindex", 0) // necessary to make the tick focusable so keypress events can be captured
                .on("mouseover" + namespace, tick_mouseover)
                .on("mouseout" + namespace,  function(){
                    d3.select(this).style({"font-weight": "normal"});
                    d3.select(this).on("keydown" + namespace, null).on("keyup" + namespace, null);
                })
                .on("mousedown" + namespace, function(){ panel.toggleDragging(axis + "_tick"); });
        }
    }.bind(this));

    return this;

};

// Toggle a drag event for the panel
// If passed a method will initialize dragging for that method
// If not passed a method will disable dragging for the current method
LocusZoom.Panel.prototype.toggleDragging = function(method){
    // Helper function to find the appropriate axis layouts on child data layers
    // Once found, apply the extent as floor/ceiling and remove all other directives
    // This forces all associated axes to conform to the extent generated by a drag action
    var overrideAxisLayout = function(axis, axis_number, extent){
        this.data_layer_ids_by_z_index.forEach(function(id){
            if (this.data_layers[id].layout[axis+"_axis"].axis == axis_number){
                this.data_layers[id].layout[axis+"_axis"].floor = extent[0];
                this.data_layers[id].layout[axis+"_axis"].ceiling = extent[1];
                delete this.data_layers[id].layout[axis+"_axis"].lower_buffer;
                delete this.data_layers[id].layout[axis+"_axis"].upper_buffer;
                delete this.data_layers[id].layout[axis+"_axis"].min_extent;
                delete this.data_layers[id].layout[axis+"_axis"].ticks;
            }
        }.bind(this));
    }.bind(this);
    method = method || null;

    // Stop a current drag event (stopping procedure varies by drag method)
    if (this.interactions.dragging){
        switch(this.interactions.dragging.method){
        case "background":
        case "x_tick":
            if (this.interactions.dragging.dragged_x != 0){
                overrideAxisLayout("x", 1, this.x_extent);
                this.parent.applyState({ start: this.x_extent[0], end: this.x_extent[1] });
            }
            break;
        case "y1_tick":
        case "y2_tick":
            if (this.interactions.dragging.dragged_y != 0){
                var y_axis_number = this.interactions.dragging.method[1];
                overrideAxisLayout("y", y_axis_number, this["y"+y_axis_number+"_extent"]);
            }
            break;
        }
        this.interactions.dragging = false;
        this.svg.container.style("cursor", null);
        return this;
    }

    // Start a drag event for the supplied method if currently allowed by the rules defined in this.canInteract()
    else if (this.canInteract()){
        var coords = d3.mouse(this.svg.container.node());
        this.interactions.dragging = {
            method: method,
            panel_id: this.id,
            start_x: coords[0],
            start_y: coords[1],
            dragged_x: 0,
            dragged_y: 0
        };
        if (method == "background" || method == "x_tick"){ this.interactions.dragging.on_x = true; }
        if (method == "y1_tick"){ this.interactions.dragging.on_y1 = true; }
        if (method == "y2_tick"){ this.interactions.dragging.on_y2 = true; }
        this.svg.container.style("cursor", "all-scroll");
        return this;
    }

    return this;
};

// Add a "basic" loader to a panel
// This method is jsut a shortcut for adding the most commonly used type of loader
// which appears when data is requested, animates (e.g. shows an infinitely cycling
// progress bar as opposed to one that loads from 0-100% based on actual load progress),
// and disappears when new data is loaded and rendered.
LocusZoom.Panel.prototype.addBasicLoader = function(show_immediately){
    if (typeof show_immediately != "undefined"){ show_immediately = true; }
    if (show_immediately){
        this.loader.show("Loading...").animate();
    }
    this.on("data_requested", function(){
        this.loader.show("Loading...").animate();
    }.bind(this));
    this.on("data_rendered", function(){
        this.loader.hide();
    }.bind(this));
    return this;
};


        if (typeof define === "function" && define.amd){
            this.LocusZoom = LocusZoom, define(LocusZoom);
        } else if (typeof module === "object" && module.exports) {
            module.exports = LocusZoom;
        } else {
            this.LocusZoom = LocusZoom;
        }

    } catch (plugin_loading_error){
        console.log("LocusZoom Plugin error: " + plugin_loading_error);
    }

}();<|MERGE_RESOLUTION|>--- conflicted
+++ resolved
@@ -654,6 +654,31 @@
     }
 };
 
+LocusZoom.Layouts.Layers.Intervals = {
+    id: "intervals",
+    type: "intervals",
+    fields: ["interval:start","interval:end","interval:state_id","interval:state_name"],
+    id_field: "interval:start",
+    highlighted: {
+        onmouseover: "on",
+        onmouseout: "off"
+    },
+    selected: {
+        onclick: "toggle_exclusive",
+        onshiftclick: "toggle"
+    },
+    transition: {
+        duration: 200
+    },
+    tooltip: {
+        closable: true,
+        show: { or: ["highlighted", "selected"] },
+        hide: { and: ["unhighlighted", "unselected"] },
+        html: "..."
+    }
+};
+
+
 /**
  Dashboard Layouts
 */
@@ -666,20 +691,6 @@
             color: "red"
         },
         {
-<<<<<<< HEAD
-            id: "positions",
-            title: "",
-            width: 800,
-            height: 225,
-            margin: { top: 35, right: 50, bottom: 40, left: 50 },
-            inner_border: "rgba(210, 210, 210, 0.85)",
-            dashboard: {
-                components: [
-                    {
-                        type: "remove_panel",
-                        position: "right",
-                        color: "red"
-=======
             type: "move_panel_up",
             position: "right"
         },
@@ -808,7 +819,6 @@
                         "font-weight": "bold",
                         "font-size": "11px",
                         "text-anchor": "start"
->>>>>>> d3d725b5
                     },
                     transform: "translate(15, 0) rotate(50)"
                 },
@@ -990,21 +1000,6 @@
                 }
             ]
         },
-<<<<<<< HEAD
-        {
-            id: "genes",
-            width: 800,
-            height: 225,
-            min_width: 400,
-            min_height: 112.5,
-            margin: { top: 20, right: 50, bottom: 20, left: 50 },
-            dashboard: {
-                components: [
-                    {
-                        type: "remove_panel",
-                        position: "right",
-                        color: "red"
-=======
         y1: {
             label: "-log10 p-value",
             label_offset: 28
@@ -1051,7 +1046,6 @@
                         "text-anchor": "center",
                         "font-size": "14px",
                         "font-weight": "bold"
->>>>>>> d3d725b5
                     },
                     transform: "translate(0, 2)"
                 },
@@ -1276,66 +1270,29 @@
                     transform: "translate(0, 2)"
                 }
             ]
-        },
-        {
-            id: "intervals",
-            width: 800,
-            height: 225,
-            min_width: 400,
-            min_height: 112.5,
-            margin: { top: 20, right: 50, bottom: 20, left: 50 },
-            dashboard: {
-                components: [
-                    {
-                        type: "remove_panel",
-                        position: "right",
-                        color: "red"
-                    },
-                    {
-                        type: "move_panel_up",
-                        position: "right"
-                    },
-                    {
-                        type: "move_panel_down",
-                        position: "right"
-                    }                    
-                ]
-            },
-            axes: {},
-            interaction: {
-                drag_background_to_pan: true,
-                scroll_to_zoom: true,
-                x_linked: true
-            },
-            data_layers: [
-                {
-                    id: "intervals",
-                    type: "intervals",
-                    fields: ["interval:start","interval:end","interval:state_id","interval:state_name"],
-                    id_field: "interval:start",
-                    highlighted: {
-                        onmouseover: "on",
-                        onmouseout: "off"
-                    },
-                    selected: {
-                        onclick: "toggle_exclusive",
-                        onshiftclick: "toggle"
-                    },
-                    transition: {
-                        duration: 200
-                    },
-                    tooltip: {
-                        closable: true,
-                        show: { or: ["highlighted", "selected"] },
-                        hide: { and: ["unhighlighted", "unselected"] },
-                        html: "..."
-                    }
-                }
-            ]
         }
     },
     data_layers: [
         LocusZoom.Layouts.Layers.GenomeLegend
+    ]
+};
+
+LocusZoom.Layouts.Panels.Intervals = {
+    id: "intervals",
+    width: 800,
+    height: 225,
+    min_width: 400,
+    min_height: 112.5,
+    margin: { top: 20, right: 50, bottom: 20, left: 50 },
+    dashboard: LocusZoom.Layouts.Dashboards.Panel,
+    axes: {},
+    interaction: {
+        drag_background_to_pan: true,
+        scroll_to_zoom: true,
+        x_linked: true
+    },
+    data_layers: [
+        LocusZoom.Layouts.Layers.Intervals
     ]
 };
 
@@ -1355,7 +1312,8 @@
     dashboard: LocusZoom.Layouts.Dashboards.Plot,
     panels: [
         LocusZoom.Layouts.Panels.GWAS,
-        LocusZoom.Layouts.Panels.Genes
+        LocusZoom.Layouts.Panels.Genes,
+        LocusZoom.Layouts.Layers.Intervals
     ]
 };
 
