!function() {
    try {

        // Verify that the two third-party dependencies are met: d3 and Q
        var minimum_d3_version = "3.5.6";
        if (typeof d3 != "object"){
            throw("LocusZoom unable to load: d3 dependency not met. Library missing.");
        } else if (d3.version < minimum_d3_version){
            throw("LocusZoom unable to load: d3 dependency not met. Outdated version detected.\nRequired d3 version: " + minimum_d3_version + " or higher (found: " + d3.version + ").");
        }
        if (typeof Q != "function"){
            throw("LocusZoom unable to load: Q dependency not met. Library missing.");
        }
        
        /* global d3,Q */
/* eslint-env browser */
/* eslint-disable no-console */

var LocusZoom = {
    version: "0.3.5"
};

// Create a new instance by instance class and attach it to a div by ID
// NOTE: if no InstanceClass is passed then the instance will use the Intance base class.
//       The DefaultInstance class must be passed explicitly just as any other class that extends Instance.
LocusZoom.addInstanceToDivById = function(id, datasource, layout, state){

    // Initialize a new Instance
    var inst = new LocusZoom.Instance(id, datasource, layout, state);

    // Add an SVG to the div and set its dimensions
    inst.svg = d3.select("div#" + id)
        .append("svg")
        .attr("version", "1.1")
        .attr("xmlns", "http://www.w3.org/2000/svg")
        //.attr("xmlns:xlink", "http://www.w3.org/1999/xlink")
        .attr("id", id + "_svg").attr("class", "lz-locuszoom");
    inst.setDimensions();
    // Initialize all panels
    inst.initialize();
    // Detect data-region and map to it if necessary
    if (typeof inst.svg.node().parentNode.dataset !== "undefined"
        && typeof inst.svg.node().parentNode.dataset.region !== "undefined"){
        var region = inst.svg.node().parentNode.dataset.region.split(/\D/);
        inst.mapTo(+region[0], +region[1], +region[2]);
    }
    return inst;
};
    
// Automatically detect divs by class and populate them with default LocusZoom instances
LocusZoom.populate = function(selector, datasource, layout, state) {
    if (typeof selector === "undefined"){
        throw ("LocusZoom.populate selector not defined");
    }
    var instance;
    d3.select(selector).each(function(){
        instance = LocusZoom.addInstanceToDivById(this.id, datasource, layout, state);
    });
    return instance;
};

LocusZoom.populateAll = function(selector, datasource, layout, state) {
    var instances = [];
    d3.selectAll(selector).each(function(d,i) {
        instances[i] = LocusZoom.populate(this, datasource, layout, state);
    });
    return instances;
};

// Convert an integer position to a string (e.g. 23423456 => "23.42" (Mb))
LocusZoom.positionIntToString = function(p){
    var places = Math.min(Math.max(6 - Math.floor((Math.log(p) / Math.LN10).toFixed(9)), 2), 12);
    return "" + (p / Math.pow(10, 6)).toFixed(places);
};

// Convert a string position to an integer (e.g. "5.8 Mb" => 58000000)
LocusZoom.positionStringToInt = function(p) {
    var val = p.toUpperCase();
    val = val.replace(/,/g, "");
    var suffixre = /([KMG])[B]*$/;
    var suffix = suffixre.exec(val);
    var mult = 1;
    if (suffix) {
        if (suffix[1]=="M") {
            mult = 1e6;
        } else if (suffix[1]=="G") {
            mult = 1e9;
        } else {
            mult = 1e3; //K
        }
        val = val.replace(suffixre,"");
    }
    val = Number(val) * mult;
    return val;
};

// Parse region queries that look like
// chr:start-end
// chr:center+offset
// chr:pos
// TODO: handle genes (or send off to API)
LocusZoom.parsePositionQuery = function(x) {
    var chrposoff = /^(\w+):([\d,.]+[kmgbKMGB]*)([-+])([\d,.]+[kmgbKMGB]*)$/;
    var chrpos = /^(\w+):([\d,.]+[kmgbKMGB]*)$/;
    var match = chrposoff.exec(x);
    if (match) {
        if (match[3] == "+") {
            var center = LocusZoom.positionStringToInt(match[2]);
            var offset = LocusZoom.positionStringToInt(match[4]);
            return {chr:match[1], start:center-offset, end:center+offset};
        } else {
            return {chr:match[1], start:LocusZoom.positionStringToInt(match[2]), end:LocusZoom.positionStringToInt(match[4])};
        }
    }
    match = chrpos.exec(x);
    if (match) {
        return {chr:match[1], position:LocusZoom.positionStringToInt(match[2])};
    }
    return null;
};

// Generate a "pretty" set of ticks (multiples of 1, 2, or 5 on the same order of magnitude for the range)
// Based on R's "pretty" function: https://github.com/wch/r-source/blob/b156e3a711967f58131e23c1b1dc1ea90e2f0c43/src/appl/pretty.c
//
// clip_range - string, optional - default "neither"
// First and last generated ticks may extend beyond the range. Set this to "low", "high", "both", or
// "neither" to clip the first (low) or last (high) tick to be inside the range or allow them to extend beyond.
// e.g. "low" will clip the first (low) tick if it extends beyond the low end of the range but allow the
// last (high) tick to extend beyond the range. "both" clips both ends, "neither" allows both to extend beyond.
//
// target_tick_count - integer, optional - default 5
// Specify a "target" number of ticks. Will not necessarily be the number of ticks you get, but should be
// pretty close. Defaults to 5.

LocusZoom.prettyTicks = function(range, clip_range, target_tick_count){
    if (typeof target_tick_count == "undefined" || isNaN(parseInt(target_tick_count))){
        target_tick_count = 5;
    }
    target_tick_count = parseInt(target_tick_count);
    
    var min_n = target_tick_count / 3;
    var shrink_sml = 0.75;
    var high_u_bias = 1.5;
    var u5_bias = 0.5 + 1.5 * high_u_bias;
    
    var d = Math.abs(range[0] - range[1]);
    var c = d / target_tick_count;
    if ((Math.log(d) / Math.LN10) < -2){
        c = (Math.max(Math.abs(d)) * shrink_sml) / min_n;
    }
    
    var base = Math.pow(10, Math.floor(Math.log(c)/Math.LN10));
    var base_toFixed = 0;
    if (base < 1 && base != 0){
        base_toFixed = Math.abs(Math.round(Math.log(base)/Math.LN10));
    }
    
    var unit = base;
    if ( ((2 * base) - c) < (high_u_bias * (c - unit)) ){
        unit = 2 * base;
        if ( ((5 * base) - c) < (u5_bias * (c - unit)) ){
            unit = 5 * base;
            if ( ((10 * base) - c) < (high_u_bias * (c - unit)) ){
                unit = 10 * base;
            }
        }
    }
    
    var ticks = [];
    var i = parseFloat( (Math.floor(range[0]/unit)*unit).toFixed(base_toFixed) );
    while (i < range[1]){
        ticks.push(i);
        i += unit;
        if (base_toFixed > 0){
            i = parseFloat(i.toFixed(base_toFixed));
        }
    }
    ticks.push(i);
    
    if (typeof clip_range == "undefined" || ["low", "high", "both", "neither"].indexOf(clip_range) == -1){
        clip_range = "neither";
    }
    if (clip_range == "low" || clip_range == "both"){
        if (ticks[0] < range[0]){ ticks = ticks.slice(1); }
    }
    if (clip_range == "high" || clip_range == "both"){
        if (ticks[ticks.length-1] > range[1]){ ticks.pop(); }
    }
    
    return ticks;
};

// From http://www.html5rocks.com/en/tutorials/cors/
// and with promises from https://gist.github.com/kriskowal/593076
LocusZoom.createCORSPromise = function (method, url, body, timeout) {
    var response = Q.defer();
    var xhr = new XMLHttpRequest();
    if ("withCredentials" in xhr) {
        // Check if the XMLHttpRequest object has a "withCredentials" property.
        // "withCredentials" only exists on XMLHTTPRequest2 objects.
        xhr.open(method, url, true);
    } else if (typeof XDomainRequest != "undefined") {
        // Otherwise, check if XDomainRequest.
        // XDomainRequest only exists in IE, and is IE's way of making CORS requests.
        xhr = new XDomainRequest();
        xhr.open(method, url);
    } else {
        // Otherwise, CORS is not supported by the browser.
        xhr = null;
    }
    if (xhr) {
        xhr.onreadystatechange = function() {
            if (xhr.readyState === 4) {
                if (xhr.status === 200 || xhr.status === 0 ) {
                    response.resolve(JSON.parse(xhr.responseText));
                } else {
                    response.reject("HTTP " + xhr.status + " for " + url);
                }
            }
        };
        timeout && setTimeout(response.reject, timeout);
        body = typeof body !== "undefined" ? body : "";
        xhr.send(body);
    } 
    return response.promise;
};

// Merge two layout objects
// Primarily used to merge values from the second argument (the "default" layout) into the first (the "custom" layout)
// Ensures that all values defined in the second layout are at least present in the first
// Favors values defined in the first layout if values are defined in both but different
LocusZoom.mergeLayouts = function (custom_layout, default_layout) {
    if (typeof custom_layout != "object" || typeof default_layout != "object"){
        throw("LocusZoom.mergeLayouts only accepts two layout objects; " + (typeof custom_layout) + ", " + (typeof default_layout) + " given");
    }
    for (var property in default_layout) {
        if (!default_layout.hasOwnProperty(property)){ continue; }
        // Get types for comparison. Treat nulls in the custom layout as undefined for simplicity
        // (javascript treats nulls as "object" when we just want to overwrite them as if they're undefined)
        var custom_type  = custom_layout[property] == null ? "undefined" : typeof custom_layout[property];
        var default_type = typeof default_layout[property];
        // Unsupported property types: throw an exception
        if (custom_type == "function" || default_type == "function"){
            throw("LocusZoom.mergeLayouts encountered an unsupported property type");
        }
        // Undefined custom value: pull the default value
        if (custom_type == "undefined"){
            custom_layout[property] = JSON.parse(JSON.stringify(default_layout[property]));
            continue;
        }
        // Both values are objects: merge recursively
        if (custom_type == "object" && default_type == "object"){
            custom_layout[property] = LocusZoom.mergeLayouts(custom_layout[property], default_layout[property]);
            continue;
        }
    }
    return custom_layout;
};

// Replace placeholders in an html string with field values defined in a data object
// Only works on scalar values! Will ignore non-scalars.
LocusZoom.parseFields = function (data, html) {
    if (typeof data != "object"){
        throw ("LocusZoom.parseFields invalid arguments: data is not an object");
    }
    if (typeof html != "string"){
        throw ("LocusZoom.parseFields invalid arguments: html is not a string");
    }
    var re;
    for (var field in data) {
        if (!data.hasOwnProperty(field)){ continue; }
        if (typeof data[field] != "string" && typeof data[field] != "number" && typeof data[field] != "boolean"){ continue; }
        re = new RegExp("\\{\\{" + field.replace("|","\\|").replace(":","\\:") + "\\}\\}","g");
        html = html.replace(re, data[field]);
    }
    return html;
};
    
// Default State
LocusZoom.DefaultState = {
    chr: 0,
    start: 0,
    end: 0,
    panels: {}
};

// Default Layout
LocusZoom.DefaultLayout = {
    width: 800,
    height: 450,
    min_width: 400,
    min_height: 225,
    resizable: "responsive",
    aspect_ratio: (16/9),
    panels: {
        positions: {
            width: 800,
            height: 225,
            origin: { x: 0, y: 0 },
            min_width:  400,
            min_height: 112.5,
            proportional_width: 1,
            proportional_height: 0.5,
            proportional_origin: { x: 0, y: 0 },
            margin: { top: 20, right: 20, bottom: 35, left: 50 },
            inner_border: "rgba(210, 210, 210, 0.85)",
            axes: {
                x: {
                    label_function: "chromosome"
                },
                y1: {
                    label: "-log10 p-value"
                }
            },
            data_layers: {
                positions: {
                    type: "scatter",
                    point_shape: "circle",
                    point_size: 40,
                    point_label_field: "id",
                    fields: ["id", "position", "pvalue|scinotation", "pvalue|neglog10", "refAllele", "ld:state"],
                    x_axis: {
                        field: "position"
                    },
                    y_axis: {
                        axis: 1,
                        field: "pvalue|neglog10",
                        floor: 0,
                        upper_buffer: 0.05
                    },
                    color: {
                        field: "ld:state",
                        scale_function: "numerical_bin",
                        parameters: {
                            breaks: [0, 0.2, 0.4, 0.6, 0.8],
                            values: ["#357ebd","#46b8da","#5cb85c","#eea236","#d43f3a"],
                            null_value: "#B8B8B8"
                        }
                    },
                    tooltip: {
                        divs: [
                            { html: "<strong>{{id}}</strong>" },
                            { html: "P Value: <strong>{{pvalue|scinotation}}</strong>" },
                            { html: "Ref. Allele: <strong>{{refAllele}}</strong>" }
                        ]
                    }
                }
            }
        },
        genes: {
            width: 800,
            height: 225,
            origin: { x: 0, y: 350 },
            min_width: 400,
            min_height: 112.5,
            proportional_width: 1,
            proportional_height: 0.5,
            proportional_origin: { x: 0, y: 0.5 },
            margin: { top: 20, right: 20, bottom: 20, left: 50 },
            data_layers: {
                genes: {
                    type: "genes",
                    fields: ["gene:gene"],
                    tooltip: {
                        divs: [
                            { html: "<strong><i>{{gene_name}}</i></strong>" },
                            { html: "Gene ID: <strong>{{gene_id}}</strong>" },
                            { html: "Transcript ID: <strong>{{transcript_id}}</strong>" },
                            { html: "<a href=\"http://exac.broadinstitute.org/gene/{{gene_id}}\" target=\"_new\">ExAC Page</a>" }
                        ]
                    }
                }
            }
        }
    }
};

/* global LocusZoom,Q */
/* eslint-env browser */
/* eslint-disable no-unused-vars */

"use strict";

/* A named collection of data sources used to draw a plot*/
LocusZoom.DataSources = function() {
    this.sources = {};
};

LocusZoom.DataSources.prototype.addSource = function(ns, x) {
    function findKnownSource(x) {
        if (!LocusZoom.KnownDataSources) {return null;}
        for(var i=0; i<LocusZoom.KnownDataSources.length; i++) {
            if (!LocusZoom.KnownDataSources[i].SOURCE_NAME) {
                throw("KnownDataSource at position " + i + " does not have a 'SOURCE_NAME' static property");
            }
            if (LocusZoom.KnownDataSources[i].SOURCE_NAME == x) {
                return LocusZoom.KnownDataSources[i];
            }
        }
        return null;
    }

    if (Array.isArray(x)) {
        var dsclass = findKnownSource(x[0]);
        if (dsclass) {
            this.sources[ns] = new dsclass(x[1]);
        } else {
            throw("Unable to resolve " + x[0] + " data source");
        }
    } else {
        this.sources[ns] = x;
    }
    return this;
};

LocusZoom.DataSources.prototype.getSource = function(ns) {
    return this.sources[ns];
};

LocusZoom.DataSources.prototype.setSources = function(x) {
    if (typeof x === "string") {
        x = JSON.parse(x);
    }
    var ds = this;
    Object.keys(x).forEach(function(ns) {
        ds.addSource(ns, x[ns]);
    });
    return ds;
};

LocusZoom.DataSources.prototype.keys = function() {
    return Object.keys(this.sources);
};

LocusZoom.DataSources.prototype.toJSON = function() {
    return this.sources;
};

LocusZoom.Data = LocusZoom.Data ||  {};


LocusZoom.Data.Requester = function(sources) {

    function split_requests(fields) {
        var requests = {};
        // Regular expressopn finds namespace:field|trans
        var re = /^(?:([^:]+):)?([^\|]*)(\|.+)*$/;
        fields.forEach(function(raw) {
            var parts = re.exec(raw);
            var ns = parts[1] || "base";
            var field = parts[2];
            var trans = LocusZoom.TransformationFunctions.get(parts[3]);
            if (typeof requests[ns] =="undefined") {
                requests[ns] = {outnames:[], fields:[], trans:[]};
            }
            requests[ns].outnames.push(raw);
            requests[ns].fields.push(field);
            requests[ns].trans.push(trans);
        });
        return requests;
    }
    
    this.getData = function(state, fields) {
        var requests = split_requests(fields);
        var promises = Object.keys(requests).map(function(key) {
            if (!sources.getSource(key)) {
                throw("Datasource for namespace " + key + " not found");
            }
            return sources.getSource(key).getData(state, requests[key].fields, 
                requests[key].outnames, requests[key].trans);
        });
        //assume the fields are requested in dependent order
        //TODO: better manage dependencies
        var ret = Q.when({header:{}, body:{}});
        for(var i=0; i < promises.length; i++) {
            ret = ret.then(promises[i]);
        }
        return ret;
    };
};

LocusZoom.Data.Source = function() {};
LocusZoom.Data.Source.prototype.parseInit = function(init) {
    if (typeof init === "string") {
        this.url = init;
        this.params = {};
    } else {
        this.url = init.url;
        this.params = init.params || {};
    }
    if (!this.url) {
        throw("Source not initialized with required URL");
    }

};
LocusZoom.Data.Source.prototype.getRequest = function(state, chain, fields) {
    return LocusZoom.createCORSPromise("GET", this.getURL(state, chain, fields));
};
LocusZoom.Data.Source.prototype.getData = function(state, fields, outnames, trans) {
    return function (chain) {
        return this.getRequest(state, chain, fields).then(function(resp) {
            return this.parseResponse(resp, chain, fields, outnames, trans);
        }.bind(this));
    }.bind(this);
};
LocusZoom.Data.Source.prototype.toJSON = function() {
    return [Object.getPrototypeOf(this).constructor.SOURCE_NAME, 
        {url:this.url, params:this.params}];
};

LocusZoom.Data.AssociationSource = function(init) {
    this.parseInit(init);
    
    this.getData = function(state, fields, outnames, trans) {
        ["id","position"].forEach(function(x) {
            if (fields.indexOf(x)==-1) {
                fields.unshift(x);
                outnames.unshift(x);
                trans.unshift(null);
            }
        });
        return function (chain) {
            return this.getRequest(state, chain).then(function(resp) {
                return this.parseResponse(resp, chain, fields, outnames, trans);
            }.bind(this));
        }.bind(this);
    };
};
LocusZoom.Data.AssociationSource.prototype = Object.create(LocusZoom.Data.Source.prototype);
LocusZoom.Data.AssociationSource.prototype.constructor = LocusZoom.Data.AssociationSource;
LocusZoom.Data.AssociationSource.prototype.getURL = function(state, chain, fields) {
    var analysis = state.analysis || chain.header.analysis || this.params.analysis || 3;
    return this.url + "results/?filter=analysis in " + analysis  +
        " and chromosome in  '" + state.chr + "'" +
        " and position ge " + state.start +
        " and position le " + state.end;
};
LocusZoom.Data.AssociationSource.prototype.parseResponse = function(resp, chain, fields, outnames, trans) {
    var x = resp.data;
    var records = [];
    fields.forEach(function(f) {
        if (!(f in x)) {throw "field " + f + " not found in response";}
    });
    for(var i = 0; i < x.position.length; i++) {
        var record = {};
        for(var j=0; j<fields.length; j++) {
            var val = x[fields[j]][i];
            if (trans && trans[j]) {
                val = trans[j](val);
            }
            record[outnames[j]] = val;
        }
        records.push(record);
    }
    var res = {header: chain.header || {}, body: records};
    return res;
};
LocusZoom.Data.AssociationSource.SOURCE_NAME = "AssociationLZ";

// Linkage Disequilibrium (LD) Data Source ----------------------------

LocusZoom.Data.LDSource = function(init) {
    this.parseInit(init);
    if (!this.params.pvaluefield) {
        this.params.pvaluefield = "pvalue|neglog10";
    }

    this.getData = function(state, fields, outnames, trans) {
        if (fields.length>1) {
            throw("LD currently only supports one field");
        }
        return function (chain) {
            return this.getRequest(state, chain, fields).then(function(resp) {
                return this.parseResponse(resp, chain, fields, outnames, trans);
            }.bind(this));
        }.bind(this);
    };
};
LocusZoom.Data.LDSource.prototype = Object.create(LocusZoom.Data.Source.prototype);
LocusZoom.Data.LDSource.prototype.constructor = LocusZoom.Data.LDSource;
LocusZoom.Data.LDSource.prototype.getURL = function(state, chain, fields) {
    var findExtremeValue = function(x, pval, sign) {
        pval = pval || "pvalue";
        sign = sign || 1;
        var extremeVal = x[0][pval], extremeIdx=0;
        for(var i=1; i<x.length; i++) {
            if (x[i][pval] * sign > extremeVal) {
                extremeVal = x[i][pval] * sign;
                extremeIdx = i;
            }
        }
        return extremeIdx;
    };

    var refSource = state.ldrefsource || chain.header.ldrefsource || 1;
    var refVar = fields[0];
    if ( refVar == "state" ) {
        refVar = state.ldrefvar || chain.header.ldrefvar || "best";
    }
    if ( refVar=="best" ) {
        if ( !chain.body ) {
            throw("No association data found to find best pvalue");
        }
        refVar = chain.body[findExtremeValue(chain.body, this.params.pvaluefield)].id;
    }
    if (!chain.header) {chain.header = {};}
    chain.header.ldrefvar = refVar;
    return this.url + "results/?filter=reference eq " + refSource + 
        " and chromosome2 eq '" + state.chr + "'" + 
        " and position2 ge " + state.start + 
        " and position2 le " + state.end + 
        " and variant1 eq '" + refVar + "'" + 
        "&fields=chr,pos,rsquare";
};
LocusZoom.Data.LDSource.prototype.parseResponse = function(resp, chain, fields, outnames) {
    var leftJoin  = function(left, right, lfield, rfield) {
        var i=0, j=0;
        while (i < left.length && j < right.position2.length) {
            if (left[i].position == right.position2[j]) {
                left[i][lfield] = right[rfield][j];
                i++;
                j++;
            } else if (left[i].position < right.position2[j]) {
                i++;
            } else {
                j++;
            }
        }
    };

    leftJoin(chain.body, resp.data, outnames[0], "rsquare");
    return chain;   
};
LocusZoom.Data.LDSource.SOURCE_NAME = "LDLZ";

//Gene Data Source --------------------------

LocusZoom.Data.GeneSource = function(init) {
    this.parseInit(init);

    this.getData = function(state, fields, outnames, trans) {
        return function (chain) {
            return this.getRequest(state, chain, fields).then(function(resp) {
                return this.parseResponse(resp, chain, fields, outnames, trans);
            }.bind(this));
        }.bind(this);
    };
};
LocusZoom.Data.GeneSource.prototype = Object.create(LocusZoom.Data.Source.prototype);
LocusZoom.Data.GeneSource.prototype.constructor = LocusZoom.Data.GeneSource;
LocusZoom.Data.GeneSource.prototype.getURL = function(state, chain, fields) {
    var source = state.source || chain.header.source || this.params.source || 2;
    return this.url + "?filter=source in " + source +
        " and chrom eq '" + state.chr + "'" + 
        " and start le " + state.end +
        " and end ge " + state.start;
};
LocusZoom.Data.GeneSource.prototype.parseResponse = function(resp, chain, fields, outnames) {
    return {header: chain.header, body: resp.data};
};
LocusZoom.Data.GeneSource.SOURCE_NAME = "GeneLZ";

// Conditinal P-Value Data Source --------------------------

LocusZoom.Data.ConditionalSource = function(init) {
    this.parseInit(init);
    this.params.teststat = "scoreTestStat";
    this.params.Nstat = "N";
    this.params.defaultN = 9994; //TODO: Remove 9994
};
LocusZoom.Data.ConditionalSource.prototype = Object.create(LocusZoom.Data.Source.prototype);
LocusZoom.Data.ConditionalSource.prototype.constructor = LocusZoom.Data.ConditionalSource;
LocusZoom.Data.ConditionalSource.SOURCE_NAME = "ConditionalLZ";

LocusZoom.Data.ConditionalSource.prototype.getURL = function(state, chain, fields) {
    var analysis = state.analysis || chain.header.analysis || this.params.analysis || 4;
    var condVar = fields[0];
    if ( condVar == "state" ) {
        condVar = state.condvar || chain.header.condvar || this.params.condvar;
    }
    if (!chain.header) {chain.header = {};}
    chain.header.condvar = condVar;
    return this.url + "results/?filter=analysis in " + analysis  + 
        " and chromosome2 in '" + state.chr + "'" + 
        " and position2 ge " + state.start + 
        " and position2 le " + state.end + 
        " and chromosome1 in '" + state.chr + "'" + 
        " and position1 ge " + state.start + 
        " and position1 le " + state.end;  
};
LocusZoom.Data.ConditionalSource.prototype.parseResponse = function(resp, chain, fields, outnames, trans) {
    var V_XX = [];
    var V_XZ = [];
    var N_X = [];
    var V_ZZ = 0;
    var U_Z = 0;
    var N_z = 0;
    var i=0, j=0, k=0;
    var condIdx = -1;

    //extract relevant score statistics
    //assumes that response is sorted by pos1, pos2 
    //assumes that chain sorted by position
    //assumes no duplicated positions
    while (i < chain.body.length && j < resp.data.position2.length) {
        if (chain.body[i].position === resp.data.position1[j]) {
            if (resp.data.variant_name1[j] === resp.data.variant_name2[j]) {
                V_XX[i] = resp.data.statistic[j];
                N_X[i] = chain.body[i][this.params.NStat] || this.params.defaultN;
                if (resp.data.variant_name1[j] === chain.header.condvar) {
                    V_ZZ = resp.data.statistic[j];
                    U_Z = chain.body[i][this.params.teststat];
                    N_Z = N_X[i];
                    condIdx = i;
                }
            }
            if (resp.data.variant_name2[j] == chain.header.condvar) {
                V_XZ[i] = resp.data.statistic[j];
            } else if (resp.data.variant_name1[j] === chain.header.condvar) {
                while (chain.body[i+k].position < resp.data.position2[j]) {
                    k++;
                }
                if (chain.body[i+k].position === resp.data.position2[j]) {
                    V_XZ[i+k] = resp.data.statistic[j];
                }
            }
            j++;
        } else if (chain.body[i].position < resp.data.position1[j]) {
            i++;
        } else {
            j++;
        }
    }

    //calculate conditional score statistic
    for(i = 0; i< chain.body.length; i++) {
        var U_x = chain.body[i][this.params.teststat];
        var U_XgZ = U_x - V_XZ[i] / V_ZZ * U_Z;
        //assumes that both Y~X and Y~Z have same N
        var V_XgZ = N_X[i] * (V_XX[i] - V_XZ[i] / V_ZZ * V_XZ[i]);
        var T = U_XgZ / Math.sqrt(V_XgZ);
        var p = LocusZoom.Stats.pchisq(T*T,1,0,0);
        if (trans && trans[0]) {
            chain.body[i][outnames[0]] = trans[0](p);
        } else {
            chain.body[i][outnames[0]] = p;
        }
        //chain.body[i].condScoreTestStat = T;
        chain.header.condindex = condIdx;
    }

    return chain;   
};

LocusZoom.createResolvedPromise = function() {
    var response = Q.defer();
    response.resolve(Array.prototype.slice.call(arguments));
    return response.promise;
};

LocusZoom.KnownDataSources = [
    LocusZoom.Data.AssociationSource,
    LocusZoom.Data.LDSource,
<<<<<<< HEAD
    LocusZoom.Data.GeneSource,
    LocusZoom.Data.ConditionalSource];

// This class is a singleton designed to store and 
// retrieve transformations
// Field transformations are specified 
// in the form "|name1|name2" and returns a proper
// js function to perform the transformation
LocusZoom.Data.Transformations = (function() {
    var obj = {};
    var known = {
        "neglog10": function(x) {return -Math.log(x) / Math.LN10;} 
    };

    var getTrans = function(x) {
        if (!x) {
            return null;
        }
        var fun = known[x];
        if (fun)  {
            return fun;
        } else {
            throw("transformation " + x + " not found");
        }
    };

    //a single transformation with any parameters
    //(parameters not currently supported)
    var parseTrans = function(x) {
        return getTrans(x);
    };

    //a "raw" transformation string with a leading pipe
    //and one or more transformations
    var parseTransString = function(x) {
        var funs = [];
        var fun;
        var re = /\|([^\|]+)/g;
        var result;
        while((result = re.exec(x))!=null) {
            funs.push(result[1]);
        }
        if (funs.length==1) {
            return parseTrans(funs[0]);
        } else if (funs.length > 1) {
            return function(x) {
                var val = x;
                for(var i = 0; i<funs.length; i++) {
                    val = parseTrans(funs[i])(val);
                }
                return val;
            };
        }
        return null;
    };

    //accept both "|name" and "name"
    obj.get = function(x) {
        if (x && x.substring(0,1)=="|") {
            return parseTransString(x);
        } else {
            return parseTrans(x);
        }
    };

    obj.set = function(name, fn) {
        if (name.substring(0,1)=="|") {
            throw("transformation name should not start with a pipe");
        } else {
            if (fn) {
                known[name] = fn;
            } else {
                delete known[name];
            }
        }
    };

    obj.add = function(name, fn) {
        if (known.name) {
            throw("transformation already exists with name: " + name);
        } else {
            obj.set(name, fn);
        }
    };

    obj.list = function() {
        return Object.keys(known);
    };

    return obj;
})();
=======
    LocusZoom.Data.GeneSource
];
>>>>>>> 379e6795


// jStat functions originally from 
// https://github.com/jstat/jstat/tree/master/src
LocusZoom.jStat = {};

LocusZoom.jStat.normalCDF = function(x, mean, std) {
    return 0.5 * (1 + LocusZoom.jStat.erf((x - mean) / Math.sqrt(2 * std * std)));
};

LocusZoom.jStat.erf = function erf(x) {
    var cof = [-1.3026537197817094, 6.4196979235649026e-1, 1.9476473204185836e-2,
        -9.561514786808631e-3, -9.46595344482036e-4, 3.66839497852761e-4,
        4.2523324806907e-5, -2.0278578112534e-5, -1.624290004647e-6,
        1.303655835580e-6, 1.5626441722e-8, -8.5238095915e-8,
        6.529054439e-9, 5.059343495e-9, -9.91364156e-10,
        -2.27365122e-10, 9.6467911e-11, 2.394038e-12,
        -6.886027e-12, 8.94487e-13, 3.13092e-13,
        -1.12708e-13, 3.81e-16, 7.106e-15,
        -1.523e-15, -9.4e-17, 1.21e-16,
        -2.8e-17];
    var j = cof.length - 1;
    var isneg = false;
    var d = 0;
    var dd = 0;
    var t, ty, tmp, res;

    if (x < 0) {
        x = -x;
        isneg = true;
    }

    t = 2 / (2 + x);
    ty = 4 * t - 2;

    for(; j > 0; j--) {
        tmp = d;
        d = ty * d - dd + cof[j];
        dd = tmp;
    }

    res = t * Math.exp(-x * x + 0.5 * (cof[0] + ty * d) - dd);
    return isneg ? res - 1 : 1 - res;
};

/* global d3,Q,LocusZoom */
/* eslint-env browser */
/* eslint-disable no-console */

"use strict";

/**

  LocusZoom.Instance Class

  An Instance is an independent LocusZoom object. Many such LocusZoom objects can exist simultaneously
  on a single page, each having its own layout, data sources, and state.

*/

LocusZoom.Instance = function(id, datasource, layout, state) {

    this.initialized = false;

    this.id = id;
    
    this.svg = null;

    // The panels property stores child panel instances
    this.panels = {};
    this.remap_promises = [];

    // The layout is a serializable object used to describe the composition of the instance
    this.layout = LocusZoom.mergeLayouts(layout || {}, LocusZoom.DefaultLayout);
    
    // The state property stores any parameters subject to change via user input
    this.state = LocusZoom.mergeLayouts(state || {}, LocusZoom.DefaultState);
    
    // LocusZoom.Data.Requester
    this.lzd = new LocusZoom.Data.Requester(datasource);

    // Window.onresize listener (responsive layouts only)
    this.window_onresize = null;

    // Initialize the layout
    this.initializeLayout();

    return this;
  
};

LocusZoom.Instance.prototype.initializeLayout = function(){

    // Sanity check layout values
    // TODO: Find a way to generally abstract this, maybe into an object that models allowed layout values?
    if (isNaN(this.layout.width) || this.layout.width <= 0){
        throw ("Instance layout parameter `width` must be a positive number");
    }
    if (isNaN(this.layout.height) || this.layout.height <= 0){
        throw ("Instance layout parameter `width` must be a positive number");
    }
    if (isNaN(this.layout.aspect_ratio) || this.layout.aspect_ratio <= 0){
        throw ("Instance layout parameter `aspect_ratio` must be a positive number");
    }

    // If this is a responsive layout then set a namespaced/unique onresize event listener on the window
    if (this.layout.resizable == "responsive"){
        this.window_onresize = d3.select(window).on("resize.lz-"+this.id, function(){
            var clientRect = this.svg.node().parentNode.getBoundingClientRect();
            this.setDimensions(clientRect.width, clientRect.height);
        }.bind(this));
        // Forcing one additional setDimensions() call after the page is loaded clears up
        // any disagreements between the initial layout and the loaded responsive container's size
        d3.select(window).on("load.lz-"+this.id, function(){ this.setDimensions(); }.bind(this));
    }

    // Set instance dimensions
    this.setDimensions();

    // Add panels
    var panel_id;
    for (panel_id in this.layout.panels){
        this.addPanel(panel_id, this.layout.panels[panel_id], this.state.panels[panel_id]);
    }

};

// Set the layout dimensions for this instance. If an SVG exists, update its dimensions.
// If any arguments are missing, use values stored in the layout. Keep everything in agreement.
LocusZoom.Instance.prototype.setDimensions = function(width, height){
    // Set discrete layout dimensions based on arguments
    if (!isNaN(width) && width >= 0){
        this.layout.width = Math.max(Math.round(+width), this.layout.min_width);
    }
    if (!isNaN(height) && height >= 0){
        this.layout.height = Math.max(Math.round(+height), this.layout.min_height);
    }
    // Override discrete values if resizing responsively
    if (this.layout.resizable == "responsive"){
        if (this.svg){
            this.layout.width = Math.max(this.svg.node().parentNode.getBoundingClientRect().width, this.layout.min_width);
        }
        this.layout.height = this.layout.width / this.layout.aspect_ratio;
        if (this.layout.height < this.layout.min_height){
            this.layout.height = this.layout.min_height;
            this.layout.width  = this.layout.height * this.layout.aspect_ratio;
        }
    }
    // Keep aspect ratio in agreement with dimensions
    this.layout.aspect_ratio = this.layout.width / this.layout.height;
    // Apply layout width and height as discrete values or viewbox values
    if (this.svg != null){
        if (this.layout.resizable == "responsive"){
            this.svg
                .attr("viewBox", "0 0 " + this.layout.width + " " + this.layout.height)
                .attr("preserveAspectRatio", "xMinYMin meet");
        } else {
            this.svg.attr("width", this.layout.width).attr("height", this.layout.height);
        }
    }
    // Reposition all panels
    this.positionPanels();
    // If the instance has been initialized then trigger some necessary render functions
    if (this.initialized){
        this.ui.render();
    }
    return this;
};

// Create a new panel by id and panel class
LocusZoom.Instance.prototype.addPanel = function(id, layout, state){
    if (typeof id !== "string"){
        throw "Invalid panel id passed to LocusZoom.Instance.prototype.addPanel()";
    }
    if (typeof this.panels[id] !== "undefined"){
        throw "Cannot create panel with id [" + id + "]; panel with that id already exists";
    }
    if (typeof layout !== "object"){
        throw "Invalid panel layout passed to LocusZoom.Instance.prototype.addPanel()";
    }

    // Create the Panel and set its parent
    var panel = new LocusZoom.Panel(id, layout, state);
    panel.parent = this;

    // Apply the Panel's state to the parent's state
    panel.parent.state.panels[panel.id] = panel.state;
    
    // Store the Panel on the Instance
    this.panels[panel.id] = panel;

    // Update minimum instance dimensions based on the minimum dimensions of all panels
    // TODO: This logic assumes panels are always stacked vertically. More sophisticated
    //       logic to handle arbitrary panel geometries needs to be supported.
    var panel_min_widths = [];
    var panel_min_heights = [];
    for (id in this.panels){
        panel_min_widths.push(this.panels[id].layout.min_width);
        panel_min_heights.push(this.panels[id].layout.min_height);
    }
    this.layout.min_width = Math.max.apply(null, panel_min_widths);
    this.layout.min_height = panel_min_heights.reduce(function(a,b){ return a+b; });

    // Call setDimensions() in case updated minimums need to be applied, which also calls positionPanels()
    this.setDimensions();

    return this.panels[panel.id];
};

// Automatically position panels based on panel positioning rules and values
// If the plot is resizable then recalculate dimensions and position from proportional values
LocusZoom.Instance.prototype.positionPanels = function(){
    var id;
    for (id in this.panels){
        if (this.layout.resizable){
            this.panels[id].layout.width = this.panels[id].layout.proportional_width * this.layout.width;
            this.panels[id].layout.height = this.panels[id].layout.proportional_height * this.layout.height;
            this.panels[id].layout.origin.x = this.panels[id].layout.proportional_origin.x * this.layout.width;
            this.panels[id].layout.origin.y = this.panels[id].layout.proportional_origin.y * this.layout.height;
        }
        this.panels[id].setOrigin();
        this.panels[id].setDimensions();
    }
};

// Create all instance-level objects, initialize all child panels
LocusZoom.Instance.prototype.initialize = function(){

    // Create an element/layer for containing mouse guides
    var mouse_guide_svg = this.svg.append("g")
        .attr("class", "lz-mouse_guide").attr("id", this.id + ".mouse_guide");
    var mouse_guide_vertical_svg = mouse_guide_svg.append("rect")
        .attr("class", "lz-mouse_guide-vertical").attr("x",-1);
    var mouse_guide_horizontal_svg = mouse_guide_svg.append("rect")
        .attr("class", "lz-mouse_guide-horizontal").attr("y",-1);
    this.mouse_guide = {
        svg: mouse_guide_svg,
        vertical: mouse_guide_vertical_svg,
        horizontal: mouse_guide_horizontal_svg
    };

    // Create an element/layer for containing various UI items
    var ui_svg = this.svg.append("g")
        .attr("class", "lz-ui").attr("id", this.id + ".ui")
        .style("display", "none");
    this.ui = {
        svg: ui_svg,
        parent: this,
        is_resize_dragging: false,
        show: function(){
            this.svg.style("display", null);
        },
        hide: function(){
            this.svg.style("display", "none");
        },
        initialize: function(){
            // Resize handle
            if (this.parent.layout.resizable == "manual"){
                this.resize_handle = this.svg.append("g")
                    .attr("id", this.parent.id + ".ui.resize_handle");
                this.resize_handle.append("path")
                    .attr("class", "lz-ui-resize_handle")
                    .attr("d", "M 0,16, L 16,0, L 16,16 Z");
                var resize_drag = d3.behavior.drag();
                //resize_drag.origin(function() { return this; });
                resize_drag.on("dragstart", function(){
                    this.resize_handle.select("path").attr("class", "lz-ui-resize_handle_dragging");
                    this.is_resize_dragging = true;
                }.bind(this));
                resize_drag.on("dragend", function(){
                    this.resize_handle.select("path").attr("class", "lz-ui-resize_handle");
                    this.is_resize_dragging = false;
                }.bind(this));
                resize_drag.on("drag", function(){
                    this.setDimensions(this.layout.width + d3.event.dx, this.layout.height + d3.event.dy);
                }.bind(this.parent));
                this.resize_handle.call(resize_drag);
            }
            // Render all UI elements
            this.render();
        },
        render: function(){
            if (this.parent.layout.resizable == "manual"){
                this.resize_handle
                    .attr("transform", "translate(" + (this.parent.layout.width - 17) + ", " + (this.parent.layout.height - 17) + ")");
            }
        }
    };
    this.ui.initialize();

    // Create the curtain object with svg element and drop/raise methods
    var curtain_svg = this.svg.append("g")
        .attr("class", "lz-curtain").style("display", "none")
        .attr("id", this.id + ".curtain");
    this.curtain = {
        svg: curtain_svg,
        drop: function(message){
            this.svg.style("display", null);
            if (typeof message != "undefined"){
                try {
                    this.svg.select("text").selectAll("tspan").remove();
                    message.split("\n").forEach(function(line){
                        this.svg.select("text").append("tspan")
                            .attr("x", "1em").attr("dy", "1.5em").text(line);
                    }.bind(this));
                } catch (e){
                    console.warn("LocusZoom tried to render an error message but it's not a string:", message);
                }
            }
        },
        raise: function(){
            this.svg.style("display", "none");
        }
    };
    this.curtain.svg.append("rect");
    this.curtain.svg.append("text")
        .attr("id", this.id + ".curtain_text")
        .attr("x", "1em").attr("y", "0em");

    // Initialize all panels
    for (var id in this.panels){
        this.panels[id].initialize();
    }

    // Define instance/svg level mouse events
    this.svg.on("mouseover", function(){
        if (!this.ui.is_resize_dragging){
            this.ui.show();
        }
    }.bind(this));
    this.svg.on("mouseout", function(){
        if (!this.ui.is_resize_dragging){
            this.ui.hide();
        }
        this.mouse_guide.vertical.attr("x", -1);
        this.mouse_guide.horizontal.attr("y", -1);
    }.bind(this));
    this.svg.on("mousemove", function(){
        var coords = d3.mouse(this.svg.node());
        this.mouse_guide.vertical.attr("x", coords[0]);
        this.mouse_guide.horizontal.attr("y", coords[1]);
    }.bind(this));
    
    // Flip the "initialized" bit
    this.initialized = true;

    return this;

};

// Map an entire LocusZoom Instance to a new region
LocusZoom.Instance.prototype.mapTo = function(chr, start, end){

    // Apply new state values
    // TODO: preserve existing state until new state is completely loaded+rendered or aborted?
    this.state.chr   = +chr;
    this.state.start = +start;
    this.state.end   = +end;

    this.remap_promises = [];
    // Trigger reMap on each Panel Layer
    for (var id in this.panels){
        this.remap_promises.push(this.panels[id].reMap());
    }

    Q.all(this.remap_promises)
        .catch(function(error){
            console.log(error);
            this.curtain.drop(error);
        }.bind(this))
        .done();

    return this;
    
};

// Refresh an instance's data from sources without changing position
LocusZoom.Instance.prototype.refresh = function(){
    this.mapTo(this.state.chr, this.state.start, this.state.end);
};

/* global d3,Q,LocusZoom */
/* eslint-env browser */
/* eslint-disable no-console */

"use strict";

/**

  LocusZoom.Panel Class

  A panel is an abstract class representing a subdivision of the LocusZoom stage
  to display a distinct data representation

*/

LocusZoom.Panel = function(id, layout, state) { 

    this.initialized = false;
    
    this.id     = id;
    this.parent = null;
    this.svg    = {};

    // The layout is a serializable object used to describe the composition of the Panel
    this.layout = LocusZoom.mergeLayouts(layout || {}, LocusZoom.Panel.DefaultLayout);

    // The state property stores any parameters subject to change via user input
    this.state = LocusZoom.mergeLayouts(state || {}, LocusZoom.Panel.DefaultState);
    
    this.data_layers = {};
    this.data_layer_ids_by_z_index = [];
    this.data_promises = [];

    this.xExtent  = null;
    this.y1Extent = null;
    this.y2Extent = null;

    this.getBaseId = function(){
        return this.parent.id + "." + this.id;
    };

    // Initialize the layout
    this.initializeLayout();
    
    return this;
    
};

LocusZoom.Panel.DefaultState = {
    data_layers: {}   
};

LocusZoom.Panel.DefaultLayout = {
    width:  0,
    height: 0,
    origin: { x: 0, y: 0 },
    min_width: 0,
    min_height: 0,
    proportional_width: 1,
    proportional_height: 1,
    proportional_origin: { x: 0, y: 0 },
    margin: { top: 0, right: 0, bottom: 0, left: 0 },
    cliparea: {
        height: 0,
        width: 0,
        origin: { x: 0, y: 0 }
    },
    axes: {
        x:  {},
        y1: {},
        y2: {}
    }            
};

LocusZoom.Panel.prototype.initializeLayout = function(){

    // Set panel dimensions, origin, and margin
    this.setDimensions();
    this.setOrigin();
    this.setMargin();

    // Initialize panel axes
    ["x", "y1", "y2"].forEach(function(axis){
        if (JSON.stringify(this.layout.axes[axis]) == JSON.stringify({})){
            // The default layout sets the axis to an empty object, so set its render boolean here
            this.layout.axes[axis].render = false;
        } else {
            this.layout.axes[axis].render = true;
            this.layout.axes[axis].ticks = this.layout.axes[axis].ticks || [];
            this.layout.axes[axis].label = this.layout.axes[axis].label || null;
            this.layout.axes[axis].label_function = this.layout.axes[axis].label_function || null;
            this.layout.axes[axis].data_layer_id = this.layout.axes[axis].data_layer_id || null;
        }
    }.bind(this));

    // Add data layers (which define x and y extents)
    if (typeof this.layout.data_layers == "object"){
        var data_layer_id;
        for (data_layer_id in this.layout.data_layers){
            this.addDataLayer(data_layer_id, this.layout.data_layers[data_layer_id], this.state.data_layers[data_layer_id]);
        }
    }

};

LocusZoom.Panel.prototype.setDimensions = function(width, height){
    if (!isNaN(width) && width >= 0){
        this.layout.width = Math.max(Math.round(+width), this.layout.min_width);
    }
    if (!isNaN(height) && height >= 0){
        this.layout.height = Math.max(Math.round(+height), this.layout.min_height);
    }
    this.layout.cliparea.width = this.layout.width - (this.layout.margin.left + this.layout.margin.right);
    this.layout.cliparea.height = this.layout.height - (this.layout.margin.top + this.layout.margin.bottom);    
    if (this.initialized){ this.render(); }
    return this;
};

LocusZoom.Panel.prototype.setOrigin = function(x, y){
    if (!isNaN(x) && x >= 0){ this.layout.origin.x = Math.min(Math.max(Math.round(+x), 0), this.parent.layout.width); }
    if (!isNaN(y) && y >= 0){ this.layout.origin.y = Math.min(Math.max(Math.round(+y), 0), this.parent.layout.height); }
    if (this.initialized){ this.render(); }
    return this;
};

LocusZoom.Panel.prototype.setMargin = function(top, right, bottom, left){
    var extra;
    if (!isNaN(top)    && top    >= 0){ this.layout.margin.top    = Math.max(Math.round(+top),    0); }
    if (!isNaN(right)  && right  >= 0){ this.layout.margin.right  = Math.max(Math.round(+right),  0); }
    if (!isNaN(bottom) && bottom >= 0){ this.layout.margin.bottom = Math.max(Math.round(+bottom), 0); }
    if (!isNaN(left)   && left   >= 0){ this.layout.margin.left   = Math.max(Math.round(+left),   0); }
    if (this.layout.margin.top + this.layout.margin.bottom > this.layout.height){
        extra = Math.floor(((this.layout.margin.top + this.layout.margin.bottom) - this.layout.height) / 2);
        this.layout.margin.top -= extra;
        this.layout.margin.bottom -= extra;
    }
    if (this.layout.margin.left + this.layout.margin.right > this.layout.width){
        extra = Math.floor(((this.layout.margin.left + this.layout.margin.right) - this.layout.width) / 2);
        this.layout.margin.left -= extra;
        this.layout.margin.right -= extra;
    }
    this.layout.cliparea.width = this.layout.width - (this.layout.margin.left + this.layout.margin.right);
    this.layout.cliparea.height = this.layout.height - (this.layout.margin.top + this.layout.margin.bottom);
    this.layout.cliparea.origin.x = this.layout.margin.left;
    this.layout.cliparea.origin.y = this.layout.margin.top;

    //console.log(this.layout);

    if (this.initialized){ this.render(); }
    return this;
};

// Initialize a panel
LocusZoom.Panel.prototype.initialize = function(){

    // Append a container group element to house the main panel group element and the clip path
    this.svg.container = this.parent.svg.insert("svg:g", "#" + this.parent.id + "\\.ui")
        .attr("id", this.getBaseId() + ".panel_container");
        
    // Append clip path to the parent svg element
    var clipPath = this.svg.container.append("clipPath")
        .attr("id", this.getBaseId() + ".clip");
    this.svg.clipRect = clipPath.append("rect");
    
    // Append svg group for rendering all panel child elements, clipped by the clip path
    this.svg.group = this.svg.container.append("g")
        .attr("id", this.getBaseId() + ".panel")
        .attr("clip-path", "url(#" + this.getBaseId() + ".clip)");

    // Append a curtain element with svg element and drop/raise methods
    var panel_curtain_svg = this.svg.container.append("g")
        .attr("id", this.getBaseId() + ".curtain")
        .attr("clip-path", "url(#" + this.getBaseId() + ".clip)")
        .attr("class", "lz-curtain").style("display", "none");
    this.curtain = {
        svg: panel_curtain_svg,
        drop: function(message){
            this.svg.style("display", null);
            if (typeof message != "undefined"){
                try {
                    this.svg.select("text").selectAll("tspan").remove();
                    message.split("\n").forEach(function(line){
                        this.svg.select("text").append("tspan")
                            .attr("x", "1em").attr("dy", "1.5em").text(line);
                    }.bind(this));
                } catch (e){
                    console.warn("LocusZoom tried to render an error message but it's not a string:", message);
                }
            }
        },
        raise: function(){
            this.svg.style("display", "none");
        }
    };
    this.curtain.svg.append("rect");
    this.curtain.svg.append("text")
        .attr("id", this.getBaseId() + ".curtain_text")
        .attr("x", "1em").attr("y", "0em");

    // If the layout defines an inner border render it before rendering axes
    if (this.layout.inner_border){
        this.inner_border = this.svg.group.append("rect");
    }

    // Initialize Axes
    this.svg.x_axis = this.svg.group.append("g").attr("class", "lz-x lz-axis");
    if (this.layout.axes.x.render){
        this.svg.x_axis_label = this.svg.x_axis.append("text")
            .attr("class", "lz-x lz-axis lz-label")
            .attr("text-anchor", "middle");
    }
    this.svg.y1_axis = this.svg.group.append("g").attr("class", "lz-y lz-y1 lz-axis");
    if (this.layout.axes.y1.render){
        this.svg.y1_axis_label = this.svg.y1_axis.append("text")
            .attr("class", "lz-y1 lz-axis lz-label")
            .attr("text-anchor", "middle");
    }
    this.svg.y2_axis = this.svg.group.append("g").attr("class", "lz-y lz-y2 lz-axis");
    if (this.layout.axes.y2.render){
        this.svg.y2_axis_label = this.svg.y2_axis.append("text")
            .attr("class", "lz-y2 lz-axis lz-label")
            .attr("text-anchor", "middle");
    }

    // Initialize child Data Layers
    for (var id in this.data_layers){
        this.data_layers[id].initialize();
    }

    // Flip the "initialized" bit
    this.initialized = true;

    return this;
    
};


// Create a new data layer by layout object
LocusZoom.Panel.prototype.addDataLayer = function(id, layout, state){
    if (typeof id !== "string"){
        throw "Invalid data layer id passed to LocusZoom.Panel.prototype.addDataLayer()";
    }
    if (typeof layout !== "object"){
        throw "Invalid data layer layout passed to LocusZoom.Panel.prototype.addDataLayer()";
    }
    if (typeof this.data_layers[layout.id] !== "undefined"){
        throw "Cannot create data layer with id [" + id + "]; data layer with that id already exists";
    }
    if (typeof layout.type !== "string"){
        throw "Invalid data layer type in layout passed to LocusZoom.Panel.prototype.addDataLayer()";
    }

    // Create the Data Layer and set its parent 
    var data_layer = LocusZoom.DataLayers.get(layout.type, id, layout, state);
    data_layer.parent = this;

    // Apply the Data Layer's state to the parent's state
    data_layer.parent.state.data_layers[data_layer.id] = data_layer.state;

    // Store the Data Layer on the Panel
    this.data_layers[data_layer.id] = data_layer;
    this.data_layer_ids_by_z_index.push(data_layer.id);

    // Generate xExtent function (defaults to the state range defined by "start" and "end")
    if (layout.x_axis){
        this.xExtent = this.data_layers[data_layer.id].getAxisExtent("x");
    } else {
        this.xExtent = function(){
            return d3.extent([this.parent.state.start, this.parent.state.end]);
        };
    }
    // Generate the yExtent function
    if (layout.y_axis){
        var y_axis_name = "y" + (layout.y_axis.axis == 1 || layout.y_axis.axis == 2 ? layout.y_axis.axis : 1);
        this[y_axis_name + "Extent"] = this.data_layers[data_layer.id].getAxisExtent("y");
        this.layout.axes[y_axis_name].data_layer_id = data_layer.id;
    }

    return this.data_layers[data_layer.id];
};


// Re-Map a panel to new positions according to the parent instance's state
LocusZoom.Panel.prototype.reMap = function(){
    this.data_promises = [];
    // Trigger reMap on each Data Layer
    for (var id in this.data_layers){
        this.data_promises.push(this.data_layers[id].reMap());
    }
    // When all finished trigger a render
    return Q.all(this.data_promises)
        .then(function(){
            this.render();
        }.bind(this))
        .catch(function(error){
            console.log(error);
            this.curtain.drop(error);
        }.bind(this));
};


// Render a given panel
LocusZoom.Panel.prototype.render = function(){

    // Using the associated data layer axis layout declaration for floor, ceiling, upper, and lower buffer
    // determine the correct clip_range value to pass to prettyTicks (e.g. "low", "high", "both", or "neither")
    var clip_range = function(layout, axis){
        var clip_value = "neither";
        if (layout.axes[axis].data_layer_id){
            var axis_layout = layout.data_layers[layout.axes[axis].data_layer_id].y_axis;
            if (typeof axis_layout.floor == "number"){ clip_value = "low"; }
            if (typeof axis_layout.ceiling == "number"){ clip_value = "high"; }
            if (typeof axis_layout.floor == "number" && typeof axis_layout.ceiling == "number"){ clip_value = "both"; }
        }
        return clip_value;
    };

    // Position the panel container
    this.svg.container.attr("transform", "translate(" + this.layout.origin.x +  "," + this.layout.origin.y + ")");

    // Set size on the clip rect
    this.svg.clipRect.attr("width", this.layout.width).attr("height", this.layout.height);

    // Set and position the inner border, if necessary
    if (this.layout.inner_border){
        this.inner_border
            .attr("x", this.layout.margin.left).attr("y", this.layout.margin.top)
            .attr("width", this.layout.width - (this.layout.margin.left + this.layout.margin.right))
            .attr("height", this.layout.height - (this.layout.margin.top + this.layout.margin.bottom))
            .style({ "fill": "transparent",
                     "stroke-width": 1,
                     "stroke": this.layout.inner_border });
    }

    // Generate discrete extents and scales
    if (typeof this.xExtent == "function"){
        this.x_extent = this.xExtent();
        this.layout.axes.x.ticks = LocusZoom.prettyTicks(this.x_extent, "both", this.layout.cliparea.width/120);
        this.x_scale = d3.scale.linear()
            .domain([this.x_extent[0], this.x_extent[1]])
            .range([0, this.layout.cliparea.width]);
    }
    if (typeof this.y1Extent == "function"){
        this.y1_extent = this.y1Extent();
        this.layout.axes.y1.ticks = LocusZoom.prettyTicks(this.y1_extent, clip_range(this.layout, "y1"));
        this.y1_scale = d3.scale.linear()
            .domain([this.layout.axes.y1.ticks[0], this.layout.axes.y1.ticks[this.layout.axes.y1.ticks.length-1]])
            .range([this.layout.cliparea.height, 0]);
    }
    if (typeof this.y2Extent == "function"){
        this.y2_extent = this.y2Extent();
        this.layout.axes.y2.ticks = LocusZoom.prettyTicks(this.y2_extent, clip_range(this.layout, "y2"));
        this.y2_scale = d3.scale.linear()
            .domain([this.layout.axes.y2.ticks[0], this.layout.axes.y1.ticks[this.layout.axes.y2.ticks.length-1]])
            .range([this.layout.cliparea.height, 0]);
    }

    // Render axes and labels
    var canRenderAxis = function(axis){
        return (typeof this[axis + "_scale"] == "function" && !isNaN(this[axis + "_scale"](0)));
    }.bind(this);
    
    if (this.layout.axes.x.render && canRenderAxis("x")){
        this.x_axis = d3.svg.axis()
            .scale(this.x_scale)
            .orient("bottom").tickValues(this.layout.axes.x.ticks)
            .tickFormat(function(d) { return LocusZoom.positionIntToString(d); });
        this.svg.x_axis
            .attr("transform", "translate(" + this.layout.margin.left + "," + (this.layout.height - this.layout.margin.bottom) + ")")
            .call(this.x_axis);
        if (this.layout.axes.x.label_function){
            this.layout.axes.x.label = LocusZoom.LabelFunctions.get(this.layout.axes.x.label_function, this.parent.state);
        }
        if (this.layout.axes.x.label != null){
            var x_label = this.layout.axes.x.label;
            if (typeof this.layout.axes.x.label == "function"){ x_label = this.layout.axes.x.label(); }
            this.svg.x_axis_label
                .attr("x", this.layout.cliparea.width / 2)
                .attr("y", this.layout.margin.bottom * 0.95)
                .text(x_label);
        }
    }

    if (this.layout.axes.y1.render && canRenderAxis("y1")){
        this.y1_axis = d3.svg.axis().scale(this.y1_scale)
            .orient("left").tickValues(this.layout.axes.y1.ticks);
        this.svg.y1_axis
            .attr("transform", "translate(" + this.layout.margin.left + "," + this.layout.margin.top + ")")
            .call(this.y1_axis);
        if (this.layout.axes.y1.label_function){
            this.layout.axes.y1.label = LocusZoom.LabelFunctions.get(this.layout.axes.y1.label_function, this.parent.state);
        }
        if (this.layout.axes.y1.label != null){
            var y1_label = this.layout.axes.y1.label;
            if (typeof this.layout.axes.y1.label == "function"){ y1_label = this.layout.axes.y1.label(); }
            var y1_label_x = this.layout.margin.left * -0.55;
            var y1_label_y = this.layout.cliparea.height / 2;
            this.svg.y1_axis_label
                .attr("transform", "rotate(-90 " + y1_label_x + "," + y1_label_y + ")")
                .attr("x", y1_label_x).attr("y", y1_label_y)
                .text(y1_label);
        }
    }

    if (this.layout.axes.y2.render && canRenderAxis("y2")){
        this.y2_axis  = d3.svg.axis().scale(this.y2_scale)
            .orient("left").tickValues(this.layout.axes.y2.ticks);
        this.svg.y2_axis
            .attr("transform", "translate(" + (this.layout.width - this.layout.margin.right) + "," + this.layout.margin.top + ")")
            .call(this.y2_axis);
        if (this.layout.axes.y2.label_function){
            this.layout.axes.y2.label = LocusZoom.LabelFunctions.get(this.layout.axes.y2.label_function, this.parent.state);
        }
        if (this.layout.axes.y2.label != null){
            var y2_label = this.layout.axes.y2.label;
            if (typeof this.layout.axes.y2.label == "function"){ y2_label = this.layout.axes.y2.label(); }
            var y2_label_x = this.layout.margin.right * 0.55;
            var y2_label_y = this.layout.cliparea.height / 2;
            this.svg.y2_axis_label
                .attr("transform", "rotate(-90 " + y2_label_x + "," + y2_label_y + ")")
                .attr("x", y2_label_x).attr("y", y2_label_y)
                .text(y2_label);
        }
    }

    // Render data layers in order by z-index
    this.data_layer_ids_by_z_index.forEach(function(data_layer_id){
        this.data_layers[data_layer_id].draw().render();
    }.bind(this));

    return this;
    
};

/* global d3,LocusZoom */
/* eslint-env browser */
/* eslint-disable no-console */

"use strict";

/**

  Data Layer Class

  A data layer is an abstract class representing a data set and its
  graphical representation within a panel

*/

LocusZoom.DataLayer = function(id, layout, state) {

    this.initialized = false;

    this.id     = id;
    this.parent = null;
    this.svg    = {};

    this.layout = LocusZoom.mergeLayouts(layout || {}, LocusZoom.DataLayer.DefaultLayout);

    this.state = LocusZoom.mergeLayouts(state || {}, LocusZoom.DataLayer.DefaultState);

    this.data = [];
    this.metadata = {};

    this.getBaseId = function(){
        return this.parent.parent.id + "." + this.parent.id + "." + this.id;
    };

    // Tooltip methods
    this.tooltips = {};
    this.createTooltip = function(d, id){
        if (typeof this.layout.tooltip != "object"){
            throw ("DataLayer [" + this.id + "] layout does not define a tooltip");
        }
        if (typeof id != "string"){
            throw ("Unable to create tooltip: id is not a string");
        }
        this.tooltips[id] = {
            data: d,
            arrow: null,
            selector: d3.select(this.parent.parent.svg.node().parentNode).append("div")
                .attr("class", "lz-data_layer-tooltip")
                .attr("id", this.parent.getBaseId() + ".tooltip." + id)
        }
        if (this.layout.tooltip.html){
            this.tooltips[id].selector.html(LocusZoom.parseFields(d, this.layout.tooltip.html));
        } else if (this.layout.tooltip.divs){
            var i, div, selection;
            for (i in this.layout.tooltip.divs){
                div = this.layout.tooltip.divs[i];
                selection = this.tooltips[id].selector.append("div");
                if (div.id){ selection.attr("id", div.id); }
                if (div.class){ selection.attr("class", div.class); }
                if (div.style){ selection.style(div.style); }
                if (div.html){ selection.html(LocusZoom.parseFields(d, div.html)); }
            }
        }
        this.positionTooltip(id);
    };
    this.destroyTooltip = function(id){
        if (typeof id != "string"){
            throw ("Unable to destroy tooltip: id is not a string");
        }
        if (this.tooltips[id]){
            if (typeof this.tooltips[id].selector == "object"){
                this.tooltips[id].selector.remove();
            }
            delete this.tooltips[id];
        }
    };
    this.destroyAllTooltips = function(){
        var id;
        for (id in this.tooltips){
            this.destroyTooltip(id);
        }
    };
    this.positionTooltip = function(id){
        if (typeof id != "string"){
            throw ("Unable to position tooltip: id is not a string");
        }
        // Position the div itself
        this.tooltips[id].selector
            .style("left", (d3.event.pageX) + "px")			 
				    .style("top", (d3.event.pageY) + "px");
        // Create / update position on arrow connecting tooltip to data
        if (!this.tooltips[id].arrow){
            this.tooltips[id].arrow = this.tooltips[id].selector.append("div")
                .style("position", "absolute")
                .attr("class", "lz-data_layer-tooltip-arrow_top_left");
        }
        this.tooltips[id].arrow
            .style("left", "-1px")			 
				    .style("top", "-1px");
    };
    this.positionAllTooltips = function(){
        var id;
        for (id in this.tooltips){
            this.positionTooltip(id);
        }
    }

    // Get an object with the x and y coordinates of this data layer's origin in terms of the entire page
    // (useful for custom reimplementations this.positionTooltip())
    this.getPageOrigin = function(){
        var bounding_client_rect = this.parent.parent.svg.node().getBoundingClientRect();
        var x_scroll = document.documentElement.scrollLeft || document.body.scrollLeft;
        var y_scroll = document.documentElement.scrollTop || document.body.scrollTop;
        return {
            x: bounding_client_rect.left + this.parent.layout.origin.x + this.parent.layout.margin.left + x_scroll,
            y: bounding_client_rect.top + this.parent.layout.origin.y + this.parent.layout.margin.top + y_scroll,
        };
    };
    
    return this;

};

LocusZoom.DataLayer.DefaultState = {
};

LocusZoom.DataLayer.DefaultLayout = {
    type: "",
    fields: []
};

// Generate a y-axis extent functions based on the layout
LocusZoom.DataLayer.prototype.getAxisExtent = function(dimension){
    var axis = dimension + "_axis";
    return function(){
        var extent = d3.extent(this.data, function(d) {
            return +d[this.layout[axis].field];
        }.bind(this));
        // Apply upper/lower buffers, if applicable
        var original_extent_span = extent[1] - extent[0];
        if (!isNaN(this.layout[axis].lower_buffer)){ extent[0] -= original_extent_span * this.layout[axis].lower_buffer; }
        if (!isNaN(this.layout[axis].upper_buffer)){ extent[1] += original_extent_span * this.layout[axis].upper_buffer; }
        // Apply floor/ceiling, if applicable
        if (!isNaN(this.layout[axis].floor)){ extent[0] = Math.max(extent[0], this.layout[axis].floor); }
        if (!isNaN(this.layout[axis].ceiling)){ extent[1] = Math.min(extent[1], this.layout[axis].ceiling); }
        return extent;
    }.bind(this);
};

// Initialize a data layer
LocusZoom.DataLayer.prototype.initialize = function(){

    // Append a container group element to house the main data layer group element and the clip path
    this.svg.container = this.parent.svg.group.append("g")
        .attr("id", this.getBaseId() + ".data_layer_container");
        
    // Append clip path to the container element
    this.svg.clipRect = this.svg.container.append("clipPath")
        .attr("id", this.getBaseId() + ".clip")
        .append("rect");
    
    // Append svg group for rendering all data layer elements, clipped by the clip path
    this.svg.group = this.svg.container.append("g")
        .attr("id", this.getBaseId() + ".data_layer")
        .attr("clip-path", "url(#" + this.getBaseId() + ".clip)");

    // Flip the "initialized" bit
    this.initialized = true;

    return this;

};

LocusZoom.DataLayer.prototype.draw = function(){
    this.svg.container.attr("transform", "translate(" + this.parent.layout.cliparea.origin.x +  "," + this.parent.layout.cliparea.origin.y + ")");
    this.svg.clipRect
        .attr("width", this.parent.layout.cliparea.width)
        .attr("height", this.parent.layout.cliparea.height);
    this.positionAllTooltips();
    return this;
};

// Re-Map a data layer to new positions according to the parent panel's parent instance's state
LocusZoom.DataLayer.prototype.reMap = function(){
    this.destroyAllTooltips(); // hack - only non-visible tooltips should be destroyed
                               // and then recreated if returning to visibility
    var promise = this.parent.parent.lzd.getData(this.parent.parent.state, this.layout.fields); //,"ld:best"
    promise.then(function(new_data){
        this.data = new_data.body;
    }.bind(this));
    return promise;
};

/* global d3,LocusZoom */
/* eslint-env browser */
/* eslint-disable no-console */

"use strict";

/**

  Singletons

  LocusZoom has various singleton objects that are used for registering functions or classes.
  These objects provide safe, standard methods to redefine or delete existing functions/classes
  as well as define new custom functions/classes to be used in a plot.

*/


/****************
  Label Functions

  These functions will generate a string based on a provided state object. Useful for dynamic axis labels.
*/

LocusZoom.LabelFunctions = (function() {
    var obj = {};
    var functions = {};

    obj.get = function(name, state) {
        if (!name) {
            return null;
        } else if (functions[name]) {
            if (typeof state == "undefined"){
                return functions[name];
            } else {
                return functions[name](state);
            }
        } else {
            throw("label function [" + name + "] not found");
        }
    };

    obj.set = function(name, fn) {
        if (fn) {
            functions[name] = fn;
        } else {
            delete functions[name];
        }
    };

    obj.add = function(name, fn) {
        if (functions[name]) {
            throw("label function already exists with name: " + name);
        } else {
            obj.set(name, fn);
        }
    };

    obj.list = function() {
        return Object.keys(functions);
    };

    return obj;
})();

// Label function for "Chromosome # (Mb)" where # comes from state
LocusZoom.LabelFunctions.add("chromosome", function(state){
    if (!isNaN(+state.chr)){ 
        return "Chromosome " + state.chr + " (Mb)";
    } else {
        return "Chromosome (Mb)";
    }
});


/**************************
  Transformation Functions

  Singleton for formatting or transforming a single input, for instance turning raw p values into negeative log10 form
  Transformation functions are chainable with a pipe on a field name, like so: "pvalue|neglog10"

  NOTE: Because these functions are chainable the FUNCTION is returned by get(), not the result of that function.

  All transformation functions must accept an object of parameters and a value to process.
*/
LocusZoom.TransformationFunctions = (function() {
    var obj = {};
    var transformations = {};

    var getTrans = function(name) {
        if (!name) {
            return null;
        }
        var fun = transformations[name];
        if (fun)  {
            return fun;
        } else {
            throw("transformation " + name + " not found");
        }
    };

    //a single transformation with any parameters
    //(parameters not currently supported)
    var parseTrans = function(name) {
        return getTrans(name);
    };

    //a "raw" transformation string with a leading pipe
    //and one or more transformations
    var parseTransString = function(x) {
        var funs = [];
        var fun;
        var re = /\|([^\|]+)/g;
        var result;
        while((result = re.exec(x))!=null) {
            funs.push(result[1]);
        }
        if (funs.length==1) {
            return parseTrans(funs[0]);
        } else if (funs.length > 1) {
            return function(x) {
                var val = x;
                for(var i = 0; i<funs.length; i++) {
                    val = parseTrans(funs[i])(val);
                }
                return val;
            };
        }
        return null;
    };

    //accept both "|name" and "name"
    obj.get = function(name) {
        if (name && name.substring(0,1)=="|") {
            return parseTransString(name);
        } else {
            return parseTrans(name);
        }
    };

    obj.set = function(name, fn) {
        if (name.substring(0,1)=="|") {
            throw("transformation name should not start with a pipe");
        } else {
            if (fn) {
                transformations[name] = fn;
            } else {
                delete transformations[name];
            }
        }
    };

    obj.add = function(name, fn) {
        if (transformations[name]) {
            throw("transformation already exists with name: " + name);
        } else {
            obj.set(name, fn);
        }
    };

    obj.list = function() {
        return Object.keys(transformations);
    };

    return obj;
})();

LocusZoom.TransformationFunctions.add("neglog10", function(x) {
    return -Math.log(x) / Math.LN10;
});

LocusZoom.TransformationFunctions.add("scinotation", function(x) {
    if (Math.abs(x) > 1){
        var log = Math.ceil(Math.log(x) / Math.LN10);
    } else {
        var log = Math.floor(Math.log(x) / Math.LN10);
    }
    if (Math.abs(log) <= 3){
        return x.toFixed(3);
    } else {
        return x.toExponential(2).replace("+", "").replace("e", " × 10^");
    }
});



/****************
  Scale Functions

  Singleton for accessing/storing functions that will convert arbitrary data points to values in a given scale
  Useful for anything that needs to scale discretely with data (e.g. color, point size, etc.)

  All scale functions must accept an object of parameters and a value to process.
*/

LocusZoom.ScaleFunctions = (function() {
    var obj = {};
    var functions = {};

    obj.get = function(name, parameters, value) {
        if (!name) {
            return null;
        } else if (functions[name]) {
            if (typeof parameters == "undefined" && typeof value == "undefined"){
                return functions[name];
            } else {
                return functions[name](parameters, value);
            }
        } else {
            throw("scale function [" + name + "] not found");
        }
    };

    obj.set = function(name, fn) {
        if (fn) {
            functions[name] = fn;
        } else {
            delete functions[name];
        }
    };

    obj.add = function(name, fn) {
        if (functions[name]) {
            throw("scale function already exists with name: " + name);
        } else {
            obj.set(name, fn);
        }
    };

    obj.list = function() {
        return Object.keys(functions);
    };

    return obj;
})();

// Numerical Bin scale function: bin a dataset numerically by an array of breakpoints
LocusZoom.ScaleFunctions.add("numerical_bin", function(parameters, value){
    var breaks = parameters.breaks;
    var values = parameters.values;
    if (value == null || isNaN(+value)){
        return (parameters.null_value ? parameters.null_value : values[0]);
    }
    var threshold = breaks.reduce(function(prev, curr){
        if (+value < prev || (+value >= prev && +value < curr)){
            return prev;
        } else {
            return curr;
        }
    });
    return values[breaks.indexOf(threshold)];
});

// Categorical Bin scale function: bin a dataset numerically by matching against an array of distinct values
LocusZoom.ScaleFunctions.add("categorical_bin", function(parameters, value){
    if (parameters.categories.indexOf(value) != -1){
        return parameters.values[parameters.categories.indexOf(value)];
    } else {
        return (parameters.null_value ? parameters.null_value : parameters.values[0]); 
    }
});


/************************
  Data Layer Subclasses

  The abstract Data Layer class has general methods and properties that apply universally to all Data Layers
  Specific data layer subclasses (e.g. a scatter plot, a line plot, gene visualization, etc.) must be defined
  and registered with this singleton to be accessible.

  All new Data Layer subclasses must be defined by accepting an id string and a layout object.
  Singleton for storing available Data Layer classes as well as updating existing and/or registering new ones
*/

LocusZoom.DataLayers = (function() {
    var obj = {};
    var datalayers = {};

    obj.get = function(name, id, layout, state) {
        if (!name) {
            return null;
        } else if (datalayers[name]) {
            if (typeof id == "undefined" || typeof layout == "undefined"){
                throw("id or layout argument missing for data layer [" + name + "]");
            } else {
                state = LocusZoom.mergeLayouts(state || {}, LocusZoom.DataLayer.DefaultState);
                return new datalayers[name](id, layout, state);
            }
        } else {
            throw("data layer [" + name + "] not found");
        }
    };

    obj.set = function(name, datalayer) {
        if (datalayer) {
            if (typeof datalayer != "function"){
                throw("unable to set data layer [" + name + "], argument provided is not a function");
            } else {
                datalayers[name] = datalayer;
                datalayers[name].prototype = new LocusZoom.DataLayer();
            }
        } else {
            delete datalayers[name];
        }
    };

    obj.add = function(name, datalayer) {
        if (datalayers[name]) {
            throw("data layer already exists with name: " + name);
        } else {
            obj.set(name, datalayer);
        }
    };

    obj.list = function() {
        return Object.keys(datalayers);
    };

    return obj;
})();



/*********************
  Scatter Data Layer
  Implements a standard scatter plot
*/

LocusZoom.DataLayers.add("scatter", function(id, layout, state){

    LocusZoom.DataLayer.apply(this, arguments);

    this.DefaultState = {
        selected_id: null
    };

    this.DefaultLayout = {
        point_size: 40,
        point_shape: "circle",
        color: "#888888",
        y_axis: {
            axis: 1
        },
        selectable: true
    };

    this.layout = LocusZoom.mergeLayouts(layout, this.DefaultLayout);
    this.state = LocusZoom.mergeLayouts(state, this.DefaultState);

    // Reimplement the positionTooltip() method to be scatter-specific
    this.positionTooltip = function(id){
        if (typeof id != "string"){
            throw ("Unable to position tooltip: id is not a string");
        }
        if (!this.tooltips[id]){
            throw ("Unable to position tooltip: id does not point to a valid tooltip");
        }
        var tooltip = this.tooltips[id];
        var arrow_width = 7; // as defined in the default stylesheet
        var stroke_width = 1; // as defined in the default stylesheet
        var border_radius = 6; // as defined in the default stylesheet
        var page_origin = this.getPageOrigin();
        var x_center = this.parent.x_scale(tooltip.data[this.layout.x_axis.field]);
        var y_scale  = "y"+this.layout.y_axis.axis+"_scale";
        var y_center = this.parent[y_scale](tooltip.data[this.layout.y_axis.field]);
        var tooltip_box = tooltip.selector.node().getBoundingClientRect();
        // Position horizontally on the left or the right depending on which side of the plot the point is on
        var offset = Math.sqrt(this.layout.point_size / Math.PI);
        if (x_center <= this.parent.layout.width / 2){
            var left = page_origin.x + x_center + offset + arrow_width + stroke_width;
            var arrow_type = "left";
            var arrow_left = -1 * (arrow_width + stroke_width);
        } else {
            var left = page_origin.x + x_center - tooltip_box.width - offset - arrow_width - stroke_width;
            var arrow_type = "right";
            var arrow_left = tooltip_box.width - stroke_width;
        }
        // Position vertically centered unless we're at the top or bottom of the plot
        var data_layer_height = this.parent.layout.height - (this.parent.layout.margin.top + this.parent.layout.margin.bottom);
        if (y_center - (tooltip_box.height / 2) <= 0){ // Too close to the top, push it down
            var top = page_origin.y + y_center - (1.5 * arrow_width) - border_radius;
            var arrow_top = border_radius;
        } else if (y_center + (tooltip_box.height / 2) >= data_layer_height){ // Too close to the bottom, pull it up
            var top = page_origin.y + y_center + arrow_width + border_radius - tooltip_box.height;
            var arrow_top = tooltip_box.height - (2 * arrow_width) - border_radius;
        } else { // vertically centered
            var top = page_origin.y + y_center - (tooltip_box.height / 2);
            var arrow_top = (tooltip_box.height / 2) - arrow_width;
        }        
        // Apply positions to the main div
        tooltip.selector.style("left", left + "px").style("top", top + "px");
        // Create / update position on arrow connecting tooltip to data
        if (!tooltip.arrow){
            tooltip.arrow = tooltip.selector.append("div").style("position", "absolute");
        }
        tooltip.arrow
            .attr("class", "lz-data_layer-tooltip-arrow_" + arrow_type)
            .style("left", arrow_left + "px")			 
				    .style("top", arrow_top + "px");
    };

    // Implement the main render function
    this.render = function(){
        this.svg.group.selectAll("*").remove(); // should this happen at all, or happen at the panel level?
        var selection = this.svg.group
            .selectAll("path.lz-data_layer-scatter")
            .data(this.data)
            .enter().append("path")
            .attr("id", function(d){ return 's' + d.id.replace(/\W/g,''); })
            .attr("class", "lz-data_layer-scatter")
            .attr("transform", function(d) {
                var x = this.parent.x_scale(d[this.layout.x_axis.field]);
                var y_scale = "y"+this.layout.y_axis.axis+"_scale";
                var y = this.parent[y_scale](d[this.layout.y_axis.field]);
                return "translate(" + x + "," + y + ")";
            }.bind(this))
            .attr("d", d3.svg.symbol().size(this.layout.point_size).type(this.layout.point_shape))
            .style({ cursor: "pointer" });
        // Apply id (if included in fields)
        if (this.layout.fields.indexOf("id") != -1){
            selection.attr("id", function(d){ return 's' + d.id.replace(/\W/g,''); });
        }
        // Apply color
        if (this.layout.color){
            switch (typeof this.layout.color){
            case "string":
                selection.attr("fill", this.layout.color);
                break;
            case "object":
                if (this.layout.color.scale_function && this.layout.color.field) {
                    selection.attr("fill", function(d){
                        return LocusZoom.ScaleFunctions.get(this.layout.color.scale_function,
                                                            this.layout.color.parameters || {},
                                                            d[this.layout.color.field]);
                    }.bind(this));
                }
                break;
            }
        }

        // Apply selectable, tooltip, etc
        if (this.layout.selectable && (this.layout.fields.indexOf("id") != -1)){
            selection.on("mouseover", function(d){
                var id = 's' + d.id.replace(/\W/g,'');
                if (this.state.selected_id != id){
                    d3.select("#" + id).attr("class", "lz-data_layer-scatter-hovered");
                    if (this.layout.tooltip){ this.createTooltip(d, id); }
                }
            }.bind(this))
            .on("mouseout", function(d){
                var id = 's' + d.id.replace(/\W/g,'');
                if (this.state.selected_id != id){
                    d3.select("#" + id).attr("class", "lz-data_layer-scatter");
                    if (this.layout.tooltip){ this.destroyTooltip(id); }
                }
            }.bind(this))
            .on("click", function(d){
                var id = 's' + d.id.replace(/\W/g,'');
                if (this.state.selected_id == id){
                    this.state.selected_id = null;
                    d3.select("#" + id).attr("class", "lz-data_layer-scatter-hovered");
                } else {
                    if (this.state.selected_id != null){
                        d3.select("#" + this.state.selected_id).attr("class", "lz-data_layer-scatter");
                        if (this.layout.tooltip){ this.destroyTooltip(this.state.selected_id); }
                    }
                    this.state.selected_id = id;
                    d3.select("#" + id).attr("class", "lz-data_layer-scatter-selected");
                }
            }.bind(this));
            // Apply existing selection from state
            if (this.state.selected_id != null){
                d3.select("#" + this.state.selected_id).attr("class", "lz-data_layer-scatter-selected");
            }
        }
        
    };
       
    return this;
});

/*********************
  Genes Data Layer
  Implements a data layer that will render gene tracks
*/

LocusZoom.DataLayers.add("genes", function(id, layout, state){

    LocusZoom.DataLayer.apply(this, arguments);

    this.DefaultState = {
        selected_id: null
    };

    this.DefaultLayout = {
        label_font_size: 12,
        label_exon_spacing: 4,
        exon_height: 16,
        bounding_box_padding: 6,
        track_vertical_spacing: 10,
        selectable: true
    };

    this.layout = LocusZoom.mergeLayouts(layout, this.DefaultLayout);
    this.state = LocusZoom.mergeLayouts(state, this.DefaultState);
    
    // Helper function to sum layout values to derive total height for a single gene track
    this.getTrackHeight = function(){
        return 2 * this.layout.bounding_box_padding
            + this.layout.label_font_size
            + this.layout.label_exon_spacing
            + this.layout.exon_height
            + this.layout.track_vertical_spacing;
    };

    // A gene may have arbitrarily many transcripts, but this data layer isn't set up to render them yet.
    // Stash a transcript_idx to point to the first transcript and use that for all transcript refs.
    this.transcript_idx = 0;
    
    this.metadata.tracks = 1;
    this.metadata.gene_track_index = { 1: [] }; // track-number-indexed object with arrays of gene indexes in the dataset
    this.metadata.horizontal_padding = 4; // pixels to pad on either side of a gene or label when determining collisions

    // After we've loaded the genes interpret them to assign
    // each to a track so that they do not overlap in the view
    this.assignTracks = function(){

        // Function to get the width in pixels of a label given the text and layout attributes
        this.getLabelWidth = function(gene_name, font_size){
            var temp_text = this.svg.group.append("text")
                .attr("x", 0).attr("y", 0).attr("class", "lz-data_layer-gene lz-label")
                .style("font-size", font_size)
                .text(gene_name + "→");
            var label_width = temp_text.node().getBBox().width;
            temp_text.node().remove();
            return label_width;
        };

        // Reinitialize metadata
        this.metadata.tracks = 1;
        this.metadata.gene_track_index = { 1: [] };

        this.data.map(function(d, g){

            // If necessary, split combined gene id / version fields into discrete fields.
            // NOTE: this may be an issue with CSG's genes data source that may eventually be solved upstream.
            if (this.data[g].gene_id && this.data[g].gene_id.indexOf('.')){
                var split = this.data[g].gene_id.split('.');
                this.data[g].gene_id = split[0];
                this.data[g].gene_version = split[1];
            }

            // Stash the transcript ID on the parent gene
            this.data[g].transcript_id = this.data[g].transcripts[this.transcript_idx].transcript_id;

            // Determine display range start and end, based on minimum allowable gene display width, bounded by what we can see
            // (range: values in terms of pixels on the screen)
            this.data[g].display_range = {
                start: this.parent.x_scale(Math.max(d.start, this.parent.parent.state.start)),
                end:   this.parent.x_scale(Math.min(d.end, this.parent.parent.state.end))
            };
            this.data[g].display_range.label_width = this.getLabelWidth(this.data[g].gene_name, this.layout.label_font_size);
            this.data[g].display_range.width = this.data[g].display_range.end - this.data[g].display_range.start;
            // Determine label text anchor (default to middle)
            this.data[g].display_range.text_anchor = "middle";
            if (this.data[g].display_range.width < this.data[g].display_range.label_width){
                if (d.start < this.parent.parent.state.start){
                    this.data[g].display_range.end = this.data[g].display_range.start
                        + this.data[g].display_range.label_width
                        + this.metadata.horizontal_padding;
                    this.data[g].display_range.text_anchor = "start";
                } else if (d.end > this.parent.parent.state.end){
                    this.data[g].display_range.start = this.data[g].display_range.end
                        - this.data[g].display_range.label_width
                        - this.metadata.horizontal_padding;
                    this.data[g].display_range.text_anchor = "end";
                } else {
                    var centered_margin = ((this.data[g].display_range.label_width - this.data[g].display_range.width) / 2)
                        + this.metadata.horizontal_padding;
                    if ((this.data[g].display_range.start - centered_margin) < this.parent.x_scale(this.parent.parent.state.start)){
                        this.data[g].display_range.start = this.parent.x_scale(this.parent.parent.state.start);
                        this.data[g].display_range.end = this.data[g].display_range.start + this.data[g].display_range.label_width;
                        this.data[g].display_range.text_anchor = "start";
                    } else if ((this.data[g].display_range.end + centered_margin) > this.parent.x_scale(this.parent.parent.state.end)) {
                        this.data[g].display_range.end = this.parent.x_scale(this.parent.parent.state.end);
                        this.data[g].display_range.start = this.data[g].display_range.end - this.data[g].display_range.label_width;
                        this.data[g].display_range.text_anchor = "end";
                    } else {
                        this.data[g].display_range.start -= centered_margin;
                        this.data[g].display_range.end += centered_margin;
                    }
                }
                this.data[g].display_range.width = this.data[g].display_range.end - this.data[g].display_range.start;
            }
            // Add bounding box padding to the calculated display range start, end, and width
            this.data[g].display_range.start -= this.layout.bounding_box_padding;
            this.data[g].display_range.end   += this.layout.bounding_box_padding;
            this.data[g].display_range.width += 2 * this.layout.bounding_box_padding;
            // Convert and stash display range values into domain values
            // (domain: values in terms of the data set, e.g. megabases)
            this.data[g].display_domain = {
                start: this.parent.x_scale.invert(this.data[g].display_range.start),
                end:   this.parent.x_scale.invert(this.data[g].display_range.end)
            };
            this.data[g].display_domain.width = this.data[g].display_domain.end - this.data[g].display_domain.start;

            // Using display range/domain data generated above cast each gene to tracks such that none overlap
            this.data[g].track = null;
            var potential_track = 1;
            while (this.data[g].track == null){
                var collision_on_potential_track = false;
                this.metadata.gene_track_index[potential_track].map(function(placed_gene){
                    if (!collision_on_potential_track){
                        var min_start = Math.min(placed_gene.display_range.start, this.display_range.start);
                        var max_end = Math.max(placed_gene.display_range.end, this.display_range.end);
                        if ((max_end - min_start) < (placed_gene.display_range.width + this.display_range.width)){
                            collision_on_potential_track = true;
                        }
                    }
                }.bind(this.data[g]));
                if (!collision_on_potential_track){
                    this.data[g].track = potential_track;
                    this.metadata.gene_track_index[potential_track].push(this.data[g]);
                } else {
                    potential_track++;
                    if (potential_track > this.metadata.tracks){
                        this.metadata.tracks = potential_track;
                        this.metadata.gene_track_index[potential_track] = [];
                    }
                }
            }

            // Stash parent references on all genes, trascripts, and exons
            this.data[g].parent = this;
            this.data[g].transcripts.map(function(d, t){
                this.data[g].transcripts[t].parent = this.data[g];
                this.data[g].transcripts[t].exons.map(function(d, e){
                    this.data[g].transcripts[t].exons[e].parent = this.data[g].transcripts[t];
                }.bind(this));
            }.bind(this));

        }.bind(this));
        return this;
    };

    // Implement the main render function
    this.render = function(){

        this.assignTracks();

        this.svg.group.selectAll("*").remove();

        // Render gene groups
        var selection = this.svg.group.selectAll("g.lz-data_layer-gene")
            .data(this.data).enter()
            .append("g")
            .attr("class", "lz-data_layer-gene")
            .attr("id", function(d){ return 'g' + d.gene_name.replace(/\W/g,''); })
            .each(function(gene){

                // Render gene bounding box
                d3.select(this).selectAll("rect.lz-data_layer-gene").filter(".lz-bounding_box")
                    .data([gene]).enter().append("rect")
                    .attr("class", "lz-data_layer-gene lz-bounding_box")
                    .attr("id", function(d){
                        return 'g' + d.gene_name.replace(/\W/g,'') + "_bounding_box";
                    }.bind(gene))
                    .attr("x", function(d){
                        return d.display_range.start;
                    }.bind(gene.parent))
                    .attr("y", function(d){
                        return ((d.track-1) * this.getTrackHeight());
                    }.bind(gene.parent))
                    .attr("width", function(d){
                        return d.display_range.width;
                    }.bind(gene.parent))
                    .attr("height", function(d){
                        return this.getTrackHeight() - this.layout.track_vertical_spacing;
                    }.bind(gene.parent))
                    .attr("rx", function(d){ return this.layout.bounding_box_padding; }.bind(gene.parent))
                    .attr("ry", function(d){ return this.layout.bounding_box_padding; }.bind(gene.parent));

                // Render gene boundaries
                d3.select(this).selectAll("rect.lz-data_layer-gene").filter(".lz-boundary")
                    .data([gene]).enter().append("rect")
                    .attr("class", "lz-data_layer-gene lz-boundary")
                    .attr("x", function(d){ return this.parent.x_scale(d.start); }.bind(gene.parent))
                    .attr("y", function(d){
                        return ((d.track-1) * this.parent.getTrackHeight())
                            + this.parent.layout.bounding_box_padding
                            + this.parent.layout.label_font_size
                            + this.parent.layout.label_exon_spacing
                            + (Math.max(this.parent.layout.exon_height, 3) / 2);
                    }.bind(gene)) // Arbitrary track height; should be dynamic
                    .attr("width", function(d){ return this.parent.x_scale(d.end) - this.parent.x_scale(d.start); }.bind(gene.parent))
                    .attr("height", 1) // This should be scaled dynamically somehow
                    .attr("fill", "#000099")
                    .style({ cursor: "pointer" })
                    .append("svg:title")
                    .text(function(d) { return d.gene_name; });

                // Render gene labels
                d3.select(this).selectAll("text.lz-data_layer-gene")
                    .data([gene]).enter().append("text")
                    .attr("class", "lz-data_layer-gene lz-label")
                    .attr("x", function(d){
                        if (d.display_range.text_anchor == "middle"){
                            return d.display_range.start + (d.display_range.width / 2);
                        } else if (d.display_range.text_anchor == "start"){
                            return d.display_range.start + this.layout.bounding_box_padding;
                        } else if (d.display_range.text_anchor == "end"){
                            return d.display_range.end - this.layout.bounding_box_padding;
                        }
                    }.bind(gene.parent))
                    .attr("y", function(d){
                        return ((d.track-1) * this.getTrackHeight())
                            + this.layout.bounding_box_padding
                            + this.layout.label_font_size;
                    }.bind(gene.parent))
                    .attr("text-anchor", function(d){ return d.display_range.text_anchor; })
                    .style("font-size", gene.parent.layout.label_font_size)
                    .text(function(d){ return (d.strand == "+") ? d.gene_name + "→" : "←" + d.gene_name; });

                // Render exons (first transcript only, for now)
                d3.select(this).selectAll("g.lz-data_layer-gene").filter(".lz-exons")
                    .data([gene]).enter().append("g")
                    .attr("class", "lz-data_layer-gene lz-exons")
                    .each(function(gene){
                        d3.select(this).selectAll("rect.lz-data_layer-gene").filter(".lz-exon")
                            .data(gene.transcripts[gene.parent.transcript_idx].exons).enter().append("rect")
                            .attr("class", "lz-data_layer-gene lz-exon")
                            .attr("x", function(d){ return this.parent.x_scale(d.start); }.bind(gene.parent))
                            .attr("y", function(){
                                return ((this.track-1) * this.parent.getTrackHeight())
                                    + this.parent.layout.bounding_box_padding
                                    + this.parent.layout.label_font_size
                                    + this.parent.layout.label_exon_spacing;
                            }.bind(gene))
                            .attr("width", function(d){
                                return this.parent.x_scale(d.end) - this.parent.x_scale(d.start);
                            }.bind(gene.parent))
                            .attr("height", function(){
                                return this.parent.layout.exon_height;
                            }.bind(gene))
                            .attr("fill", "#000099")
                            .style({ cursor: "pointer" });
                    });

                // Render gene click area
                var clickarea = d3.select(this).selectAll("rect").filter(".lz-clickarea")
                    .data([gene]).enter().append("rect")
                    .attr("class", "lz-clickarea")
                    .attr("id", function(d){
                        return 'g' + d.gene_name.replace(/\W/g,'') + "_clickarea";
                    }.bind(gene))
                    .attr("x", function(d){
                        return d.display_range.start;
                    }.bind(gene.parent))
                    .attr("y", function(d){
                        return ((d.track-1) * this.getTrackHeight());
                    }.bind(gene.parent))
                    .attr("width", function(d){
                        return d.display_range.width;
                    }.bind(gene.parent))
                    .attr("height", function(d){
                        return this.getTrackHeight() - this.layout.track_vertical_spacing;
                    }.bind(gene.parent))
                    .attr("rx", function(d){ return this.layout.bounding_box_padding; }.bind(gene.parent))
                    .attr("ry", function(d){ return this.layout.bounding_box_padding; }.bind(gene.parent));

                // Apply selectable, tooltip, etc. to clickarea
                if (gene.parent.layout.selectable){
                    clickarea
                        .on("mouseover", function(d){
                            var id = 'g' + d.gene_name.replace(/\W/g,'');
                            if (this.state.selected_id != id){
                                d3.select("#" + id + "_bounding_box").attr("class", "lz-data_layer-gene lz-bounding_box-hovered");
                                if (this.layout.tooltip){ this.createTooltip(d, id); }
                            }
                        }.bind(gene.parent))
                        .on("mouseout", function(d){
                            var id = 'g' + d.gene_name.replace(/\W/g,'');
                            if (this.state.selected_id != id){
                                d3.select("#" + id + "_bounding_box").attr("class", "lz-data_layer-gene lz-bounding_box");
                                if (this.layout.tooltip){ this.destroyTooltip(id); }
                            }
                        }.bind(gene.parent))
                        .on("click", function(d){
                            var id = 'g' + d.gene_name.replace(/\W/g,'');
                            if (this.state.selected_id == id){
                                this.state.selected_id = null;
                                d3.select("#" + id + "_bounding_box").attr("class", "lz-data_layer-gene lz-bounding_box-hovered");
                            } else {
                                if (this.state.selected_id != null){
                                    d3.select("#" + this.state.selected_id + "_bounding_box").attr("class", "lz-data_layer-gene lz-bounding_box");
                                    if (this.layout.tooltip){ this.destroyTooltip(this.state.selected_id); }
                                }
                                this.state.selected_id = id;
                                d3.select("#" + id + "_bounding_box").attr("class", "lz-data_layer-gene lz-bounding_box-selected");
                            }
                        }.bind(gene.parent));
                    // Apply existing selection from state
                    if (gene.parent.state.selected_id != null){
                        d3.select("#" + gene.parent.state.selected_id + "_bounding_box").attr("class", "lz-data_layer-gene lz-bounding_box-selected");
                    }
                }

            });

    };

    // Reimplement the positionTooltip() method to be gene-specific
    this.positionTooltip = function(id){
        if (typeof id != "string"){
            throw ("Unable to position tooltip: id is not a string");
        }
        if (!this.tooltips[id]){
            throw ("Unable to position tooltip: id does not point to a valid tooltip");
        }
        var tooltip = this.tooltips[id];
        var arrow_width = 7; // as defined in the default stylesheet
        var stroke_width = 1; // as defined in the default stylesheet
        var page_origin = this.getPageOrigin();
        var tooltip_box = tooltip.selector.node().getBoundingClientRect();
        var gene_bbox = d3.select("#g" + tooltip.data.gene_name.replace(/\W/g,'')).node().getBBox();
        var data_layer_height = this.parent.layout.height - (this.parent.layout.margin.top + this.parent.layout.margin.bottom);
        var data_layer_width = this.parent.layout.width - (this.parent.layout.margin.left + this.parent.layout.margin.right);
        // Position horizontally: attempt to center on the portion of the gene that's visible,
        // pad to either side if bumping up against the edge of the data layer
        var gene_center_x = ((tooltip.data.display_range.start + tooltip.data.display_range.end) / 2) - (this.layout.bounding_box_padding / 2);
        var offset_right = Math.max((tooltip_box.width / 2) - gene_center_x, 0);
        var offset_left = Math.max((tooltip_box.width / 2) + gene_center_x - data_layer_width, 0);
        var left = page_origin.x + gene_center_x - (tooltip_box.width / 2) - offset_left + offset_right;
        var arrow_left = (tooltip_box.width / 2) - (arrow_width / 2) + offset_left - offset_right;
        // Position vertically below the gene unless there's insufficient space
        if (tooltip_box.height + stroke_width + arrow_width > data_layer_height - (gene_bbox.y + gene_bbox.height)){
            var top = page_origin.y + gene_bbox.y - (tooltip_box.height + stroke_width + arrow_width);
            var arrow_type = "down";
            var arrow_top = tooltip_box.height - stroke_width;
        } else {
            var top = page_origin.y + gene_bbox.y + gene_bbox.height + stroke_width + arrow_width;
            var arrow_type = "up";
            var arrow_top = 0 - stroke_width - arrow_width;
        }
        // Apply positions to the main div
        tooltip.selector.style("left", left + "px").style("top", top + "px");
        // Create / update position on arrow connecting tooltip to data
        if (!tooltip.arrow){
            tooltip.arrow = tooltip.selector.append("div").style("position", "absolute");
        }
        tooltip.arrow
            .attr("class", "lz-data_layer-tooltip-arrow_" + arrow_type)
            .style("left", arrow_left + "px")			 
				    .style("top", arrow_top + "px");
    };
       
    return this;
});

/* global LocusZoom*/

LocusZoom = LocusZoom || {};
LocusZoom.Stats = (function() {
    //Javascript port of R math library functions

    //CONSTANTS -------

    var DBL_EPSILON = 2.2204460492503130808472633361816e-16;
    var DBL_MIN = 2.2250738585072014e-308;
    var DBL_MAX_EXP = 1020; //this is a guess
    var DBL_MAX = Number.MAX_VALUE;
    var SCALE_FACTOR = 1.157920892373162e+77;
    var EULERS_CONST = 0.5772156649015328606065120900824024;
    var TOL_LOGCF = 1e-14;
    var LGAMMA_C = 0.2273736845824652515226821577978691e-12;

    var DXREL =  1.490116119384765625e-8;

    var M_LN2 = Math.LN2; //0.693147180559945309417232121458;
    var M_PI = Math.PI;
    var M_2PI = 2*M_PI;
    var M_LN_SQRT_2PI = Math.log(Math.sqrt(M_2PI));
    var M_SQRT_32 = 5.656854249492380195206754896838;
    var M_1_SQRT_2PI = 0.398942280401432677939946059934;
    var M_CUTOFF = M_LN2 * DBL_MAX_EXP / DBL_EPSILON;

    var S0 = 0.083333333333333333333;       /* 1/12 */
    var S1 = 0.00277777777777777777778;     /* 1/360 */
    var S2 = 0.00079365079365079365079365;  /* 1/1260 */
    var S3 = 0.000595238095238095238095238; /* 1/1680 */
    var S4 = 0.0008417508417508417508417508;/* 1/1188 */

    var SFERR_HALVES = [
        0.0, /* n=0 - wrong, place holder only */
        0.1534264097200273452913848,  /* 0.5 */
        0.0810614667953272582196702,  /* 1.0 */
        0.0548141210519176538961390,  /* 1.5 */
        0.0413406959554092940938221,  /* 2.0 */
        0.03316287351993628748511048, /* 2.5 */
        0.02767792568499833914878929, /* 3.0 */
        0.02374616365629749597132920, /* 3.5 */
        0.02079067210376509311152277, /* 4.0 */
        0.01848845053267318523077934, /* 4.5 */
        0.01664469118982119216319487, /* 5.0 */
        0.01513497322191737887351255, /* 5.5 */
        0.01387612882307074799874573, /* 6.0 */
        0.01281046524292022692424986, /* 6.5 */
        0.01189670994589177009505572, /* 7.0 */
        0.01110455975820691732662991, /* 7.5 */
        0.010411265261972096497478567, /* 8.0 */
        0.009799416126158803298389475, /* 8.5 */
        0.009255462182712732917728637, /* 9.0 */
        0.008768700134139385462952823, /* 9.5 */
        0.008330563433362871256469318, /* 10.0 */
        0.007934114564314020547248100, /* 10.5 */
        0.007573675487951840794972024, /* 11.0 */
        0.007244554301320383179543912, /* 11.5 */
        0.006942840107209529865664152, /* 12.0 */
        0.006665247032707682442354394, /* 12.5 */
        0.006408994188004207068439631, /* 13.0 */
        0.006171712263039457647532867, /* 13.5 */
        0.005951370112758847735624416, /* 14.0 */
        0.005746216513010115682023589, /* 14.5 */
        0.005554733551962801371038690  /* 15.0 */
    ];

    var LGAMMA_COEFS =  [0.3224670334241132182362075833230126e-0,
        0.6735230105319809513324605383715000e-1,/* = (zeta(3)-1)/3 */
        0.2058080842778454787900092413529198e-1,
        0.7385551028673985266273097291406834e-2,
        0.2890510330741523285752988298486755e-2,
        0.1192753911703260977113935692828109e-2,
        0.5096695247430424223356548135815582e-3,
        0.2231547584535793797614188036013401e-3,
        0.9945751278180853371459589003190170e-4,
        0.4492623673813314170020750240635786e-4,
        0.2050721277567069155316650397830591e-4,
        0.9439488275268395903987425104415055e-5,
        0.4374866789907487804181793223952411e-5,
        0.2039215753801366236781900709670839e-5,
        0.9551412130407419832857179772951265e-6,
        0.4492469198764566043294290331193655e-6,
        0.2120718480555466586923135901077628e-6,
        0.1004322482396809960872083050053344e-6,
        0.4769810169363980565760193417246730e-7,
        0.2271109460894316491031998116062124e-7,
        0.1083865921489695409107491757968159e-7,
        0.5183475041970046655121248647057669e-8,
        0.2483674543802478317185008663991718e-8,
        0.1192140140586091207442548202774640e-8,
        0.5731367241678862013330194857961011e-9,
        0.2759522885124233145178149692816341e-9,
        0.1330476437424448948149715720858008e-9,
        0.6422964563838100022082448087644648e-10,
        0.3104424774732227276239215783404066e-10,
        0.1502138408075414217093301048780668e-10,
        0.7275974480239079662504549924814047e-11,
        0.3527742476575915083615072228655483e-11,
        0.1711991790559617908601084114443031e-11,
        0.8315385841420284819798357793954418e-12,
        0.4042200525289440065536008957032895e-12,
        0.1966475631096616490411045679010286e-12,
        0.9573630387838555763782200936508615e-13,
        0.4664076026428374224576492565974577e-13,
        0.2273736960065972320633279596737272e-13,
        0.1109139947083452201658320007192334e-13/* = (zeta(40+1)-1)/(40+1) */
    ]; 
    var POIS_COEFS_A = [
        -1e99, /* placeholder used for 1-indexing */
        2/3.,
        -4/135.,
        8/2835.,
        16/8505.,
        -8992/12629925.,
        -334144/492567075.,
        698752/1477701225.
    ];
    var POIS_COEFS_B = [
        -1e99, /* placeholder */
        1/12.,
        1/288.,
        -139/51840.,
        -571/2488320.,
        163879/209018880.,
        5246819/75246796800.,
        -534703531/902961561600.
    ];
    var GAMCS = [
        +.8571195590989331421920062399942e-2,
        +.4415381324841006757191315771652e-2,
        +.5685043681599363378632664588789e-1,
        -.4219835396418560501012500186624e-2,
        +.1326808181212460220584006796352e-2,
        -.1893024529798880432523947023886e-3,
        +.3606925327441245256578082217225e-4,
        -.6056761904460864218485548290365e-5,
        +.1055829546302283344731823509093e-5,
        -.1811967365542384048291855891166e-6,
        +.3117724964715322277790254593169e-7,
        -.5354219639019687140874081024347e-8,
        +.9193275519859588946887786825940e-9,
        -.1577941280288339761767423273953e-9,
        +.2707980622934954543266540433089e-10,
        -.4646818653825730144081661058933e-11,
        +.7973350192007419656460767175359e-12,
        -.1368078209830916025799499172309e-12,
        +.2347319486563800657233471771688e-13,
        -.4027432614949066932766570534699e-14,
        +.6910051747372100912138336975257e-15,
        -.1185584500221992907052387126192e-15,
        +.2034148542496373955201026051932e-16,
        -.3490054341717405849274012949108e-17,
        +.5987993856485305567135051066026e-18,
        -.1027378057872228074490069778431e-18,
        +.1762702816060529824942759660748e-19,
        -.3024320653735306260958772112042e-20,
        +.5188914660218397839717833550506e-21,
        -.8902770842456576692449251601066e-22,
        +.1527474068493342602274596891306e-22,
        -.2620731256187362900257328332799e-23,
        +.4496464047830538670331046570666e-24,
        -.7714712731336877911703901525333e-25,
        +.1323635453126044036486572714666e-25,
        -.2270999412942928816702313813333e-26,
        +.3896418998003991449320816639999e-27,
        -.6685198115125953327792127999999e-28,
        +.1146998663140024384347613866666e-28,
        -.1967938586345134677295103999999e-29,
        +.3376448816585338090334890666666e-30,
        -.5793070335782135784625493333333e-31
    ];

    var ALGMCS = [
        +.1666389480451863247205729650822e+0,
        -.1384948176067563840732986059135e-4,
        +.9810825646924729426157171547487e-8,
        -.1809129475572494194263306266719e-10,
        +.6221098041892605227126015543416e-13,
        -.3399615005417721944303330599666e-15,
        +.2683181998482698748957538846666e-17,
        -.2868042435334643284144622399999e-19,
        +.3962837061046434803679306666666e-21,
        -.6831888753985766870111999999999e-23,
        +.1429227355942498147573333333333e-24,
        -.3547598158101070547199999999999e-26,
        +.1025680058010470912000000000000e-27,
        -.3401102254316748799999999999999e-29,
        +.1276642195630062933333333333333e-30
    ];

    var PNORM_A = [
        2.2352520354606839287,
        161.02823106855587881,
        1067.6894854603709582,
        18154.981253343561249,
        0.065682337918207449113
    ];
    var PNORM_B = [
        47.20258190468824187,
        976.09855173777669322,
        10260.932208618978205,
        45507.789335026729956
    ];
    var PNORM_C = [
        0.39894151208813466764,
        8.8831497943883759412,
        93.506656132177855979,
        597.27027639480026226,
        2494.5375852903726711,
        6848.1904505362823326,
        11602.651437647350124,
        9842.7148383839780218,
        1.0765576773720192317e-8
    ];
    var PNORM_D = [
        22.266688044328115691,
        235.38790178262499861,
        1519.377599407554805,
        6485.558298266760755,
        18615.571640885098091,
        34900.952721145977266,
        38912.003286093271411,
        19685.429676859990727
    ];
    var PNORM_P = [
        0.21589853405795699,
        0.1274011611602473639,
        0.022235277870649807,
        0.001421619193227893466,
        2.9112874951168792e-5,
        0.02307344176494017303
    ];
    var PNORM_Q = [
        1.28426009614491121,
        0.468238212480865118,
        0.0659881378689285515,
        0.00378239633202758244,
        7.29751555083966205e-5
    ];

    function R_Log1_Exp(x) {
        return ((x) > -M_LN2 ? Math.log(-Math.expm1(x)) : Math.log1p(-Math.exp(x)));
    }

    function R_D_exp(x, log_p) {
        return log_p ? x : Math.exp(x);
    }

    function R_D_fexp(f, x, give_log) {
        return give_log ? -0.5 * Math.log(f) + x : Math.exp(x)/Math.sqrt(f);
    }

    function sinpi(x) {
        if (isNaN(x)) {
            return x;
        }
        if (!Number.isFinite(x)) {
            return NaN;
        }
        x = x % 2;
        if (x <= -1) {
            x += 2.0;
        } else if (x > 1.0) {
            x -= 2.0;
        }
        if (x == 0.0 || x == 1.0) {
            return 0.0;
        }
        if (x==0.5) { 
            return 1.0;
        }
        if (x==-0.5) {
            return -1.0;
        }
        return Math.sin(M_PI * x);
    }

    function chebyshev_eval(x, a, n) {
        var b0, b1, b2, twox, i;

        if (n < 1 || n > 1000) {
            return NaN;
        }
        if (x < -1.1 || x > 1.1) {
            return NaN;
        }
        twox = x * 2;
        b2 = b1 = 0;
        b0 = 0;
        for (i = 1; i <= n; i++) {
            b2 = b1;
            b1 = b0;
            b0 = twox * b1 - b2 + a[n-i];
        }
        return (b0 - b2) * 0.5;
    }

    function lgammacor(x) {
        var tmp;
        var nalgm = 5;
        var xbig = 94906265.62425156;
        var xmax = 3.745194030963158e306;

        if (x < 10) {
            return NaN;
        } else if (x > xmax) {
            throw ("lgammacor underflow");
        } else if (x < xbig) {
            tmp = 10 / x;
            return chebyshev_eval(tmp * tmp * 2 - 1, ALGMCS, nalgm) / x;
        }
        return 1 / (x * 12);
    }

    function gammafn(x) {
        var i, n, y, sinpiy, value;

        var ngam = 22;
        var xmin = -170.5674972726612;
        var xmax = 171.61447887182298;
        var xsml = 2.2474362225598545e-308;

        if (isNaN(x)) {
            return(x);
        }

        if (x==0 || (x < 0 && x == Math.round(x))) {
            return NaN;
        }

        y = Math.abs(x);
        if (y <= 10) {
            n = parseInt(x, 10);
            if (x < 0) {
                n--;
            }
            y = x - n;
            n--;
            value = chebyshev_eval(y * 2 - 1, GAMCS, ngam) + .9375;
            if (n == 0) {
                return value;
            }
            if (n < 0) {
                if (x < -0.5 && Math.abs(x - parseInt(x-0.5,10)/x) < DXREL) {
                    throw("gammafn precision error");
                }
                if (x < xsml) {
                    return (x > 0 ) ? Number.POSITIVE_INFINITY : Number.NEGATIVE_INFINITY;
                }

                n = -n;

                for (i=0; i<n; i++) {
                    value /= (x+i);
                }
                return value;
            } else {
                for(i=1; i<=n; i++) {
                    value *= (y+i);
                }
                return value;
            }
        } else {
            if (x > xmax) {
                return Number.POSITIVE_INFINITY;
            }
            if (x < xmin) {
                return 0;
            }
            if (y <= 50 && y == parseInt(y, 10)) {
                value = 1;
                for (i=2; i<y; i++) {
                    value *= i;
                }
            } else {
                value = Math.exp((y-0.5) * Math.log(y) - y - M_LN_SQRT_2PI+
                    ((2 * y == parseInt(2*y,10)) ? stirlerr(y) : lgammacor(y)));
            }
            if (x > 0) {
                return value;
            }
            if (Math.abs(x-parseInt(x-0.5,10)/x) < DXREL) {
                throw("gammafn precision error");
            }
            sinpiy = sinpi(y);
            if(sinpiy ==0) {
                return Number.POSITIVE_INFINITY;
            }
            return -M_PI / (y * sinpiy * value);
        }
    }

    function lgammafn_sign(x) { //, sgn) {
        //we are going to ignore sgn (it's a reference in the orig)
        var ans, y, sinpiy;
        //sgn = 1;
        var xmax = 2.5327372760800758e+305;
        
        if (isNaN(x)) {
            return x;
        }

        if (x < 0 && Math.floor(-x) % 2 == 0) {
            //sgn = -1;
        }
        if (x <=0 && x == Math.trunc(x)) {
            return Number.POSITIVE_INFINITY;
        }

        y = Math.abs(x);
        if (y < 1e-306) return -Math.log(y);
        if (y <= 10) return Math.log(Math.abs(gammafn(x)));

        if (y > xmax) {
            return Number.POSITIVE_INFINITY;
        }
        if (x > 0) {
            if (x > 1e17) {
                return x * (Math.log(x)-1);
            } else if (x > 4934720.) {
                return M_LN_SQRT_2PI + (x - 0.5) * Math.log(x) - x;
            } else {
                return M_LN_SQRT_2PI + (x - 0.5) * Math.log(x) - x + lgammacor(x);
            }
        }
        sinpiy = Math.abs(sinpi(y));

        if (sinpiy == 0) {
            return NaN;
        }

        if (Math.abs((x-Math.trunc(x - 0.5)) * ans / x) < DXREL) {
            throw("lgamma precision error");
        }
        return ans;
    }

    function lgammafn(x) {
        return lgammafn_sign(x, null);
    }

    function stirlerr(n) {
        var nn;
        if (n <= 15) {
            nn = n + n;
            if (nn == Math.floor(nn)) {
                return SFERR_HALVES[Math.floor(nn)];
            }
            return lgammafn(n + 1.0) - (n + 0.5) * Math.log(n) + n - M_LN_SQRT_2PI;
        }

        nn = n*n;
        if (n > 500) {
            return (S0-S1/nn)/n;
        }
        if (n > 80 ) {
            return (S0-(S1-S2/nn)/nn)/n;
        }
        if (n > 35 ) {
            return (S0-(S1-(S2-S3/nn)/nn)/nn)/n;
        }
        return (S0-(S1-(S2-(S3-S4/nn)/nn)/nn)/nn)/n;
    }

    function bd0(x, np) {
        var ej, s, s1, v, j;

        if (!Number.isFinite(x) || !Number.isFinite(np) || np==0) {
            return NaN;
        }
        if (Math.abs(x-np) < 0.1 * (x+np)) {
            v = (x - np)/(x + np);
            s = (x - np) * v;
            if (Math.abs(s) < DBL_MIN) {
                return s;
            }
            ej = 2 * x * v;
            v = v * v;
            for (j=1; j < 1000; j++) {
                ej *= v;
                s1 = s + ej/((j*2)+1);
                if(s1 == s) {
                    return s1;
                }
                s = s1;
            }
        }
        return x * Math.log(x/np) + np - x;
    }

    function dpois_raw(x, lambda, give_log) {
        if (lambda == 0) {
            return (x==1) ? R_D(1,give_log) : R_D(0, give_log);
        }
        if(!Number.isFinite(lambda)) {
            return R_D(0, give_log);
        }
        if (x < 0) {
            return R_D(0, give_log);
        }
        if (x <= lambda * DBL_MIN) {
            return R_D_exp(-lambda, give_log);
        }
        if (lambda < x * DBL_MIN) {
            return R_D_exp(-lambda + x * Math.log(lambda) - lgammafn(x+1), give_log);
        }
        return R_D_fexp(M_2PI *x,-stirlerr(x)-bd0(x, lambda), give_log);
    }

    function logcf(x, i, d, eps) {
        var c1 = 2 * d;
        var c2 = i + d;
        var c3;
        var c4 = c2 + d;
        var a1 = c2;
        var b1 = i * (c2 - i * x);
        var b2 = d * d * x;
        var a2 = c4 * c2 - b2;

        b2 = c4 * b1 - i * b2;
        while(Math.abs(a2 * b1 - a1 * b2) > Math.abs(eps * b1 * b2)) {
            c3 = c2 * c2 * x;
            c2 += d;
            c4 += d;
            a1 = c4 * a2 - c3 * a1;
            b1 = c4 * b2 - c3 * b1;

            c3 = c1 * c1 * x;
            c1 += d;
            c4 += d;
            a2 = c4 * a1 - c3 * a2;
            b2 = c4 * b1 - c3 * b2;

            if (Math.abs(b2) > SCALE_FACTOR) {
                a1 /= SCALE_FACTOR;
                a2 /= SCALE_FACTOR;
                b1 /= SCALE_FACTOR;
                b2 /= SCALE_FACTOR;
            } else if (Math.abs(b2) < 1/SCALE_FACTOR) {
                a1 *= SCALE_FACTOR;
                a2 *= SCALE_FACTOR;
                b1 *= SCALE_FACTOR;
                b2 *= SCALE_FACTOR;
            }
        }
        return a2 / b2;
    }

    function log1pmx(x) {
        var minLog1Value = -0.79149064;
        if (x > 1 || x < minLog1Value) {
            return Math.log1p(x) - x;
        } else {
            var r = x / (2 + x);
            var y = r * r;
            if (Math.abs(x) < 1e-2) {
                return r * ((((2/9 * y + 2/7) * y + 2/5) * y + 2/3) * y - x);
            } else {
                return r * (2 * y * logcf(y, 3, 2, TOL_LOGCF) - x);
            }
        }
    }

    function lgamma1p (a) {
        if (Math.abs(a) >= 0.5) {
            return lgammafn(a + 1);
        }
        var lgam, i;
        lgam = LGAMMA_C * logcf(-a/2, LGAMMA_COEFS.length+2, 1, TOL_LOGCF);
        for(i=LGAMMA_COEFS.length-1; i >= 0; i--) {
            lgam = LGAMMA_COEFS[i] - a * lgam;
        }

        return (a * lgam - EULERS_CONST) * a - log1pmx(a);
    }

    function logspace_add(logx, logy) {
        return ((logx>logy) ? logx : logy) + Math.log1p(Math.exp(-Math.abs(logx-logy)));
    }

    function logspace_sub(logx, logy) {
        return logx + R_Log1_Exp(logy - logx);
    }

    function logspace_sum(logx, n) {
        if (n==0) {return Number.NEGATIVE_INFINITY;}
        if (n==1) {return logx[0];}
        if (n==2) {return logspace_add(logx[0] + logx[1]);}
        var i;
        var Mx = logx[0];
        for(i=1; i<n; i++) {
            if( Mx < logx[i] ) {
                Mx = logx[i];
            }
        }
        var s = 0;
        for(i=0; i<n; i++) {
            s += Math.exp(logx[i] - Mx);
        }
        return Mx + Math.log(s);
    }

    function dpois_wrap(x_plus_1, lambda, give_log) {
        if (!isFinite(lambda)) {
            return R_D(0, give_log);
        }
        if (x_plus_1 > 1) {
            return dpois_raw(x_plus_1-1, lambda, give_log);
        }
        if (lambda > Math.abs(x_plus_1 - 1)*M_CUTOFF) {
            return R_D_exp(-lambda - lgammafn(x_plus_1), give_log);
        } else {
            var d = dpois_raw(x_plus_1, lambda, give_log);
            return (give_log) ? d+Math.log(x_plus_1/lambda): d*(x_plus_1/lambda);
        }
    }

    function R_D(i, log_p) {
        if ( i===0 ) {
            return (log_p) ? Number.NEGATIVE_INFINITY : 0;
        } else {
            return (log_p) ? 0 : 1;
        }
    }

    function R_DT(i, lower_tail, log_p) {
        if ( i===0 ) {
            return (lower_tail) ? R_D(0, log_p) : R_D(1, log_p);
        } else {
            return (lower_tail) ? R_D(1, log_p) : R_D(0, log_p);
        }
    }

    function pgamma_smallx(x, alph, lower_tail, log_p) {
        var sum=0, c=alph, n=0, term;
        do {
            n++;
            c *= -x/n;
            term = c / (alph + n);
            sum += term;
        } while (Math.abs(term) > DBL_EPSILON * Math.abs(sum));

        if (lower_tail) {
            var f1 = (log_p) ? Math.log1p(sum) : 1 + sum;
            var f2;
            if (alph > 1) {
                f2 = dpois_raw(alph, x, log_p);
                f2 = (log_p) ? f2 + x : f2 * Math.exp(x);
            } else if (log_p) {
                f2 = alph * Math.log(x) - lgamma1p(alph);
            } else {
                f2 = Math.pow(x, alph) / Math.exp(lgamma1p(alph));
            }
            return (log_p) ? f1 + f2 : f1 * f2;
        } else {
            var lf2 = alph * Math.log(x) - lgamma1p(alph);
            if (log_p) {
                return R_Log1_Exp(Math.log1p(sum) + lf2);
            } else {
                var f1m1 = sum;
                var f2m1 = Math.expm1(lf2);
                return -(f1m1 + f2m1 + f1m1 * f2m1);
            }
        }

    }

    function pd_upper_series(x, y, log_p) {
        var term = x/y;
        var sum = term;
        do {
            y++;
            term *= x/y;
            sum += term;
        } while (term > sum * DBL_EPSILON);
        return (log_p) ? Math.log(sum) : sum;
    }

    function pd_lower_cf(y, d){
        var f=0, of, f0;
        var i, c2, c3, c4, a1, b1, a2, b2;

        if (y==0) {
            return 0;
        }
        f0 = y/d;
        if(Math.abs(y-1) < Math.abs(d) * DBL_EPSILON) {
            return f0;
        }

        if(f0 > 1.0) {
            f0 = 1.0;
        }
        c2 = y;
        c4 = d;

        a1 = 0; b1 = 1;
        a2 = y; b2 = d;

        while (b2 > SCALE_FACTOR) {
            a1 /= SCALE_FACTOR;
            b1 /= SCALE_FACTOR;
            a2 /= SCALE_FACTOR;
            b2 /= SCALE_FACTOR;
        }

        i=0;
        of = -1;
        while ( i < 200000 ) {
            i++;    c2--;   c3 = i *c2; c4 += 2;
            a1 = c4 * a2 + c3 * a1;
            b1 = c4 * b2 + c3 * b1;

            i++;    c2--;   c3 = i *c2; c4 += 2;
            a2 = c4 * a1 + c3 * a2;
            b2 = c4 * b1 + c3 * b2;

            if (b2 > SCALE_FACTOR) {
                a1 /= SCALE_FACTOR;
                b1 /= SCALE_FACTOR;
                a2 /= SCALE_FACTOR;
                b2 /= SCALE_FACTOR;
            }

            if (b2 != 0) {
                f = a2 / b2;
                if (Math.abs(f - of) <= DBL_EPSILON * ((Math.abs(f) > f0) ? Math.abs(f) : f0)) {
                    return f;
                }
                of = f;
            }
        }
        //WARNING - NON CONVERGENCE
        return f;
    }

    function pd_lower_series(lambda, y) {
        var term=1, sum=0;
        while(y <= 1 && term > sum * DBL_EPSILON) {
            term *= y / lambda;
            sum += term;
            y--;
        }
        if (y != Math.floor(y)) {
            var f = pd_lower_cf (y, lambda+1-y);
            sum += term * f;
        }
        return sum;
    }

    function dpnorm(x, lower_tail, lp) {
        if (x < 0) {
            x = -x;
            lower_tail = !lower_tail;
        }

        if (x > 10 && !lower_tail) {
            var term = 1/x,
                sum = term,
                x2 = x * x,
                i=1;
            do {
                term *= -i / x2;
                sum += term;
                i += 2;
            } while (Math.abs(term) > DBL_EPSILON * sum);

            return 1/sum;
        } else {
            var d = dnorm(x, 0.0, 1.0, false);
            return d/Math.exp(lp);
        }
    }

    function ppois_asymp(x, lambda, lower_tail, log_p) {
        var coefs_a = POIS_COEFS_A, coefs_b = POIS_COEFS_B;
        var elfb, elfb_term;
        var res12, res1_term, res1_ig, res2_term, res2_ig;
        var dfm, pt_, s2pt, f, np;
        var i;

        dfm = lambda - x;
        pt_ = - log1pmx(dfm / x);
        s2pt = Math.sqrt(2 * x * pt_);
        if (dfm < 0) {
            s2pt = -s2pt;
        }

        res12 = 0;
        res1_ig = res1_term = Math.sqrt(x);
        res2_ig = res2_term = s2pt;
        for(i=1; i<8; i++) {
            res12 += res1_ig * coefs_a[i];
            res12 += res2_ig * coefs_b[i];
            res1_term *= pt_ / i;
            res2_term *= 2 * pt_ / (2 * i +1);
            res1_ig = res1_ig / x + res1_term;
            res2_ig = res2_ig / x + res2_term;
        }

        elfb = x;
        elfb_term = 1;
        for(i=1; i<8; i++) {
            elfb += elfb_term * coefs_b[i];
            elfb_term /= x;
        }

        if (!lower_tail) {
            elfb = -elfb;
        }
        f = res12 / elfb;
        np = pnorm(s2pt, 0.0, 1.0, !lower_tail, log_p);
        if (log_p) {
            var n_d_over_p = dpnorm(s2pt, !lower_tail, np);
            return np + Math.log1p(f * n_d_over_p);
        } else {
            var nd = dnorm(s2pt, 0.0, 1.0, log_p);
            return np + f * nd;
        }
    }

    function pgamma_raw(x, alph, lower_tail, log_p) {
        var res, d, sum;
        if (x<1) {
            res = pgamma_smallx(x, alph, lower_tail, log_p);
        } else if (x <= alph - 1 && x < 0.8 * (alph + 50)) {
            // incl large alph compared to x
            sum = pd_upper_series (x, alph, log_p);
            d = dpois_wrap(alph, x, log_p);
            if (!lower_tail) {
                res = (log_p) ? R_Log1_Exp(d + sum) : 1 - d * sum;
            } else {
                res = (log_p) ? sum + d : sum * d;
            }
        } else if ( alph - 1 < x && alph < 0.8 * (x+50)) {
            // incl large x compared to alph
            d = dpois_wrap(alph, x, log_p);
            if ( alph < 1 ) {
                if ( x * DBL_EPSILON > 1 - alph ) {
                    sum = R_D(0, log_p);
                } else {
                    var f = pd_lower_cf(alph, x - (alph - 1)) * x / alph;
                    sum = (log_p) ? Math.log(f) : f;
                }
            } else {
                sum = pd_lower_series(x, alph - 1);
                sum = (log_p) ? Math.log1p(sum) : 1 + sum;
            }
            if (!lower_tail) {
                res = (log_p) ? sum + d : sum * d;
            } else {
                res = (log_p) ? R_Log1_Exp(d + sum) : 1- d*sum;
            }
        } else {
            //x >=1 and x near alph
            res = ppois_asymp(alph-1, x, !lower_tail, log_p);
        }

        if (!log_p && res < DBL_MIN / DBL_EPSILON) {
            return Math.exp(pgamma_raw(x, alph, lower_tail, true));
        } else {
            return res;
        }
    }

    function dpois(x, lambda, give_log) {
        if (lambda < 0) {
            return NaN;
        }
        if (x % 1 !=0) {
            return NaN;
        }
        if (x < 0 || !Number.isFinite(x)) {
            return R_D(0,give_log);
        }
        return dpois_raw(x, lambda, give_log);

    }

    function pgamma(x, alph, scale, lower_tail, log_p) {
        if ( isNaN(x) || alph < 0 || scale < 0 ) {
            return NaN;
        }
        x /= scale;
        if (alph == 0) {
            return (x<=0) ? R_DT(0, lower_tail, log_p): R_DT(1, lower_tail, log_p);
        }
        return pgamma_raw(x, alph, lower_tail, log_p);
    }

    function pchisq(x, df, lower_tail, log_p) {
        return pgamma(x, df/2.0, 2.0, lower_tail, log_p);
    }

    function pnorm_both(x, i_tail, log_p) {
        var cum, ccum;
        var xden, xnum, temp, del, eps, xsq, y;
        var i, lower, upper;
        var a = PNORM_A, b=PNORM_B, c=PNORM_C,
            d = PNORM_D, p=PNORM_P, q=PNORM_Q;

        if (isNaN(x)) {
            return {cum: NaN, ccum: NaN};
        }

        eps = DBL_EPSILON * 0.5;
        lower = i_tail != 1;
        upper = i_tail != 0;

        y = Math.abs(x);
        if (y <= 0.67448975) {
            if (y > eps) {
                xsq = x * x;
                xnum = a[4] * xsq;
                xden = xsq;
                for(i=0; i<3; ++i) {
                    xnum = (xnum + a[i]) * xsq;
                    xden = (xden + b[i]) * xsq;
                }
            }  else {
                xnum = xden = 0.0;
            }
            temp = x * ( xnum + a[3]) / (xden + b[3]);
            if (lower) {
                cum = 0.5 + temp;
            }
            if (upper) {
                ccum = 0.5 - temp;
            }
            if (log_p) {
                if (lower) {cum = Math.log(cum);}
                if (upper) {ccum = Math.log(ccum);}
            }
        } else if (y <= M_SQRT_32) {
            xnum = c[8] * y;
            xden = y;
            for (i=0; i<7; ++i) {
                xnum = (xnum + c[i]) * y;
                xden = (xden + d[i]) * y;
            }
            temp = (xnum + c[7]) / (xden + d[7]);
            //do del (x)
            xsq = Math.trunc(y * 16)/16;
            del = (y - xsq) * (y + xsq);
            if (log_p) {
                cum = (-xsq * xsq * 0.5) + (-del * 0.5) + Math.log(temp);
                if ((lower && x > 0.0) || (upper && x <= 0.0)) {
                    ccum = Math.log1p(-Math.exp(-xsq * xsq * 0.5) *
                        Math.exp(-del * 0.5) * temp);
                } 
            } else {
                cum = Math.exp(-xsq * xsq * 0.5) * 
                    Math.exp(-del * 0.5) * temp;
                ccum = 1.0 - cum;
            }
            //swap tail
            if (x > 0.) {
                temp = cum;
                if (lower) {cum=ccum;}
                ccum = temp;
            }
        } else if ((log_p && y < 1e170) || 
            (lower && -37.5193 < x && x < 8.2924) ||
            (upper && -8.2924 && x < 37.5193)) {

            xsq = 1.0 / (x * x);
            xnum = p[5] * xsq;
            xden = xsq;
            for(i=0; i<4; ++i) {
                xnum = (xnum + p[i]) * xsq;
                xden = (xden + q[i]) * xsq;
            }
            temp = xsq * (xnum + p[4]) / (xden + q[4]);
            temp = (M_1_SQRT_2PI -temp) / y;
            //do del(x)
            xsq = Math.trunc(x * 16)/16;
            del = (x - xsq) * (x + xsq);
            if (log_p) {
                cum = (-xsq * xsq * 0.5) + (-del * 0.5) + Math.log(temp);
                if ((lower && x > 0.0) || (upper && x <= 0.0)) {
                    ccum = Math.log1p(-Math.exp(-xsq * xsq * 0.5) *
                        Math.exp(-del * 0.5) * temp);
                } 
            } else {
                cum = Math.exp(-xsq * xsq * 0.5) * 
                    Math.exp(-del * 0.5) * temp;
                ccum = 1.0 - cum;
            }
            //swap tail
            if (x > 0.) {
                temp = cum;
                if (lower) {cum=ccum;}
                ccum = temp;
            }
        } else {
            if (x>0) {
                cum = R_D(1,log_p);
                ccum = R_D(0, log_p);
            } else {
                cum = R_D(0,log_p);
                ccum = R_D(1,log_p);
            }

        }

        //TODO left off here
        return {cum : cum, ccum: ccum};
    }

    function pnorm(x, mu, sigma, lower_tail, log_p) {
        var p;
        if (isNaN(x) || isNaN(mu) || isNaN(sigma)) {
            return NaN;
        }
        if (!Number.isFinite(x) && mu == x) {
            return NaN;
        }
        if (sigma <=0) {
            if (sigma <0) { return NaN; }
            return (x < mu) ? R_DT(0,lower_tail,log_p) : R_DT(1,lower_tail,log_p);
        }
        p = (x-mu) / sigma;
        if(!Number.isFinite(p)) {
            return (x < mu) ? R_DT(0,lower_tail,log_p) : R_DT(1,lower_tail,log_p);
        }
        x = p;

        var r = pnorm_both(x, (lower_tail)? 0:1 , log_p);
        return (lower_tail) ? r.cum : r.ccum;
    }

    function dnorm(x, mu, sigma, give_log) {
        if (isNaN(x) || isNaN(mu) || isNaN(sigma)) {
            return x + mu + sigma;
        }
        if (!Number.isFinite(sigma)) {return R_D(0, give_log);}
        if (!Number.isFinite(x) && mu == x) {return NaN;}
        if (sigma <=0 ) {
            if (sigma <0) {return NaN;}
            return (x==mu) ? Number.POSITIVE_INFINITY : R_D(0, give_log);
        }
        x = (x-mu) / sigma;
        if (!Number.isFinite(x)) {
            return R_D(0, give_log);
        }
        x = Math.abs(x);
        if (x >= 2 * Math.sqrt(DBL_MAX)) {
            return R_D(0, give_log);
        }
        if (give_log) {
            return -(M_LN_SQRT_2PI + 0.5 * x * x + Math.log(sigma));
        }
        //fast version
        return M_1_SQRT_2PI * Math.exp(-0.5 * x * x) / sigma;
    }

    function parseNumeric(x, default_value) {
        if (typeof(x)==="undefined") {
            return default_value;
        }
        return +x;
    }
    function parseBoolean(x, default_value) {
        if (typeof(x)==="undefined") {
            return default_value;
        }
        return !!((x || "false")!="false");
    }

    return {
        dnorm: function(x, mu, sigma, give_log) {
            x = +x;
            mu = parseNumeric(mu, 0);
            sigma = parseNumeric(sigma, 1);
            give_log = parseBoolean(give_log, false);
            return dnorm(x, mu, sigma, give_log);
        },
        pnorm: function (x, mu, sigma, lower_tail, give_log) {
            x = parseNumeric(x); 
            mu = parseNumeric(mu, 0);
            sigma = parseNumeric(sigma, 1);
            lower_tail =  parseBoolean(lower_tail, true);
            give_log =  parseBoolean(give_log, false)
            return pnorm(x, mu, sigma, lower_tail, give_log);
        },
        pchisq: function (x, df, lower_tail, give_log) {
            x = parseNumeric(x); 
            df = parseNumeric(df);
            lower_tail =  parseBoolean(lower_tail, true);
            give_log =  parseBoolean(give_log, false);
            return pchisq(x, df, lower_tail, give_log);
        },
        pgamma: function(q, shape, scale, lower_tail, give_log) {
            q = parseNumeric(q);
            shape = parseNumeric(shape);
            scale = parseNumeric(scale, 1);
            lower_tail =  parseBoolean(lower_tail, true);
            give_log = parseBoolean(give_log, false);
            return pgamma(q, shape, scale, lower_tail, give_log);
        },
        dpois: function(x, lambda, log) {
            x = parseNumeric(x);
            lambda = parseNumeric(lambda);
            log = parseBoolean(log, false);
            return dpois(x, lambda, log);
        }
    };

})();


        if (typeof define === "function" && define.amd){
            this.LocusZoom = LocusZoom, define(LocusZoom);
        } else if (typeof module === "object" && module.exports) {
            module.exports = LocusZoom;
        } else {
            this.LocusZoom = LocusZoom;
        }

    } catch (plugin_loading_error){
        console.log("LocusZoom Plugin error: " + plugin_loading_error);
    }

}();<|MERGE_RESOLUTION|>--- conflicted
+++ resolved
@@ -761,146 +761,9 @@
 LocusZoom.KnownDataSources = [
     LocusZoom.Data.AssociationSource,
     LocusZoom.Data.LDSource,
-<<<<<<< HEAD
     LocusZoom.Data.GeneSource,
     LocusZoom.Data.ConditionalSource];
 
-// This class is a singleton designed to store and 
-// retrieve transformations
-// Field transformations are specified 
-// in the form "|name1|name2" and returns a proper
-// js function to perform the transformation
-LocusZoom.Data.Transformations = (function() {
-    var obj = {};
-    var known = {
-        "neglog10": function(x) {return -Math.log(x) / Math.LN10;} 
-    };
-
-    var getTrans = function(x) {
-        if (!x) {
-            return null;
-        }
-        var fun = known[x];
-        if (fun)  {
-            return fun;
-        } else {
-            throw("transformation " + x + " not found");
-        }
-    };
-
-    //a single transformation with any parameters
-    //(parameters not currently supported)
-    var parseTrans = function(x) {
-        return getTrans(x);
-    };
-
-    //a "raw" transformation string with a leading pipe
-    //and one or more transformations
-    var parseTransString = function(x) {
-        var funs = [];
-        var fun;
-        var re = /\|([^\|]+)/g;
-        var result;
-        while((result = re.exec(x))!=null) {
-            funs.push(result[1]);
-        }
-        if (funs.length==1) {
-            return parseTrans(funs[0]);
-        } else if (funs.length > 1) {
-            return function(x) {
-                var val = x;
-                for(var i = 0; i<funs.length; i++) {
-                    val = parseTrans(funs[i])(val);
-                }
-                return val;
-            };
-        }
-        return null;
-    };
-
-    //accept both "|name" and "name"
-    obj.get = function(x) {
-        if (x && x.substring(0,1)=="|") {
-            return parseTransString(x);
-        } else {
-            return parseTrans(x);
-        }
-    };
-
-    obj.set = function(name, fn) {
-        if (name.substring(0,1)=="|") {
-            throw("transformation name should not start with a pipe");
-        } else {
-            if (fn) {
-                known[name] = fn;
-            } else {
-                delete known[name];
-            }
-        }
-    };
-
-    obj.add = function(name, fn) {
-        if (known.name) {
-            throw("transformation already exists with name: " + name);
-        } else {
-            obj.set(name, fn);
-        }
-    };
-
-    obj.list = function() {
-        return Object.keys(known);
-    };
-
-    return obj;
-})();
-=======
-    LocusZoom.Data.GeneSource
-];
->>>>>>> 379e6795
-
-
-// jStat functions originally from 
-// https://github.com/jstat/jstat/tree/master/src
-LocusZoom.jStat = {};
-
-LocusZoom.jStat.normalCDF = function(x, mean, std) {
-    return 0.5 * (1 + LocusZoom.jStat.erf((x - mean) / Math.sqrt(2 * std * std)));
-};
-
-LocusZoom.jStat.erf = function erf(x) {
-    var cof = [-1.3026537197817094, 6.4196979235649026e-1, 1.9476473204185836e-2,
-        -9.561514786808631e-3, -9.46595344482036e-4, 3.66839497852761e-4,
-        4.2523324806907e-5, -2.0278578112534e-5, -1.624290004647e-6,
-        1.303655835580e-6, 1.5626441722e-8, -8.5238095915e-8,
-        6.529054439e-9, 5.059343495e-9, -9.91364156e-10,
-        -2.27365122e-10, 9.6467911e-11, 2.394038e-12,
-        -6.886027e-12, 8.94487e-13, 3.13092e-13,
-        -1.12708e-13, 3.81e-16, 7.106e-15,
-        -1.523e-15, -9.4e-17, 1.21e-16,
-        -2.8e-17];
-    var j = cof.length - 1;
-    var isneg = false;
-    var d = 0;
-    var dd = 0;
-    var t, ty, tmp, res;
-
-    if (x < 0) {
-        x = -x;
-        isneg = true;
-    }
-
-    t = 2 / (2 + x);
-    ty = 4 * t - 2;
-
-    for(; j > 0; j--) {
-        tmp = d;
-        d = ty * d - dd + cof[j];
-        dd = tmp;
-    }
-
-    res = t * Math.exp(-x * x + 0.5 * (cof[0] + ty * d) - dd);
-    return isneg ? res - 1 : 1 - res;
-};
 
 /* global d3,Q,LocusZoom */
 /* eslint-env browser */
