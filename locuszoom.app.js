!function() {
    try {

        // Verify that the two third-party dependencies are met: d3 and Q
        var minimum_d3_version = "3.5.6";
        if (typeof d3 != "object"){
            throw("LocusZoom unable to load: d3 dependency not met. Library missing.");
        } else if (d3.version < minimum_d3_version){
            throw("LocusZoom unable to load: d3 dependency not met. Outdated version detected.\nRequired d3 version: " + minimum_d3_version + " or higher (found: " + d3.version + ").");
        }
        if (typeof Q != "function"){
            throw("LocusZoom unable to load: Q dependency not met. Library missing.");
        }
        
        /* global d3,Q */
/* eslint-env browser */
/* eslint-disable no-console */

var LocusZoom = {
    version: "0.3.7"
};
    
// Populate a single element with a LocusZoom instance.
// selector can be a string for a DOM Query or a d3 selector.
LocusZoom.populate = function(selector, datasource, layout, state) {
    if (typeof selector == "undefined"){
        throw ("LocusZoom.populate selector not defined");
    }
    // Empty the selector of any existing content
    d3.select(selector).html("");
    // If state was passed as a fourth argument then merge it with layout (for backward compatibility)
    if (typeof state != "undefined"){
        console.warn("Warning: state passed to LocusZoom.populate as fourth argument. This behavior is deprecated. Please include state as a parameter of layout");
        var stateful_layout = { state: state };
        var base_layout = layout || {};
        layout = LocusZoom.mergeLayouts(stateful_layout, base_layout);
    }
    var instance;
    d3.select(selector).call(function(){
        // Require each containing element have an ID. If one isn't present, create one.
        if (typeof this.node().id == "undefined"){
            var iterator = 0;
            while (!d3.select("#lz-" + iterator).empty()){ iterator++; }
            this.attr("id", "#lz-" + iterator);
        }
        // Create the instance
        instance = new LocusZoom.Instance(this.node().id, datasource, layout);
        // Detect data-region and fill in state values if present
        if (typeof this.node().dataset !== "undefined" && typeof this.node().dataset.region !== "undefined"){
            var parsed_state = LocusZoom.parsePositionQuery(this.node().dataset.region);
            Object.keys(parsed_state).forEach(function(key){
                instance.state[key] = parsed_state[key];
            });
        }
        // Add an SVG to the div and set its dimensions
        instance.svg = d3.select("div#" + instance.id)
            .append("svg")
            .attr("version", "1.1")
            .attr("xmlns", "http://www.w3.org/2000/svg")
            .attr("id", instance.id + "_svg").attr("class", "lz-locuszoom");
        instance.setDimensions();
        // Initialize the instance
        instance.initialize();
        // If the instance has defined data sources then trigger its first mapping based on state values
        if (typeof datasource == "object" && Object.keys(datasource).length){
            instance.refresh();
        }
    });
    return instance;
};

// Populate arbitrarily many elements each with a LocusZoom instance
// using a common datasource, layout, and/or state
LocusZoom.populateAll = function(selector, datasource, layout, state) {
    var instances = [];
    d3.selectAll(selector).each(function(d,i) {
        instances[i] = LocusZoom.populate(this, datasource, layout, state);
    });
    return instances;
};

// Convert an integer position to a string (e.g. 23423456 => "23.42" (Mb))
LocusZoom.positionIntToString = function(p){
    var places = Math.min(Math.max(6 - Math.floor((Math.log(p) / Math.LN10).toFixed(9)), 2), 12);
    return "" + (p / Math.pow(10, 6)).toFixed(places);
};

// Convert a string position to an integer (e.g. "5.8 Mb" => 58000000)
LocusZoom.positionStringToInt = function(p) {
    var val = p.toUpperCase();
    val = val.replace(/,/g, "");
    var suffixre = /([KMG])[B]*$/;
    var suffix = suffixre.exec(val);
    var mult = 1;
    if (suffix) {
        if (suffix[1]=="M") {
            mult = 1e6;
        } else if (suffix[1]=="G") {
            mult = 1e9;
        } else {
            mult = 1e3; //K
        }
        val = val.replace(suffixre,"");
    }
    val = Number(val) * mult;
    return val;
};

// Parse region queries that look like
// chr:start-end
// chr:center+offset
// chr:pos
// TODO: handle genes (or send off to API)
LocusZoom.parsePositionQuery = function(x) {
    var chrposoff = /^(\w+):([\d,.]+[kmgbKMGB]*)([-+])([\d,.]+[kmgbKMGB]*)$/;
    var chrpos = /^(\w+):([\d,.]+[kmgbKMGB]*)$/;
    var match = chrposoff.exec(x);
    if (match) {
        if (match[3] == "+") {
            var center = LocusZoom.positionStringToInt(match[2]);
            var offset = LocusZoom.positionStringToInt(match[4]);
            return {
                chr:match[1],
                start: center - offset,
                end: center + offset
            };
        } else {
            return {
                chr: match[1],
                start: LocusZoom.positionStringToInt(match[2]),
                end: LocusZoom.positionStringToInt(match[4])
            };
        }
    }
    match = chrpos.exec(x);
    if (match) {
        return {
            chr:match[1],
            position: LocusZoom.positionStringToInt(match[2])
        };
    }
    return null;
};

// Generate a "pretty" set of ticks (multiples of 1, 2, or 5 on the same order of magnitude for the range)
// Based on R's "pretty" function: https://github.com/wch/r-source/blob/b156e3a711967f58131e23c1b1dc1ea90e2f0c43/src/appl/pretty.c
//
// clip_range - string, optional - default "neither"
// First and last generated ticks may extend beyond the range. Set this to "low", "high", "both", or
// "neither" to clip the first (low) or last (high) tick to be inside the range or allow them to extend beyond.
// e.g. "low" will clip the first (low) tick if it extends beyond the low end of the range but allow the
// last (high) tick to extend beyond the range. "both" clips both ends, "neither" allows both to extend beyond.
//
// target_tick_count - integer, optional - default 5
// Specify a "target" number of ticks. Will not necessarily be the number of ticks you get, but should be
// pretty close. Defaults to 5.

LocusZoom.prettyTicks = function(range, clip_range, target_tick_count){
    if (typeof target_tick_count == "undefined" || isNaN(parseInt(target_tick_count))){
        target_tick_count = 5;
    }
    target_tick_count = parseInt(target_tick_count);
    
    var min_n = target_tick_count / 3;
    var shrink_sml = 0.75;
    var high_u_bias = 1.5;
    var u5_bias = 0.5 + 1.5 * high_u_bias;
    
    var d = Math.abs(range[0] - range[1]);
    var c = d / target_tick_count;
    if ((Math.log(d) / Math.LN10) < -2){
        c = (Math.max(Math.abs(d)) * shrink_sml) / min_n;
    }
    
    var base = Math.pow(10, Math.floor(Math.log(c)/Math.LN10));
    var base_toFixed = 0;
    if (base < 1 && base != 0){
        base_toFixed = Math.abs(Math.round(Math.log(base)/Math.LN10));
    }
    
    var unit = base;
    if ( ((2 * base) - c) < (high_u_bias * (c - unit)) ){
        unit = 2 * base;
        if ( ((5 * base) - c) < (u5_bias * (c - unit)) ){
            unit = 5 * base;
            if ( ((10 * base) - c) < (high_u_bias * (c - unit)) ){
                unit = 10 * base;
            }
        }
    }
    
    var ticks = [];
    var i = parseFloat( (Math.floor(range[0]/unit)*unit).toFixed(base_toFixed) );
    while (i < range[1]){
        ticks.push(i);
        i += unit;
        if (base_toFixed > 0){
            i = parseFloat(i.toFixed(base_toFixed));
        }
    }
    ticks.push(i);
    
    if (typeof clip_range == "undefined" || ["low", "high", "both", "neither"].indexOf(clip_range) == -1){
        clip_range = "neither";
    }
    if (clip_range == "low" || clip_range == "both"){
        if (ticks[0] < range[0]){ ticks = ticks.slice(1); }
    }
    if (clip_range == "high" || clip_range == "both"){
        if (ticks[ticks.length-1] > range[1]){ ticks.pop(); }
    }
    
    return ticks;
};

// From http://www.html5rocks.com/en/tutorials/cors/
// and with promises from https://gist.github.com/kriskowal/593076
LocusZoom.createCORSPromise = function (method, url, body, timeout) {
    var response = Q.defer();
    var xhr = new XMLHttpRequest();
    if ("withCredentials" in xhr) {
        // Check if the XMLHttpRequest object has a "withCredentials" property.
        // "withCredentials" only exists on XMLHTTPRequest2 objects.
        xhr.open(method, url, true);
    } else if (typeof XDomainRequest != "undefined") {
        // Otherwise, check if XDomainRequest.
        // XDomainRequest only exists in IE, and is IE's way of making CORS requests.
        xhr = new XDomainRequest();
        xhr.open(method, url);
    } else {
        // Otherwise, CORS is not supported by the browser.
        xhr = null;
    }
    if (xhr) {
        xhr.onreadystatechange = function() {
            if (xhr.readyState === 4) {
                if (xhr.status === 200 || xhr.status === 0 ) {
                    response.resolve(JSON.parse(xhr.responseText));
                } else {
                    response.reject("HTTP " + xhr.status + " for " + url);
                }
            }
        };
        timeout && setTimeout(response.reject, timeout);
        body = typeof body !== "undefined" ? body : "";
        xhr.send(body);
    } 
    return response.promise;
};

// Merge two layout objects
// Primarily used to merge values from the second argument (the "default" layout) into the first (the "custom" layout)
// Ensures that all values defined in the second layout are at least present in the first
// Favors values defined in the first layout if values are defined in both but different
LocusZoom.mergeLayouts = function (custom_layout, default_layout) {
    if (typeof custom_layout != "object" || typeof default_layout != "object"){
        throw("LocusZoom.mergeLayouts only accepts two layout objects; " + (typeof custom_layout) + ", " + (typeof default_layout) + " given");
    }
    for (var property in default_layout) {
        if (!default_layout.hasOwnProperty(property)){ continue; }
        // Get types for comparison. Treat nulls in the custom layout as undefined for simplicity
        // (javascript treats nulls as "object" when we just want to overwrite them as if they're undefined)
        var custom_type  = custom_layout[property] == null ? "undefined" : typeof custom_layout[property];
        var default_type = typeof default_layout[property];
        // Unsupported property types: throw an exception
        if (custom_type == "function" || default_type == "function"){
            throw("LocusZoom.mergeLayouts encountered an unsupported property type");
        }
        // Undefined custom value: pull the default value
        if (custom_type == "undefined"){
            custom_layout[property] = JSON.parse(JSON.stringify(default_layout[property]));
            continue;
        }
        // Both values are objects: merge recursively
        if (custom_type == "object" && default_type == "object"){
            custom_layout[property] = LocusZoom.mergeLayouts(custom_layout[property], default_layout[property]);
            continue;
        }
    }
    return custom_layout;
};

// Replace placeholders in an html string with field values defined in a data object
// Only works on scalar values! Will ignore non-scalars.
LocusZoom.parseFields = function (data, html) {
    if (typeof data != "object"){
        throw ("LocusZoom.parseFields invalid arguments: data is not an object");
    }
    if (typeof html != "string"){
        throw ("LocusZoom.parseFields invalid arguments: html is not a string");
    }
    var re;
    for (var field in data) {
        if (!data.hasOwnProperty(field)){ continue; }
        if (typeof data[field] != "string" && typeof data[field] != "number" && typeof data[field] != "boolean"){ continue; }
        re = new RegExp("\\{\\{" + field.replace("|","\\|").replace(":","\\:") + "\\}\\}","g");
        html = html.replace(re, data[field]);
    }
    return html;
};

<<<<<<< HEAD
// Default Layout
LocusZoom.DefaultLayout = {
    state: {},
    width: 1,
    height: 1,
    min_width: 1,
    min_height: 1,
    resizable: false,
    aspect_ratio: 1,
    panels: {},
    controls: {
        show: "onmouseover",
        hide_delay: 500
    }
};

=======
>>>>>>> 68ec9164
// Standard Layout
LocusZoom.StandardLayout = {
    state: {},
    width: 800,
    height: 450,
    min_width: 400,
    min_height: 225,
    resizable: "responsive",
    aspect_ratio: (16/9),
    panels: {
        positions: {
            width: 800,
            height: 225,
            origin: { x: 0, y: 0 },
            min_width:  400,
            min_height: 112.5,
            proportional_width: 1,
            proportional_height: 0.5,
            proportional_origin: { x: 0, y: 0 },
            margin: { top: 20, right: 20, bottom: 35, left: 50 },
            inner_border: "rgba(210, 210, 210, 0.85)",
            axes: {
                x: {
                    label_function: "chromosome",
                    label_offset: 32,
                    tick_format: "region"
                },
                y1: {
                    label: "-log10 p-value",
                    label_offset: 28
                }
            },
            data_layers: {
                positions: {
                    type: "scatter",
                    point_shape: "circle",
                    point_size: 40,
                    fields: ["id", "position", "pvalue|scinotation", "pvalue|neglog10", "refAllele", "ld:state"],
                    x_axis: {
                        field: "position"
                    },
                    y_axis: {
                        axis: 1,
                        field: "pvalue|neglog10",
                        floor: 0,
                        upper_buffer: 0.05,
                        min_extent: [ 0, 10 ]
                    },
                    color: {
                        field: "ld:state",
                        scale_function: "numerical_bin",
                        parameters: {
                            breaks: [0, 0.2, 0.4, 0.6, 0.8],
                            values: ["#357ebd","#46b8da","#5cb85c","#eea236","#d43f3a"],
                            null_value: "#B8B8B8"
                        }
                    },
                    tooltip: {
                        divs: [
                            { html: "<strong>{{id}}</strong>" },
                            { html: "P Value: <strong>{{pvalue|scinotation}}</strong>" },
                            { html: "Ref. Allele: <strong>{{refAllele}}</strong>" }
                        ]
                    }
                }
            }
        },
        genes: {
            width: 800,
            height: 225,
            origin: { x: 0, y: 350 },
            min_width: 400,
            min_height: 112.5,
            proportional_width: 1,
            proportional_height: 0.5,
            proportional_origin: { x: 0, y: 0.5 },
            margin: { top: 20, right: 20, bottom: 20, left: 50 },
            axes: {},
            data_layers: {
                genes: {
                    type: "genes",
                    fields: ["gene:gene"],
                    tooltip: {
                        divs: [
                            { html: "<strong><i>{{gene_name}}</i></strong>" },
                            { html: "Gene ID: <strong>{{gene_id}}</strong>" },
                            { html: "Transcript ID: <strong>{{transcript_id}}</strong>" },
                            { html: "<a href=\"http://exac.broadinstitute.org/gene/{{gene_id}}\" target=\"_new\">ExAC Page</a>" }
                        ]
                    }
                }
            }
        }
    }
};

/* global LocusZoom,Q */
/* eslint-env browser */
/* eslint-disable no-unused-vars */

"use strict";

/* A named collection of data sources used to draw a plot*/
LocusZoom.DataSources = function() {
    this.sources = {};
};

LocusZoom.DataSources.prototype.addSource = function(ns, x) {
    function findKnownSource(x) {
        if (!LocusZoom.KnownDataSources) {return null;}
        for(var i=0; i<LocusZoom.KnownDataSources.length; i++) {
            if (!LocusZoom.KnownDataSources[i].SOURCE_NAME) {
                throw("KnownDataSource at position " + i + " does not have a 'SOURCE_NAME' static property");
            }
            if (LocusZoom.KnownDataSources[i].SOURCE_NAME == x) {
                return LocusZoom.KnownDataSources[i];
            }
        }
        return null;
    }

    if (Array.isArray(x)) {
        var dsclass = findKnownSource(x[0]);
        if (dsclass) {
            this.sources[ns] = new dsclass(x[1]);
        } else {
            throw("Unable to resolve " + x[0] + " data source");
        }
    } else {
        this.sources[ns] = x;
    }
    return this;
};

LocusZoom.DataSources.prototype.getSource = function(ns) {
    return this.sources[ns];
};

LocusZoom.DataSources.prototype.setSources = function(x) {
    if (typeof x === "string") {
        x = JSON.parse(x);
    }
    var ds = this;
    Object.keys(x).forEach(function(ns) {
        ds.addSource(ns, x[ns]);
    });
    return ds;
};

LocusZoom.DataSources.prototype.keys = function() {
    return Object.keys(this.sources);
};

LocusZoom.DataSources.prototype.toJSON = function() {
    return this.sources;
};

LocusZoom.Data = LocusZoom.Data ||  {};


LocusZoom.Data.Requester = function(sources) {

    function split_requests(fields) {
        var requests = {};
        // Regular expressopn finds namespace:field|trans
        var re = /^(?:([^:]+):)?([^:\|]*)(\|.+)*$/;
        fields.forEach(function(raw) {
            var parts = re.exec(raw);
            var ns = parts[1] || "base";
            var field = parts[2];
            var trans = LocusZoom.TransformationFunctions.get(parts[3]);
            if (typeof requests[ns] =="undefined") {
                requests[ns] = {outnames:[], fields:[], trans:[]};
            }
            requests[ns].outnames.push(raw);
            requests[ns].fields.push(field);
            requests[ns].trans.push(trans);
        });
        return requests;
    }
    
    this.getData = function(state, fields) {
        var requests = split_requests(fields);
        var promises = Object.keys(requests).map(function(key) {
            if (!sources.getSource(key)) {
                throw("Datasource for namespace " + key + " not found");
            }
            return sources.getSource(key).getData(state, requests[key].fields, 
                requests[key].outnames, requests[key].trans);
        });
        //assume the fields are requested in dependent order
        //TODO: better manage dependencies
        var ret = Q.when({header:{}, body:{}});
        for(var i=0; i < promises.length; i++) {
            ret = ret.then(promises[i]);
        }
        return ret;
    };
};

LocusZoom.Data.Source = function() {};
LocusZoom.Data.Source.prototype.parseInit = function(init) {
    if (typeof init === "string") {
        this.url = init;
        this.params = {};
    } else {
        this.url = init.url;
        this.params = init.params || {};
    }
    if (!this.url) {
        throw("Source not initialized with required URL");
    }

};
LocusZoom.Data.Source.prototype.getRequest = function(state, chain, fields) {
    return LocusZoom.createCORSPromise("GET", this.getURL(state, chain, fields));
};
LocusZoom.Data.Source.prototype.getData = function(state, fields, outnames, trans) {
    return function (chain) {
        return this.getRequest(state, chain, fields).then(function(resp) {
            return this.parseResponse(resp, chain, fields, outnames, trans);
        }.bind(this));
    }.bind(this);
};
LocusZoom.Data.Source.prototype.toJSON = function() {
    return [Object.getPrototypeOf(this).constructor.SOURCE_NAME, 
        {url:this.url, params:this.params}];
};

LocusZoom.Data.AssociationSource = function(init) {
    this.parseInit(init);
    
    this.getData = function(state, fields, outnames, trans) {
        ["id","position"].forEach(function(x) {
            if (fields.indexOf(x)==-1) {
                fields.unshift(x);
                outnames.unshift(x);
                trans.unshift(null);
            }
        });
        return function (chain) {
            return this.getRequest(state, chain).then(function(resp) {
                return this.parseResponse(resp, chain, fields, outnames, trans);
            }.bind(this));
        }.bind(this);
    };
};
LocusZoom.Data.AssociationSource.prototype = Object.create(LocusZoom.Data.Source.prototype);
LocusZoom.Data.AssociationSource.prototype.constructor = LocusZoom.Data.AssociationSource;
LocusZoom.Data.AssociationSource.prototype.getURL = function(state, chain, fields) {
    var analysis = state.analysis || chain.header.analysis || this.params.analysis || 3;
    return this.url + "results/?filter=analysis in " + analysis  +
        " and chromosome in  '" + state.chr + "'" +
        " and position ge " + state.start +
        " and position le " + state.end;
};
LocusZoom.Data.AssociationSource.prototype.parseResponse = function(resp, chain, fields, outnames, trans) {
    var x = resp.data;
    var records = [];
    fields.forEach(function(f) {
        if (!(f in x)) {throw "field " + f + " not found in response";}
    });
    for(var i = 0; i < x.position.length; i++) {
        var record = {};
        for(var j=0; j<fields.length; j++) {
            var val = x[fields[j]][i];
            if (trans && trans[j]) {
                val = trans[j](val);
            }
            record[outnames[j]] = val;
        }
        records.push(record);
    }
    var res = {header: chain.header || {}, body: records};
    return res;
};
LocusZoom.Data.AssociationSource.SOURCE_NAME = "AssociationLZ";

LocusZoom.Data.LDSource = function(init) {
    this.parseInit(init);
    if (!this.params.pvaluefield) {
        this.params.pvaluefield = "pvalue|neglog10";
    }

    this.getData = function(state, fields, outnames, trans) {
        if (fields.length>1) {
            throw("LD currently only supports one field");
        }
        return function (chain) {
            return this.getRequest(state, chain, fields).then(function(resp) {
                return this.parseResponse(resp, chain, fields, outnames, trans);
            }.bind(this));
        }.bind(this);
    };
};
LocusZoom.Data.LDSource.prototype = Object.create(LocusZoom.Data.Source.prototype);
LocusZoom.Data.LDSource.prototype.constructor = LocusZoom.Data.LDSource;
LocusZoom.Data.LDSource.prototype.getURL = function(state, chain, fields) {
    var findExtremeValue = function(x, pval, sign) {
        pval = pval || "pvalue";
        sign = sign || 1;
        var extremeVal = x[0][pval], extremeIdx=0;
        for(var i=1; i<x.length; i++) {
            if (x[i][pval] * sign > extremeVal) {
                extremeVal = x[i][pval] * sign;
                extremeIdx = i;
            }
        }
        return extremeIdx;
    };

    var refSource = state.ldrefsource || chain.header.ldrefsource || 1;
    var refVar = fields[0];
    if ( refVar == "state" ) {
        refVar = state.ldrefvar || chain.header.ldrefvar || "best";
    }
    if ( refVar=="best" ) {
        if ( !chain.body ) {
            throw("No association data found to find best pvalue");
        }
        refVar = chain.body[findExtremeValue(chain.body, this.params.pvaluefield)].id;
    }
    if (!chain.header) {chain.header = {};}
    chain.header.ldrefvar = refVar;
    return this.url + "results/?filter=reference eq " + refSource + 
        " and chromosome2 eq '" + state.chr + "'" + 
        " and position2 ge " + state.start + 
        " and position2 le " + state.end + 
        " and variant1 eq '" + refVar + "'" + 
        "&fields=chr,pos,rsquare";
};
LocusZoom.Data.LDSource.prototype.parseResponse = function(resp, chain, fields, outnames) {
    var leftJoin  = function(left, right, lfield, rfield) {
        var i=0, j=0;
        while (i < left.length && j < right.position2.length) {
            if (left[i].position == right.position2[j]) {
                left[i][lfield] = right[rfield][j];
                i++;
                j++;
            } else if (left[i].position < right.position2[j]) {
                i++;
            } else {
                j++;
            }
        }
    };

    leftJoin(chain.body, resp.data, outnames[0], "rsquare");
    return chain;   
};
LocusZoom.Data.LDSource.SOURCE_NAME = "LDLZ";

LocusZoom.Data.GeneSource = function(init) {
    this.parseInit(init);

    this.getData = function(state, fields, outnames, trans) {
        return function (chain) {
            return this.getRequest(state, chain, fields).then(function(resp) {
                return this.parseResponse(resp, chain, fields, outnames, trans);
            }.bind(this));
        }.bind(this);
    };
};
LocusZoom.Data.GeneSource.prototype = Object.create(LocusZoom.Data.Source.prototype);
LocusZoom.Data.GeneSource.prototype.constructor = LocusZoom.Data.GeneSource;
LocusZoom.Data.GeneSource.prototype.getURL = function(state, chain, fields) {
    var source = state.source || chain.header.source || this.params.source || 2;
    return this.url + "?filter=source in " + source +
        " and chrom eq '" + state.chr + "'" + 
        " and start le " + state.end +
        " and end ge " + state.start;
};
LocusZoom.Data.GeneSource.prototype.parseResponse = function(resp, chain, fields, outnames) {
    return {header: chain.header, body: resp.data};
};
LocusZoom.Data.GeneSource.SOURCE_NAME = "GeneLZ";

LocusZoom.createResolvedPromise = function() {
    var response = Q.defer();
    response.resolve(Array.prototype.slice.call(arguments));
    return response.promise;
};

LocusZoom.KnownDataSources = [
    LocusZoom.Data.AssociationSource,
    LocusZoom.Data.LDSource,
    LocusZoom.Data.GeneSource
];

/* global d3,Q,LocusZoom */
/* eslint-env browser */
/* eslint-disable no-console */

"use strict";

/**

  LocusZoom.Instance Class

  An Instance is an independent LocusZoom object. Many such LocusZoom objects can exist simultaneously
  on a single page, each having its own layout.

*/

LocusZoom.Instance = function(id, datasource, layout) {

    this.initialized = false;

    this.id = id;
    
    this.svg = null;

    // The panels property stores child panel instances
    this.panels = {};
    this.remap_promises = [];

    // The layout is a serializable object used to describe the composition of the instance
    // If no layout was passed, use the Standard Layout
    // Otherwise merge whatever was passed with the Default Layout
    if (typeof layout == "undefined"){
        this.layout = LocusZoom.mergeLayouts(LocusZoom.StandardLayout, LocusZoom.Instance.DefaultLayout);
    } else {
        this.layout = LocusZoom.mergeLayouts(layout, LocusZoom.Instance.DefaultLayout);
    }

    // Create a shortcut to the state in the layout on the instance
    this.state = this.layout.state;
    
    // LocusZoom.Data.Requester
    this.lzd = new LocusZoom.Data.Requester(datasource);

    // Window.onresize listener (responsive layouts only)
    this.window_onresize = null;

    // Array of functions to call when the plot is updated
    this.onUpdateFunctions = [];

    // Initialize the layout
    this.initializeLayout();

    return this;
  
};

<<<<<<< HEAD
LocusZoom.Instance.prototype.onUpdate = function(func){
    if (typeof func == "undefined"){
        for (func in this.onUpdateFunctions){
            this.onUpdateFunctions[func]();
        }
    } else if (typeof func == "function") {
        this.onUpdateFunctions.push(func);
    }
=======
// Default Layout
LocusZoom.Instance.DefaultLayout = {
    state: {},
    width: 1,
    height: 1,
    min_width: 1,
    min_height: 1,
    resizable: false,
    aspect_ratio: 1,
    panels: {}
>>>>>>> 68ec9164
};

LocusZoom.Instance.prototype.initializeLayout = function(){

    // Sanity check layout values
    // TODO: Find a way to generally abstract this, maybe into an object that models allowed layout values?
    if (isNaN(this.layout.width) || this.layout.width <= 0){
        throw ("Instance layout parameter `width` must be a positive number");
    }
    if (isNaN(this.layout.height) || this.layout.height <= 0){
        throw ("Instance layout parameter `width` must be a positive number");
    }
    if (isNaN(this.layout.aspect_ratio) || this.layout.aspect_ratio <= 0){
        throw ("Instance layout parameter `aspect_ratio` must be a positive number");
    }

    // If this is a responsive layout then set a namespaced/unique onresize event listener on the window
    if (this.layout.resizable == "responsive"){
        this.window_onresize = d3.select(window).on("resize.lz-"+this.id, function(){
            var clientRect = this.svg.node().parentNode.getBoundingClientRect();
            this.setDimensions(clientRect.width, clientRect.height);
        }.bind(this));
        // Forcing one additional setDimensions() call after the page is loaded clears up
        // any disagreements between the initial layout and the loaded responsive container's size
        d3.select(window).on("load.lz-"+this.id, function(){ this.setDimensions(); }.bind(this));
    }

    // Set instance dimensions
    this.setDimensions();

    // Add panels
    var panel_id;
    for (panel_id in this.layout.panels){
        this.addPanel(panel_id, this.layout.panels[panel_id]);
    }

};

// Set the layout dimensions for this instance. If an SVG exists, update its dimensions.
// If any arguments are missing, use values stored in the layout. Keep everything in agreement.
LocusZoom.Instance.prototype.setDimensions = function(width, height){
    // Set discrete layout dimensions based on arguments
    if (!isNaN(width) && width >= 0){
        this.layout.width = Math.max(Math.round(+width), this.layout.min_width);
    }
    if (!isNaN(height) && height >= 0){
        this.layout.height = Math.max(Math.round(+height), this.layout.min_height);
    }
    // Override discrete values if resizing responsively
    if (this.layout.resizable == "responsive"){
        if (this.svg){
            this.layout.width = Math.max(this.svg.node().parentNode.getBoundingClientRect().width, this.layout.min_width);
        }
        this.layout.height = this.layout.width / this.layout.aspect_ratio;
        if (this.layout.height < this.layout.min_height){
            this.layout.height = this.layout.min_height;
            this.layout.width  = this.layout.height * this.layout.aspect_ratio;
        }
    }
    // Keep aspect ratio in agreement with dimensions
    this.layout.aspect_ratio = this.layout.width / this.layout.height;
    // Apply layout width and height as discrete values or viewbox values
    if (this.svg != null){
        if (this.layout.resizable == "responsive"){
            this.svg
                .attr("viewBox", "0 0 " + this.layout.width + " " + this.layout.height)
                .attr("preserveAspectRatio", "xMinYMin meet");
        } else {
            this.svg.attr("width", this.layout.width).attr("height", this.layout.height);
        }
    }
    // Reposition all panels
    this.positionPanels();
    // If the instance has been initialized then trigger some necessary render functions
    if (this.initialized){
        this.ui.render();
    }
    this.onUpdate();
    return this;
};

// Create a new panel by id and panel class
LocusZoom.Instance.prototype.addPanel = function(id, layout){
    if (typeof id !== "string"){
        throw "Invalid panel id passed to LocusZoom.Instance.prototype.addPanel()";
    }
    if (typeof this.panels[id] !== "undefined"){
        throw "Cannot create panel with id [" + id + "]; panel with that id already exists";
    }
    if (typeof layout !== "object"){
        throw "Invalid panel layout passed to LocusZoom.Instance.prototype.addPanel()";
    }

    // Create the Panel and set its parent
    var panel = new LocusZoom.Panel(id, layout, this);
    
    // Store the Panel on the Instance
    this.panels[panel.id] = panel;

    // Update minimum instance dimensions based on the minimum dimensions of all panels
    // TODO: This logic assumes panels are always stacked vertically. More sophisticated
    //       logic to handle arbitrary panel geometries needs to be supported.
    var panel_min_widths = [];
    var panel_min_heights = [];
    for (id in this.panels){
        panel_min_widths.push(this.panels[id].layout.min_width);
        panel_min_heights.push(this.panels[id].layout.min_height);
    }
    this.layout.min_width = Math.max.apply(null, panel_min_widths);
    this.layout.min_height = panel_min_heights.reduce(function(a,b){ return a+b; });

    // Call setDimensions() in case updated minimums need to be applied, which also calls positionPanels()
    this.setDimensions();

    return this.panels[panel.id];
};

// Automatically position panels based on panel positioning rules and values
// If the plot is resizable then recalculate dimensions and position from proportional values
LocusZoom.Instance.prototype.positionPanels = function(){
    var id;
    for (id in this.panels){
        if (this.layout.resizable){
            this.panels[id].layout.width = this.panels[id].layout.proportional_width * this.layout.width;
            this.panels[id].layout.height = this.panels[id].layout.proportional_height * this.layout.height;
            this.panels[id].layout.origin.x = this.panels[id].layout.proportional_origin.x * this.layout.width;
            this.panels[id].layout.origin.y = this.panels[id].layout.proportional_origin.y * this.layout.height;
        }
        this.panels[id].setOrigin();
        this.panels[id].setDimensions();
    }
};

// Create all instance-level objects, initialize all child panels
LocusZoom.Instance.prototype.initialize = function(){

    // Create an element/layer for containing mouse guides
    var mouse_guide_svg = this.svg.append("g")
        .attr("class", "lz-mouse_guide").attr("id", this.id + ".mouse_guide");
    var mouse_guide_vertical_svg = mouse_guide_svg.append("rect")
        .attr("class", "lz-mouse_guide-vertical").attr("x",-1);
    var mouse_guide_horizontal_svg = mouse_guide_svg.append("rect")
        .attr("class", "lz-mouse_guide-horizontal").attr("y",-1);
    this.mouse_guide = {
        svg: mouse_guide_svg,
        vertical: mouse_guide_vertical_svg,
        horizontal: mouse_guide_horizontal_svg
    };

    // Create an element/layer for containing various UI items
    var ui_svg = this.svg.append("g")
        .attr("class", "lz-ui").attr("id", this.id + ".ui")
        .style("display", "none");
    this.ui = {
        svg: ui_svg,
        parent: this,
        is_resize_dragging: false,
        show: function(){
            this.svg.style("display", null);
        },
        hide: function(){
            this.svg.style("display", "none");
        },
        initialize: function(){
            // Resize handle
            if (this.parent.layout.resizable == "manual"){
                this.resize_handle = this.svg.append("g")
                    .attr("id", this.parent.id + ".ui.resize_handle");
                this.resize_handle.append("path")
                    .attr("class", "lz-ui-resize_handle")
                    .attr("d", "M 0,16, L 16,0, L 16,16 Z");
                var resize_drag = d3.behavior.drag();
                //resize_drag.origin(function() { return this; });
                resize_drag.on("dragstart", function(){
                    this.resize_handle.select("path").attr("class", "lz-ui-resize_handle_dragging");
                    this.is_resize_dragging = true;
                }.bind(this));
                resize_drag.on("dragend", function(){
                    this.resize_handle.select("path").attr("class", "lz-ui-resize_handle");
                    this.is_resize_dragging = false;
                }.bind(this));
                resize_drag.on("drag", function(){
                    this.setDimensions(this.layout.width + d3.event.dx, this.layout.height + d3.event.dy);
                }.bind(this.parent));
                this.resize_handle.call(resize_drag);
            }
            // Render all UI elements
            this.render();
        },
        render: function(){
            if (this.parent.layout.resizable == "manual"){
                this.resize_handle
                    .attr("transform", "translate(" + (this.parent.layout.width - 17) + ", " + (this.parent.layout.height - 17) + ")");
            }
        }
    };
    this.ui.initialize();

    // Create the curtain object with svg element and drop/raise methods
    var curtain_svg = this.svg.append("g")
        .attr("class", "lz-curtain").style("display", "none")
        .attr("id", this.id + ".curtain");
    this.curtain = {
        svg: curtain_svg,
        drop: function(message){
            this.svg.style("display", null);
            if (typeof message != "undefined"){
                try {
                    this.svg.select("text").selectAll("tspan").remove();
                    message.split("\n").forEach(function(line){
                        this.svg.select("text").append("tspan")
                            .attr("x", "1em").attr("dy", "1.5em").text(line);
                    }.bind(this));
                    this.svg.select("text").append("tspan")
                        .attr("x", "1em").attr("dy", "2.5em")
                        .attr("class", "dismiss").text("Dismiss")
                        .on("click", function(){
                            this.raise();
                        }.bind(this));
                } catch (e){
                    console.error("LocusZoom tried to render an error message but it's not a string:", message);
                }
            }
        },
        raise: function(){
            this.svg.style("display", "none");
        }
    };
    this.curtain.svg.append("rect").attr("width", "100%").attr("height", "100%");
    this.curtain.svg.append("text")
        .attr("id", this.id + ".curtain_text")
        .attr("x", "1em").attr("y", "0em");

    // Create the controls object with show/update/hide methods
    var css_string = "";
    for (var stylesheet in Object.keys(document.styleSheets)){
        if (   document.styleSheets[stylesheet].href != null
               && document.styleSheets[stylesheet].href.indexOf("locuszoom.css") != -1){
            for (var rule in document.styleSheets[stylesheet].cssRules){
                if (typeof document.styleSheets[stylesheet].cssRules[rule].cssText != "undefined"){
                    css_string += document.styleSheets[stylesheet].cssRules[rule].cssText + " ";
                }
            }
            break;
        }
    }
    this.controls = {
        parent: this,
        showing: false,
        css_string: css_string,
        show: function(){
            if (!this.showing){
                this.div = d3.select(this.parent.svg.node().parentNode).append("div")
                    .attr("class", "lz-locuszoom-controls").attr("id", this.id + ".controls");
                this.links = this.div.append("div")
                    .attr("id", this.parent.id + ".controls.links")
                    .style("float", "left");
                // Download SVG Button
                this.download_svg_button = this.links.append("a")
                    .attr("class", "lz-controls-button")
                    .attr("href-lang", "image/svg+xml")
                    .attr("title", "Download SVG as locuszoom.svg")
                    .attr("download", "locuszoom.svg")
                    .text("Download SVG")
                    .on("mouseover", function() {
                        this.download_svg_button
                            .attr("class", "lz-controls-button-disabled")
                            .text("Preparing SVG");
                        this.generateBase64SVG().then(function(base64_string){
                            this.download_svg_button.attr("href", "data:image/svg+xml;base64,\n" + base64_string);
                            this.download_svg_button
                                .attr("class", "lz-controls-button")
                                .text("Download SVG");
                        }.bind(this));
                    }.bind(this));
                // Dimensions
                this.dimensions = this.div.append("div")
                    .attr("class", "lz-controls-info")
                    .attr("id", this.parent.id + ".controls.dimensions")
                    .style("float", "right");
                // Clear Element
                this.clear = this.div.append("div")
                    .attr("id", this.parent.id + ".controls.clear")
                    .style("clear", "both");
                // Update tracking boolean
                this.showing = true;
            }
            // Update all control element values
            this.update();
        },
        update: function(){
            this.div.attr("width", this.parent.layout.width);
            var display_width = this.parent.layout.width.toString().indexOf('.') == -1 ? this.parent.layout.width : this.parent.layout.width.toFixed(2);
            var display_height = this.parent.layout.height.toString().indexOf('.') == -1 ? this.parent.layout.height : this.parent.layout.height.toFixed(2);
            this.dimensions.text(display_width + "px × " + display_height + "px");
        },
        hide: function(){
            this.div.remove();
            this.showing = false;
        },
        generateBase64SVG: function(){
            return Q.fcall(function () {
                // Insert a hidden div, clone the node into that so we can modify it with d3
                var container = this.div.append("div").style("display", "none")
                    .html(this.parent.svg.node().outerHTML);
                // Remove unnecessary elements
                container.selectAll("g.lz-curtain").remove();
                container.selectAll("g.lz-ui").remove();
                container.selectAll("g.lz-mouse_guide").remove();
                // Pull the svg into a string and add the contents of the locuszoom stylesheet
                // Don't add this with d3 because it will escape the CDATA declaration incorrectly
                var initial_html = d3.select(container.select("svg").node().parentNode).html();
                var style_def = "<style type=\"text/css\"><![CDATA[ " + this.css_string + " ]]></style>";
                var insert_at = initial_html.indexOf(">") + 1;
                initial_html = initial_html.slice(0,insert_at) + style_def + initial_html.slice(insert_at);
                // Delete the container node
                container.remove();
                // Base64-encode the string and return it
                return btoa(encodeURIComponent(initial_html).replace(/%([0-9A-F]{2})/g, function(match, p1) {
                    return String.fromCharCode("0x" + p1);
                }));
            }.bind(this));
        }
    };

    // Show controls once or with mouse events as stipulated by the layout
    if (this.layout.controls.show == "always"){
        this.controls.show();
    } else if (this.layout.controls.show == "onmouseover"){
        d3.select(this.svg.node().parentNode).on("mouseover", function(){
            clearTimeout(this.controls.hide_timeout);
            this.controls.show();
        }.bind(this));
        d3.select(this.svg.node().parentNode).on("mouseout", function(){
            this.controls.hide_timeout = setTimeout(function(){
                this.controls.hide();
            }.bind(this), this.layout.controls.hide_delay);
        }.bind(this));
    }

    // Initialize all panels
    for (var id in this.panels){
        this.panels[id].initialize();
    }

    // Define instance/svg level mouse events
    this.svg.on("mouseover", function(){
        if (!this.ui.is_resize_dragging){
            this.ui.show();
        }
    }.bind(this));
    this.svg.on("mouseout", function(){
        if (!this.ui.is_resize_dragging){
            this.ui.hide();
        }
        this.mouse_guide.vertical.attr("x", -1);
        this.mouse_guide.horizontal.attr("y", -1);
    }.bind(this));
    this.svg.on("mousemove", function(){
        var coords = d3.mouse(this.svg.node());
        this.mouse_guide.vertical.attr("x", coords[0]);
        this.mouse_guide.horizontal.attr("y", coords[1]);
        if (["onmouseover","always"].indexOf(this.layout.controls.show) != -1){
            this.controls.update();
        }
    }.bind(this));
    
    // Flip the "initialized" bit
    this.initialized = true;

    return this;

};

// Map an entire LocusZoom Instance to a new region
// DEPRECATED: This method is specific to only accepting chromosome, start, and end.
// LocusZoom.Instance.prototype.applyState() takes a single object, covering far more use cases.
LocusZoom.Instance.prototype.mapTo = function(chr, start, end){

    console.warn("Warning: use of LocusZoom.Instance.mapTo() is deprecated. Use LocusZoom.Instance.applyState() instead.");

    // Apply new state values
    // TODO: preserve existing state until new state is completely loaded+rendered or aborted?
    this.state.chr   = +chr;
    this.state.start = +start;
    this.state.end   = +end;

    this.remap_promises = [];
    // Trigger reMap on each Panel Layer
    for (var id in this.panels){
        this.remap_promises.push(this.panels[id].reMap());
    }

    Q.all(this.remap_promises)
        .catch(function(error){
            console.log(error);
            this.curtain.drop(error);
        }.bind(this))
        .done(function(){
            this.onUpdate();
        }.bind(this));

    return this;
    
};

// Refresh an instance's data from sources without changing position
LocusZoom.Instance.prototype.refresh = function(){
    this.applyState({});
};

// Update state values and trigger a pull for fresh data on all data sources for all data layers
LocusZoom.Instance.prototype.applyState = function(new_state){

    if (typeof new_state != "object"){
        throw("LocusZoom.applyState only accepts an object; " + (typeof new_state) + " given");
    }

    for (var property in new_state) {
        this.state[property] = new_state[property];
    }

    this.remap_promises = [];
    for (var id in this.panels){
        this.remap_promises.push(this.panels[id].reMap());
    }

    Q.all(this.remap_promises)
        .catch(function(error){
            console.log(error);
            this.curtain.drop(error);
        }.bind(this))
        .done(function(){
            this.onUpdate();
        }.bind(this));

    return this;
    
};

/* global d3,Q,LocusZoom */
/* eslint-env browser */
/* eslint-disable no-console */

"use strict";

/**

  LocusZoom.Panel Class

  A panel is an abstract class representing a subdivision of the LocusZoom stage
  to display a distinct data representation

*/

LocusZoom.Panel = function(id, layout, parent) { 

    this.initialized = false;
    
    this.id     = id;
    this.parent = parent || null;
    this.svg    = {};

    // The layout is a serializable object used to describe the composition of the Panel
    this.layout = LocusZoom.mergeLayouts(layout || {}, LocusZoom.Panel.DefaultLayout);

    // Define state parameters specific to this panel
    if (this.parent){
        this.state = this.parent.state;
        this.state_id = this.id;
        this.state[this.state_id] = this.state[this.state_id] || {};
    } else {
        this.state = null;
        this.state_id = null;
    }
    
    this.data_layers = {};
    this.data_layer_ids_by_z_index = [];
    this.data_promises = [];

    this.xExtent  = null;
    this.y1Extent = null;
    this.y2Extent = null;

    this.x_ticks  = [];
    this.y1_ticks = [];
    this.y2_ticks = [];

    this.getBaseId = function(){
        return this.parent.id + "." + this.id;
    };

    this.onUpdate = function(){
        this.parent.onUpdate();
    };

    // Initialize the layout
    this.initializeLayout();
    
    return this;
    
};

LocusZoom.Panel.DefaultLayout = {
    width:  0,
    height: 0,
    origin: { x: 0, y: 0 },
    min_width: 0,
    min_height: 0,
    proportional_width: 1,
    proportional_height: 1,
    proportional_origin: { x: 0, y: 0 },
    margin: { top: 0, right: 0, bottom: 0, left: 0 },
    cliparea: {
        height: 0,
        width: 0,
        origin: { x: 0, y: 0 }
    },
    axes: {
        x:  {},
        y1: {},
        y2: {}
    }
};

LocusZoom.Panel.prototype.initializeLayout = function(){

    // Set panel dimensions, origin, and margin
    this.setDimensions();
    this.setOrigin();
    this.setMargin();

    // Initialize panel axes
    ["x", "y1", "y2"].forEach(function(axis){
        if (!Object.keys(this.layout.axes[axis]).length || this.layout.axes[axis].render === false){
            // The default layout sets the axis to an empty object, so set its render boolean here
            this.layout.axes[axis].render = false;
        } else {
            this.layout.axes[axis].render = true;
            this.layout.axes[axis].label = this.layout.axes[axis].label || null;
            this.layout.axes[axis].label_function = this.layout.axes[axis].label_function || null;
            this.layout.axes[axis].data_layer_id = this.layout.axes[axis].data_layer_id || null;
        }
    }.bind(this));

    // Add data layers (which define x and y extents)
    if (typeof this.layout.data_layers == "object"){
        var data_layer_id;
        for (data_layer_id in this.layout.data_layers){
            this.addDataLayer(data_layer_id, this.layout.data_layers[data_layer_id]);
        }
    }

};

LocusZoom.Panel.prototype.setDimensions = function(width, height){
    if (!isNaN(width) && width >= 0){
        this.layout.width = Math.max(Math.round(+width), this.layout.min_width);
    }
    if (!isNaN(height) && height >= 0){
        this.layout.height = Math.max(Math.round(+height), this.layout.min_height);
    }
    this.layout.cliparea.width = this.layout.width - (this.layout.margin.left + this.layout.margin.right);
    this.layout.cliparea.height = this.layout.height - (this.layout.margin.top + this.layout.margin.bottom);    
    if (this.initialized){ this.render(); }
    return this;
};

LocusZoom.Panel.prototype.setOrigin = function(x, y){
    if (!isNaN(x) && x >= 0){ this.layout.origin.x = Math.min(Math.max(Math.round(+x), 0), this.parent.layout.width); }
    if (!isNaN(y) && y >= 0){ this.layout.origin.y = Math.min(Math.max(Math.round(+y), 0), this.parent.layout.height); }
    if (this.initialized){ this.render(); }
    return this;
};

LocusZoom.Panel.prototype.setMargin = function(top, right, bottom, left){
    var extra;
    if (!isNaN(top)    && top    >= 0){ this.layout.margin.top    = Math.max(Math.round(+top),    0); }
    if (!isNaN(right)  && right  >= 0){ this.layout.margin.right  = Math.max(Math.round(+right),  0); }
    if (!isNaN(bottom) && bottom >= 0){ this.layout.margin.bottom = Math.max(Math.round(+bottom), 0); }
    if (!isNaN(left)   && left   >= 0){ this.layout.margin.left   = Math.max(Math.round(+left),   0); }
    if (this.layout.margin.top + this.layout.margin.bottom > this.layout.height){
        extra = Math.floor(((this.layout.margin.top + this.layout.margin.bottom) - this.layout.height) / 2);
        this.layout.margin.top -= extra;
        this.layout.margin.bottom -= extra;
    }
    if (this.layout.margin.left + this.layout.margin.right > this.layout.width){
        extra = Math.floor(((this.layout.margin.left + this.layout.margin.right) - this.layout.width) / 2);
        this.layout.margin.left -= extra;
        this.layout.margin.right -= extra;
    }
    this.layout.cliparea.width = this.layout.width - (this.layout.margin.left + this.layout.margin.right);
    this.layout.cliparea.height = this.layout.height - (this.layout.margin.top + this.layout.margin.bottom);
    this.layout.cliparea.origin.x = this.layout.margin.left;
    this.layout.cliparea.origin.y = this.layout.margin.top;

    if (this.initialized){ this.render(); }
    return this;
};

// Initialize a panel
LocusZoom.Panel.prototype.initialize = function(){

    // Append a container group element to house the main panel group element and the clip path
    this.svg.container = this.parent.svg.insert("svg:g", "#" + this.parent.id + "\\.ui")
        .attr("id", this.getBaseId() + ".panel_container");
        
    // Append clip path to the parent svg element
    var clipPath = this.svg.container.append("clipPath")
        .attr("id", this.getBaseId() + ".clip");
    this.svg.clipRect = clipPath.append("rect");
    
    // Append svg group for rendering all panel child elements, clipped by the clip path
    this.svg.group = this.svg.container.append("g")
        .attr("id", this.getBaseId() + ".panel")
        .attr("clip-path", "url(#" + this.getBaseId() + ".clip)");

    // Append a curtain element with svg element and drop/raise methods
    var panel_curtain_svg = this.svg.container.append("g")
        .attr("id", this.getBaseId() + ".curtain")
        .attr("clip-path", "url(#" + this.getBaseId() + ".clip)")
        .attr("class", "lz-curtain").style("display", "none");
    this.curtain = {
        svg: panel_curtain_svg,
        drop: function(message){
            this.svg.style("display", null);
            if (typeof message != "undefined"){
                try {
                    this.svg.select("text").selectAll("tspan").remove();
                    message.split("\n").forEach(function(line){
                        this.svg.select("text").append("tspan")
                            .attr("x", "1em").attr("dy", "1.5em").text(line);
                    }.bind(this));
                    this.svg.select("text").append("tspan")
                        .attr("x", "1em").attr("dy", "2.5em")
                        .attr("class", "dismiss").text("Dismiss")
                        .on("click", function(){
                            this.raise();
                        }.bind(this));
                } catch (e){
                    console.error("LocusZoom tried to render an error message but it's not a string:", message);
                }
            }
        },
        raise: function(){
            this.svg.style("display", "none");
        }
    };
    this.curtain.svg.append("rect").attr("width", "100%").attr("height", "100%");
    this.curtain.svg.append("text")
        .attr("id", this.getBaseId() + ".curtain_text")
        .attr("x", "1em").attr("y", "0em");

    // If the layout defines an inner border render it before rendering axes
    if (this.layout.inner_border){
        this.inner_border = this.svg.group.append("rect");
    }

    // Initialize Axes
    this.svg.x_axis = this.svg.group.append("g")
        .attr("id", this.getBaseId() + ".x_axis").attr("class", "lz-x lz-axis");
    if (this.layout.axes.x.render){
        this.svg.x_axis_label = this.svg.x_axis.append("text")
            .attr("class", "lz-x lz-axis lz-label")
            .attr("text-anchor", "middle");
    }
    this.svg.y1_axis = this.svg.group.append("g")
        .attr("id", this.getBaseId() + ".y1_axis").attr("class", "lz-y lz-y1 lz-axis");
    if (this.layout.axes.y1.render){
        this.svg.y1_axis_label = this.svg.y1_axis.append("text")
            .attr("class", "lz-y1 lz-axis lz-label")
            .attr("text-anchor", "middle");
    }
    this.svg.y2_axis = this.svg.group.append("g")
        .attr("id", this.getBaseId() + ".y2_axis").attr("class", "lz-y lz-y2 lz-axis");
    if (this.layout.axes.y2.render){
        this.svg.y2_axis_label = this.svg.y2_axis.append("text")
            .attr("class", "lz-y2 lz-axis lz-label")
            .attr("text-anchor", "middle");
    }

    // Initialize child Data Layers
    for (var id in this.data_layers){
        this.data_layers[id].initialize();
    }

    // Flip the "initialized" bit
    this.initialized = true;

    return this;
    
};


// Create a new data layer by layout object
LocusZoom.Panel.prototype.addDataLayer = function(id, layout){
    if (typeof id !== "string"){
        throw "Invalid data layer id passed to LocusZoom.Panel.prototype.addDataLayer()";
    }
    if (typeof layout !== "object"){
        throw "Invalid data layer layout passed to LocusZoom.Panel.prototype.addDataLayer()";
    }
    if (typeof this.data_layers[layout.id] !== "undefined"){
        throw "Cannot create data layer with id [" + id + "]; data layer with that id already exists";
    }
    if (typeof layout.type !== "string"){
        throw "Invalid data layer type in layout passed to LocusZoom.Panel.prototype.addDataLayer()";
    }

    // Create the Data Layer
    var data_layer = LocusZoom.DataLayers.get(layout.type, id, layout, this);

    // Store the Data Layer on the Panel
    this.data_layers[data_layer.id] = data_layer;
    this.data_layer_ids_by_z_index.push(data_layer.id);

    // Generate xExtent function (defaults to the state range defined by "start" and "end")
    if (layout.x_axis && typeof layout.x_axis.field == "string"){
        this.xExtent = this.data_layers[data_layer.id].getAxisExtent("x");
    } else {
        this.xExtent = function(){
            return d3.extent([this.state.start, this.state.end]);
        };
    }
    // Generate the yExtent function
    if (layout.y_axis && typeof layout.y_axis.field == "string"){
        var y_axis_name = "y" + (layout.y_axis.axis == 1 || layout.y_axis.axis == 2 ? layout.y_axis.axis : 1);
        this[y_axis_name + "Extent"] = this.data_layers[data_layer.id].getAxisExtent("y");
        this.layout.axes[y_axis_name].data_layer_id = data_layer.id;
    }

    return this.data_layers[data_layer.id];
};


// Re-Map a panel to new positions according to the parent instance's state
LocusZoom.Panel.prototype.reMap = function(){
    this.data_promises = [];
    // Trigger reMap on each Data Layer
    for (var id in this.data_layers){
        this.data_promises.push(this.data_layers[id].reMap());
    }
    // When all finished trigger a render
    return Q.all(this.data_promises)
        .then(function(){
            this.render();
        }.bind(this))
        .catch(function(error){
            console.log(error);
            this.curtain.drop(error);
        }.bind(this));
};


// Render a given panel
LocusZoom.Panel.prototype.render = function(){

    // Position the panel container
    this.svg.container.attr("transform", "translate(" + this.layout.origin.x +  "," + this.layout.origin.y + ")");

    // Set size on the clip rect
    this.svg.clipRect.attr("width", this.layout.width).attr("height", this.layout.height);

    // Set and position the inner border, if necessary
    if (this.layout.inner_border){
        this.inner_border
            .attr("x", this.layout.margin.left).attr("y", this.layout.margin.top)
            .attr("width", this.layout.width - (this.layout.margin.left + this.layout.margin.right))
            .attr("height", this.layout.height - (this.layout.margin.top + this.layout.margin.bottom))
            .style({ "fill": "transparent",
                     "stroke-width": 1,
                     "stroke": this.layout.inner_border });
    }

    // Generate discrete extents, ticks, and scales
    if (typeof this.xExtent == "function"){
        this.x_extent = this.xExtent();
        if (this.layout.axes.x.ticks){
            this.x_ticks = this.layout.axes.x.ticks;
        } else {
            this.x_ticks = LocusZoom.prettyTicks(this.x_extent, "both", this.layout.cliparea.width/120);
        }
        this.x_scale = d3.scale.linear()
            .domain([this.x_extent[0], this.x_extent[1]])
            .range([0, this.layout.cliparea.width]);
    }
    if (typeof this.y1Extent == "function"){
        this.y1_extent = this.y1Extent();
        if (this.layout.axes.y1.ticks){
            this.y1_ticks = this.layout.axes.y1.ticks;
        } else {
            this.y1_ticks = LocusZoom.prettyTicks(this.y1_extent);
        }
        this.y1_extent = d3.extent(this.y1_extent.concat(this.y1_ticks));
        this.y1_scale = d3.scale.linear()
            .domain([this.y1_extent[0], this.y1_extent[1]])
            .range([this.layout.cliparea.height, 0]);
    }
    if (typeof this.y2Extent == "function"){
        this.y2_extent = this.y2Extent();
        if (this.layout.axes.y2.ticks){
            this.y2_ticks = this.layout.axes.y2.ticks;
        } else {
            this.y2_ticks = LocusZoom.prettyTicks(this.y2_extent);
        }
        this.y2_extent = d3.extent(this.y2_extent.concat(this.y2_ticks));
        this.y2_scale = d3.scale.linear()
            .domain([this.y2_extent[0], this.y2_extent[1]])
            .range([this.layout.cliparea.height, 0]);
    }

    // Render axes and labels
    var canRenderAxis = function(axis){
        return (typeof this[axis + "_scale"] == "function" && !isNaN(this[axis + "_scale"](0)));
    }.bind(this);
    
    if (this.layout.axes.x.render && canRenderAxis("x")){
        this.renderAxis("x");
    }

    if (this.layout.axes.y1.render && canRenderAxis("y1")){
        this.renderAxis("y1");
    }

    if (this.layout.axes.y2.render && canRenderAxis("y2")){
        this.renderAxis("y2");
    }

    // Render data layers in order by z-index
    this.data_layer_ids_by_z_index.forEach(function(data_layer_id){
        this.data_layers[data_layer_id].draw().render();
    }.bind(this));

    return this;
    
};


// Render ticks for a particular axis
LocusZoom.Panel.prototype.renderAxis = function(axis){

    if (["x", "y1", "y2"].indexOf(axis) == -1){
        throw("Unable to render axis; invalid axis identifier: " + axis);
    }

    // Axis-specific values to plug in where needed
    var axis_params = {
        x: {
            position: "translate(" + this.layout.margin.left + "," + (this.layout.height - this.layout.margin.bottom) + ")",
            orientation: "bottom",
            label_x: this.layout.cliparea.width / 2,
            label_y: (this.layout.axes[axis].label_offset || 0),
            label_rotate: null
        },
        y1: {
            position: "translate(" + this.layout.margin.left + "," + this.layout.margin.top + ")",
            orientation: "left",
            label_x: -1 * (this.layout.axes[axis].label_offset || 0),
            label_y: this.layout.cliparea.height / 2,
            label_rotate: -90
        },
        y2: {
            position: "translate(" + (this.layout.width - this.layout.margin.right) + "," + this.layout.margin.top + ")",
            orientation: "right",
            label_x: (this.layout.axes[axis].label_offset || 0),
            label_y: this.layout.cliparea.height / 2,
            label_rotate: -90
        }
    };

    // Determine if the ticks are all numbers (d3-automated tick rendering) or not (manual tick rendering)
    var ticksAreAllNumbers = (function(ticks){
        for (var i = 0; i < ticks.length; i++){
            if (isNaN(ticks[i])){
                return false;
            }
        }
        return true;
    })(this[axis+"_ticks"]);

    // Initialize the axis; set scale and orientation
    this[axis+"_axis"] = d3.svg.axis()
        .scale(this[axis+"_scale"]).orient(axis_params[axis].orientation);

    // Set tick values and format
    if (ticksAreAllNumbers){
        this[axis+"_axis"].tickValues(this[axis+"_ticks"]);
        if (this.layout.axes[axis].tick_format == "region"){
            this[axis+"_axis"].tickFormat(function(d) { return LocusZoom.positionIntToString(d); });
        }
    } else {
        var ticks = this[axis+"_ticks"].map(function(t){
            return(t.x);
        });
        this[axis+"_axis"].tickValues(ticks)
            .tickFormat(function(t, i) { return this[axis+"_ticks"][i].text; }.bind(this));
    }

    // Position the axis in the SVG and apply the axis construct
    this.svg[axis+"_axis"]
        .attr("transform", axis_params[axis].position)
        .call(this[axis+"_axis"]);

    // If necessary manually apply styles and transforms to ticks as specified by the layout
    if (!ticksAreAllNumbers){
        var tick_selector = d3.selectAll("g#" + this.getBaseId().replace(".","\\.") + "\\." + axis + "_axis g.tick");
        var panel = this;
        tick_selector.each(function(d, i){
            var selector = d3.select(this).select("text");
            if (panel[axis+"_ticks"][i].style){
                selector.style(panel[axis+"_ticks"][i].style);
            }
            if (panel[axis+"_ticks"][i].transform){
                selector.attr("transform", panel[axis+"_ticks"][i].transform);
            }
        });
    }

    // Render the axis label if necessary
    var label = this.layout.axes[axis].label || null;
    if (this.layout.axes[axis].label_function){
        label = LocusZoom.LabelFunctions.get(this.layout.axes[axis].label_function, this.state);
    }
    if (label != null){
        this.svg[axis+"_axis_label"]
            .attr("x", axis_params[axis].label_x).attr("y", axis_params[axis].label_y)
            .text(label);
        if (axis_params[axis].label_rotate != null){
            this.svg[axis+"_axis_label"]
                .attr("transform", "rotate(" + axis_params[axis].label_rotate + " " + axis_params[axis].label_x + "," + axis_params[axis].label_y + ")");
        }
    }

};
/* global d3,LocusZoom */
/* eslint-env browser */
/* eslint-disable no-console */

"use strict";

/**

  Data Layer Class

  A data layer is an abstract class representing a data set and its
  graphical representation within a panel

*/

LocusZoom.DataLayer = function(id, layout, parent) {

    this.initialized = false;

    this.id     = id;
    this.parent = parent || null;
    this.svg    = {};

    this.layout = LocusZoom.mergeLayouts(layout || {}, LocusZoom.DataLayer.DefaultLayout);

    // Define state parameters specific to this data layer
    if (this.parent){
        this.state = this.parent.state;
        this.state_id = this.parent.id + "." + this.id;
        this.state[this.state_id] = this.state[this.state_id] || {};
        if (this.layout.selectable){
            this.state[this.state_id].selected = this.state[this.state_id].selected || null;
        }
    } else {
        this.state = {};
        this.state_id = null;
    }

    this.data = [];

    this.getBaseId = function(){
        return this.parent.parent.id + "." + this.parent.id + "." + this.id;
    };

    this.onUpdate = function(){
        this.parent.onUpdate();
    };

    // Tooltip methods
    this.tooltips = {};
    this.createTooltip = function(d, id){
        if (typeof this.layout.tooltip != "object"){
            throw ("DataLayer [" + this.id + "] layout does not define a tooltip");
        }
        if (typeof id != "string"){
            throw ("Unable to create tooltip: id is not a string");
        }
        this.tooltips[id] = {
            data: d,
            arrow: null,
            selector: d3.select(this.parent.parent.svg.node().parentNode).append("div")
                .attr("class", "lz-data_layer-tooltip")
                .attr("id", this.getBaseId() + ".tooltip." + id)
        };
        if (this.layout.tooltip.html){
            this.tooltips[id].selector.html(LocusZoom.parseFields(d, this.layout.tooltip.html));
        } else if (this.layout.tooltip.divs){
            var i, div, selection;
            for (i in this.layout.tooltip.divs){
                div = this.layout.tooltip.divs[i];
                selection = this.tooltips[id].selector.append("div");
                if (div.id){ selection.attr("id", div.id); }
                if (div.class){ selection.attr("class", div.class); }
                if (div.style){ selection.style(div.style); }
                if (div.html){ selection.html(LocusZoom.parseFields(d, div.html)); }
            }
        }
        this.positionTooltip(id);
    };
    this.destroyTooltip = function(id){
        if (typeof id != "string"){
            throw ("Unable to destroy tooltip: id is not a string");
        }
        if (this.tooltips[id]){
            if (typeof this.tooltips[id].selector == "object"){
                this.tooltips[id].selector.remove();
            }
            delete this.tooltips[id];
        }
    };
    this.destroyAllTooltips = function(){
        var id;
        for (id in this.tooltips){
            this.destroyTooltip(id);
        }
    };
    this.positionTooltip = function(id){
        if (typeof id != "string"){
            throw ("Unable to position tooltip: id is not a string");
        }
        // Position the div itself
        this.tooltips[id].selector
            .style("left", (d3.event.pageX) + "px")
            .style("top", (d3.event.pageY) + "px");
        // Create / update position on arrow connecting tooltip to data
        if (!this.tooltips[id].arrow){
            this.tooltips[id].arrow = this.tooltips[id].selector.append("div")
                .style("position", "absolute")
                .attr("class", "lz-data_layer-tooltip-arrow_top_left");
        }
        this.tooltips[id].arrow
            .style("left", "-1px")
            .style("top", "-1px");
    };
    this.positionAllTooltips = function(){
        var id;
        for (id in this.tooltips){
            this.positionTooltip(id);
        }
    };

    // Get an object with the x and y coordinates of this data layer's origin in terms of the entire page
    // (useful for custom reimplementations this.positionTooltip())
    this.getPageOrigin = function(){
        var bounding_client_rect = this.parent.parent.svg.node().getBoundingClientRect();
        var x_offset = document.documentElement.scrollLeft || document.body.scrollLeft;
        var y_offset = document.documentElement.scrollTop || document.body.scrollTop;
        var container = this.parent.parent.svg.node();
        while (container.parentNode != null){
            container = container.parentNode;
            if (container != document && d3.select(container).style("position") != "static"){
                x_offset = -1 * container.getBoundingClientRect().left;
                y_offset = -1 * container.getBoundingClientRect().top;
                break;
            }
        }
        return {
            x: x_offset + bounding_client_rect.left + this.parent.layout.origin.x + this.parent.layout.margin.left,
            y: y_offset + bounding_client_rect.top + this.parent.layout.origin.y + this.parent.layout.margin.top
        };
    };
    
    return this;

};

LocusZoom.DataLayer.DefaultLayout = {
    type: "",
    fields: [],
    x_axis: {},
    y_axis: {}
};

// Generate dimension extent function based on layout parameters
LocusZoom.DataLayer.prototype.getAxisExtent = function(dimension){

    if (["x", "y"].indexOf(dimension) == -1){
        throw("Invalid dimension identifier passed to LocusZoom.DataLayer.getAxisExtent()");
    }

    var axis = dimension + "_axis";
    return function(){
        var extent = d3.extent(this.data, function(d) {
            return +d[this.layout[axis].field];
        }.bind(this));

        // Apply upper/lower buffers, if applicable
        var original_extent_span = extent[1] - extent[0];
        if (!isNaN(this.layout[axis].lower_buffer)){ extent.push(extent[0] - (original_extent_span * this.layout[axis].lower_buffer)); }
        if (!isNaN(this.layout[axis].upper_buffer)){ extent.push(extent[1] + (original_extent_span * this.layout[axis].upper_buffer)); }

        // Apply minimum extent
        if (typeof this.layout[axis].min_extent == "object" && !isNaN(this.layout[axis].min_extent[0]) && !isNaN(this.layout[axis].min_extent[1])){
            extent.push(this.layout[axis].min_extent[0], this.layout[axis].min_extent[1]);
        }

        // Generate a new base extent
        extent = d3.extent(extent);

        // Apply floor/ceiling, if applicable
        if (!isNaN(this.layout[axis].floor)){ extent[0] = this.layout[axis].floor; }
        if (!isNaN(this.layout[axis].ceiling)){ extent[1] = this.layout[axis].ceiling; }
        return extent;
    }.bind(this);
};

// Initialize a data layer
LocusZoom.DataLayer.prototype.initialize = function(){

    // Append a container group element to house the main data layer group element and the clip path
    this.svg.container = this.parent.svg.group.append("g")
        .attr("id", this.getBaseId() + ".data_layer_container");
        
    // Append clip path to the container element
    this.svg.clipRect = this.svg.container.append("clipPath")
        .attr("id", this.getBaseId() + ".clip")
        .append("rect");
    
    // Append svg group for rendering all data layer elements, clipped by the clip path
    this.svg.group = this.svg.container.append("g")
        .attr("id", this.getBaseId() + ".data_layer")
        .attr("clip-path", "url(#" + this.getBaseId() + ".clip)");

    // Flip the "initialized" bit
    this.initialized = true;

    return this;

};

LocusZoom.DataLayer.prototype.draw = function(){
    this.svg.container.attr("transform", "translate(" + this.parent.layout.cliparea.origin.x +  "," + this.parent.layout.cliparea.origin.y + ")");
    this.svg.clipRect
        .attr("width", this.parent.layout.cliparea.width)
        .attr("height", this.parent.layout.cliparea.height);
    this.positionAllTooltips();
    return this;
};

// Re-Map a data layer to new positions according to the parent panel's parent instance's state
LocusZoom.DataLayer.prototype.reMap = function(){
    this.destroyAllTooltips(); // hack - only non-visible tooltips should be destroyed
                               // and then recreated if returning to visibility
    var promise = this.parent.parent.lzd.getData(this.state, this.layout.fields); //,"ld:best"
    promise.then(function(new_data){
        this.data = new_data.body;
    }.bind(this));
    return promise;
};

/* global d3,LocusZoom */
/* eslint-env browser */
/* eslint-disable no-console */

"use strict";

/**

  Singletons

  LocusZoom has various singleton objects that are used for registering functions or classes.
  These objects provide safe, standard methods to redefine or delete existing functions/classes
  as well as define new custom functions/classes to be used in a plot.

*/


/****************
  Label Functions

  These functions will generate a string based on a provided state object. Useful for dynamic axis labels.
*/

LocusZoom.LabelFunctions = (function() {
    var obj = {};
    var functions = {};

    obj.get = function(name, state) {
        if (!name) {
            return null;
        } else if (functions[name]) {
            if (typeof state == "undefined"){
                return functions[name];
            } else {
                return functions[name](state);
            }
        } else {
            throw("label function [" + name + "] not found");
        }
    };

    obj.set = function(name, fn) {
        if (fn) {
            functions[name] = fn;
        } else {
            delete functions[name];
        }
    };

    obj.add = function(name, fn) {
        if (functions[name]) {
            throw("label function already exists with name: " + name);
        } else {
            obj.set(name, fn);
        }
    };

    obj.list = function() {
        return Object.keys(functions);
    };

    return obj;
})();

// Label function for "Chromosome # (Mb)" where # comes from state
LocusZoom.LabelFunctions.add("chromosome", function(state){
    if (!isNaN(+state.chr)){ 
        return "Chromosome " + state.chr + " (Mb)";
    } else {
        return "Chromosome (Mb)";
    }
});


/**************************
  Transformation Functions

  Singleton for formatting or transforming a single input, for instance turning raw p values into negeative log10 form
  Transformation functions are chainable with a pipe on a field name, like so: "pvalue|neglog10"

  NOTE: Because these functions are chainable the FUNCTION is returned by get(), not the result of that function.

  All transformation functions must accept an object of parameters and a value to process.
*/
LocusZoom.TransformationFunctions = (function() {
    var obj = {};
    var transformations = {};

    var getTrans = function(name) {
        if (!name) {
            return null;
        }
        var fun = transformations[name];
        if (fun)  {
            return fun;
        } else {
            throw("transformation " + name + " not found");
        }
    };

    //a single transformation with any parameters
    //(parameters not currently supported)
    var parseTrans = function(name) {
        return getTrans(name);
    };

    //a "raw" transformation string with a leading pipe
    //and one or more transformations
    var parseTransString = function(x) {
        var funs = [];
        var re = /\|([^\|]+)/g;
        var result;
        while((result = re.exec(x))!=null) {
            funs.push(result[1]);
        }
        if (funs.length==1) {
            return parseTrans(funs[0]);
        } else if (funs.length > 1) {
            return function(x) {
                var val = x;
                for(var i = 0; i<funs.length; i++) {
                    val = parseTrans(funs[i])(val);
                }
                return val;
            };
        }
        return null;
    };

    //accept both "|name" and "name"
    obj.get = function(name) {
        if (name && name.substring(0,1)=="|") {
            return parseTransString(name);
        } else {
            return parseTrans(name);
        }
    };

    obj.set = function(name, fn) {
        if (name.substring(0,1)=="|") {
            throw("transformation name should not start with a pipe");
        } else {
            if (fn) {
                transformations[name] = fn;
            } else {
                delete transformations[name];
            }
        }
    };

    obj.add = function(name, fn) {
        if (transformations[name]) {
            throw("transformation already exists with name: " + name);
        } else {
            obj.set(name, fn);
        }
    };

    obj.list = function() {
        return Object.keys(transformations);
    };

    return obj;
})();

LocusZoom.TransformationFunctions.add("neglog10", function(x) {
    return -Math.log(x) / Math.LN10;
});

LocusZoom.TransformationFunctions.add("scinotation", function(x) {
    var log;
    if (Math.abs(x) > 1){
        log = Math.ceil(Math.log(x) / Math.LN10);
    } else {
        log = Math.floor(Math.log(x) / Math.LN10);
    }
    if (Math.abs(log) <= 3){
        return x.toFixed(3);
    } else {
        return x.toExponential(2).replace("+", "").replace("e", " × 10^");
    }
});



/****************
  Scale Functions

  Singleton for accessing/storing functions that will convert arbitrary data points to values in a given scale
  Useful for anything that needs to scale discretely with data (e.g. color, point size, etc.)

  All scale functions must accept an object of parameters and a value to process.
*/

LocusZoom.ScaleFunctions = (function() {
    var obj = {};
    var functions = {};

    obj.get = function(name, parameters, value) {
        if (!name) {
            return null;
        } else if (functions[name]) {
            if (typeof parameters == "undefined" && typeof value == "undefined"){
                return functions[name];
            } else {
                return functions[name](parameters, value);
            }
        } else {
            throw("scale function [" + name + "] not found");
        }
    };

    obj.set = function(name, fn) {
        if (fn) {
            functions[name] = fn;
        } else {
            delete functions[name];
        }
    };

    obj.add = function(name, fn) {
        if (functions[name]) {
            throw("scale function already exists with name: " + name);
        } else {
            obj.set(name, fn);
        }
    };

    obj.list = function() {
        return Object.keys(functions);
    };

    return obj;
})();

// Numerical Bin scale function: bin a dataset numerically by an array of breakpoints
LocusZoom.ScaleFunctions.add("numerical_bin", function(parameters, value){
    var breaks = parameters.breaks;
    var values = parameters.values;
    if (value == null || isNaN(+value)){
        return (parameters.null_value ? parameters.null_value : values[0]);
    }
    var threshold = breaks.reduce(function(prev, curr){
        if (+value < prev || (+value >= prev && +value < curr)){
            return prev;
        } else {
            return curr;
        }
    });
    return values[breaks.indexOf(threshold)];
});

// Categorical Bin scale function: bin a dataset numerically by matching against an array of distinct values
LocusZoom.ScaleFunctions.add("categorical_bin", function(parameters, value){
    if (parameters.categories.indexOf(value) != -1){
        return parameters.values[parameters.categories.indexOf(value)];
    } else {
        return (parameters.null_value ? parameters.null_value : parameters.values[0]); 
    }
});


/************************
  Data Layer Subclasses

  The abstract Data Layer class has general methods and properties that apply universally to all Data Layers
  Specific data layer subclasses (e.g. a scatter plot, a line plot, gene visualization, etc.) must be defined
  and registered with this singleton to be accessible.

  All new Data Layer subclasses must be defined by accepting an id string and a layout object.
  Singleton for storing available Data Layer classes as well as updating existing and/or registering new ones
*/

LocusZoom.DataLayers = (function() {
    var obj = {};
    var datalayers = {};

    obj.get = function(name, id, layout, parent) {
        if (!name) {
            return null;
        } else if (datalayers[name]) {
            if (typeof id == "undefined" || typeof layout == "undefined"){
                throw("id or layout argument missing for data layer [" + name + "]");
            } else {
                return new datalayers[name](id, layout, parent);
            }
        } else {
            throw("data layer [" + name + "] not found");
        }
    };

    obj.set = function(name, datalayer) {
        if (datalayer) {
            if (typeof datalayer != "function"){
                throw("unable to set data layer [" + name + "], argument provided is not a function");
            } else {
                datalayers[name] = datalayer;
                datalayers[name].prototype = new LocusZoom.DataLayer();
            }
        } else {
            delete datalayers[name];
        }
    };

    obj.add = function(name, datalayer) {
        if (datalayers[name]) {
            throw("data layer already exists with name: " + name);
        } else {
            obj.set(name, datalayer);
        }
    };

    obj.list = function() {
        return Object.keys(datalayers);
    };

    return obj;
})();



/*********************
  Scatter Data Layer
  Implements a standard scatter plot
*/

LocusZoom.DataLayers.add("scatter", function(id, layout, parent){

    // Define a default layout for this DataLayer type and merge it with the passed argument
    this.DefaultLayout = {
        point_size: 40,
        point_shape: "circle",
        color: "#888888",
        y_axis: {
            axis: 1
        },
        selectable: true
    };
    layout = LocusZoom.mergeLayouts(layout, this.DefaultLayout);

    // Apply the arguments to set LocusZoom.DataLayer as the prototype
    LocusZoom.DataLayer.apply(this, arguments);

    // Reimplement the positionTooltip() method to be scatter-specific
    this.positionTooltip = function(id){
        if (typeof id != "string"){
            throw ("Unable to position tooltip: id is not a string");
        }
        if (!this.tooltips[id]){
            throw ("Unable to position tooltip: id does not point to a valid tooltip");
        }
        var tooltip = this.tooltips[id];
        var arrow_width = 7; // as defined in the default stylesheet
        var stroke_width = 1; // as defined in the default stylesheet
        var border_radius = 6; // as defined in the default stylesheet
        var page_origin = this.getPageOrigin();
        var x_center = this.parent.x_scale(tooltip.data[this.layout.x_axis.field]);
        var y_scale  = "y"+this.layout.y_axis.axis+"_scale";
        var y_center = this.parent[y_scale](tooltip.data[this.layout.y_axis.field]);
        var tooltip_box = tooltip.selector.node().getBoundingClientRect();
        // Position horizontally on the left or the right depending on which side of the plot the point is on
        var offset = Math.sqrt(this.layout.point_size / Math.PI);
        var left, arrow_type, arrow_left;
        if (x_center <= this.parent.layout.width / 2){
            left = page_origin.x + x_center + offset + arrow_width + stroke_width;
            arrow_type = "left";
            arrow_left = -1 * (arrow_width + stroke_width);
        } else {
            left = page_origin.x + x_center - tooltip_box.width - offset - arrow_width - stroke_width;
            arrow_type = "right";
            arrow_left = tooltip_box.width - stroke_width;
        }
        // Position vertically centered unless we're at the top or bottom of the plot
        var data_layer_height = this.parent.layout.height - (this.parent.layout.margin.top + this.parent.layout.margin.bottom);
        var top, arrow_top;
        if (y_center - (tooltip_box.height / 2) <= 0){ // Too close to the top, push it down
            top = page_origin.y + y_center - (1.5 * arrow_width) - border_radius;
            arrow_top = border_radius;
        } else if (y_center + (tooltip_box.height / 2) >= data_layer_height){ // Too close to the bottom, pull it up
            top = page_origin.y + y_center + arrow_width + border_radius - tooltip_box.height;
            arrow_top = tooltip_box.height - (2 * arrow_width) - border_radius;
        } else { // vertically centered
            top = page_origin.y + y_center - (tooltip_box.height / 2);
            arrow_top = (tooltip_box.height / 2) - arrow_width;
        }        
        // Apply positions to the main div
        tooltip.selector.style("left", left + "px").style("top", top + "px");
        // Create / update position on arrow connecting tooltip to data
        if (!tooltip.arrow){
            tooltip.arrow = tooltip.selector.append("div").style("position", "absolute");
        }
        tooltip.arrow
            .attr("class", "lz-data_layer-tooltip-arrow_" + arrow_type)
            .style("left", arrow_left + "px")
            .style("top", arrow_top + "px");
    };

    // Implement the main render function
    this.render = function(){

        var selection = this.svg.group
            .selectAll("path.lz-data_layer-scatter")
            .data(this.data, function(d){ return d.id; });

        // Create elements, apply class and ID
        selection.enter()
            .append("path")
            .attr("class", "lz-data_layer-scatter")
            .attr("id", function(d){ return "s" + d.id.replace(/\W/g,""); });

        // Generate new values (or functions for them) for position, color, and shape
        var transform = function(d) {
            var x = this.parent.x_scale(d[this.layout.x_axis.field]);
            var y_scale = "y"+this.layout.y_axis.axis+"_scale";
            var y = this.parent[y_scale](d[this.layout.y_axis.field]);
            if (isNaN(x)){ x = -1000; }
            if (isNaN(y)){ y = -1000; }
            return "translate(" + x + "," + y + ")";
        }.bind(this);
        var fill;
        if (this.layout.color){
            switch (typeof this.layout.color){
            case "string":
                fill = this.layout.color;
                break;
            case "object":
                if (this.layout.color.scale_function && this.layout.color.field) {
                    fill = function(d){
                        return LocusZoom.ScaleFunctions.get(this.layout.color.scale_function,
                                                            this.layout.color.parameters || {},
                                                            d[this.layout.color.field]);
                    }.bind(this);
                }
                break;
            }
        }
        var shape = d3.svg.symbol().size(this.layout.point_size).type(this.layout.point_shape);

        // Apply position and color, using a transition if necessary
        if (this.layout.transition){
            selection
                .transition()
                .duration(this.layout.transition.duration || 0)
                .ease(this.layout.transition.ease || "cubic-in-out")
                .attr("transform", transform)
                .attr("fill", fill)
                .attr("d", shape);
        } else {
            selection
                .attr("transform", transform)
                .attr("fill", fill)
                .attr("d", shape);
        }

        // Apply selectable, tooltip, etc
        if (this.layout.selectable && (this.layout.fields.indexOf("id") != -1)){
            selection.on("mouseover", function(d){
                var id = "s" + d.id.replace(/\W/g,"");
                if (this.state[this.state_id].selected != id){
                    d3.select("#" + id).attr("class", "lz-data_layer-scatter lz-data_layer-scatter-hovered");
                    if (this.layout.tooltip){ this.createTooltip(d, id); }
                }
            }.bind(this))
            .on("mouseout", function(d){
                var id = "s" + d.id.replace(/\W/g,"");
                if (this.state[this.state_id].selected != id){
                    d3.select("#" + id).attr("class", "lz-data_layer-scatter");
                    if (this.layout.tooltip){ this.destroyTooltip(id); }
                }
            }.bind(this))
            .on("click", function(d){
                var id = "s" + d.id.replace(/\W/g,"");
                if (this.state[this.state_id].selected == id){
                    this.state[this.state_id].selected = null;
                    d3.select("#" + id).attr("class", "lz-data_layer-scatter lz-data_layer-scatter-hovered");
                } else {
                    if (this.state[this.state_id].selected != null){
                        d3.select("#" + this.state[this.state_id].selected).attr("class", "lz-data_layer-scatter");
                        if (this.layout.tooltip){ this.destroyTooltip(this.state[this.state_id].selected); }
                    }
                    this.state[this.state_id].selected = id;
                    d3.select("#" + id).attr("class", "lz-data_layer-scatter lz-data_layer-scatter-selected");
                }
                this.onUpdate();
            }.bind(this));

            // Apply existing elements from state
            if (this.state[this.state_id].selected != null){
                var selected_id = this.state[this.state_id].selected;
                if (d3.select("#" + selected_id).empty()){
                    console.warn("State elements for " + this.state_id + " contains an ID that is not or is no longer present on the plot: " + this.state[this.state_id].selected);
                    this.state[this.state_id].selected = null;
                } else {
                    if (this.tooltips[this.state[this.state_id].selected]){
                        this.positionTooltip(this.state[this.state_id].selected);
                    } else {
                        this.state[this.state_id].selected = null;
                        var d = d3.select("#" + selected_id).datum();
                        d3.select("#" + selected_id).on("mouseover")(d);
                        d3.select("#" + selected_id).on("click")(d);
                    }
                }
            }
        }

        // Remove old elements as needed
        selection.exit().remove();
        
    };
       
    return this;
});

/*********************
  Genes Data Layer
  Implements a data layer that will render gene tracks
*/

LocusZoom.DataLayers.add("genes", function(id, layout, parent){

    // Define a default layout for this DataLayer type and merge it with the passed argument
    this.DefaultLayout = {
        label_font_size: 12,
        label_exon_spacing: 4,
        exon_height: 16,
        bounding_box_padding: 6,
        track_vertical_spacing: 10,
        selectable: true
    };
    layout = LocusZoom.mergeLayouts(layout, this.DefaultLayout);

    // Apply the arguments to set LocusZoom.DataLayer as the prototype
    LocusZoom.DataLayer.apply(this, arguments);
    
    // Helper function to sum layout values to derive total height for a single gene track
    this.getTrackHeight = function(){
        return 2 * this.layout.bounding_box_padding
            + this.layout.label_font_size
            + this.layout.label_exon_spacing
            + this.layout.exon_height
            + this.layout.track_vertical_spacing;
    };

    // A gene may have arbitrarily many transcripts, but this data layer isn't set up to render them yet.
    // Stash a transcript_idx to point to the first transcript and use that for all transcript refs.
    this.transcript_idx = 0;
    
    this.tracks = 1;
    this.gene_track_index = { 1: [] }; // track-number-indexed object with arrays of gene indexes in the dataset

    // After we've loaded the genes interpret them to assign
    // each to a track so that they do not overlap in the view
    this.assignTracks = function(){

        // Function to get the width in pixels of a label given the text and layout attributes
        this.getLabelWidth = function(gene_name, font_size){
            var temp_text = this.svg.group.append("text")
                .attr("x", 0).attr("y", 0).attr("class", "lz-data_layer-gene lz-label")
                .style("font-size", font_size)
                .text(gene_name + "→");
            var label_width = temp_text.node().getBBox().width;
            temp_text.node().remove();
            return label_width;
        };

        // Reinitialize some metadata
        this.tracks = 1;
        this.gene_track_index = { 1: [] };

        this.data.map(function(d, g){

            // If necessary, split combined gene id / version fields into discrete fields.
            // NOTE: this may be an issue with CSG's genes data source that may eventually be solved upstream.
            if (this.data[g].gene_id && this.data[g].gene_id.indexOf(".")){
                var split = this.data[g].gene_id.split(".");
                this.data[g].gene_id = split[0];
                this.data[g].gene_version = split[1];
            }

            // Stash the transcript ID on the parent gene
            this.data[g].transcript_id = this.data[g].transcripts[this.transcript_idx].transcript_id;

            // Determine display range start and end, based on minimum allowable gene display width, bounded by what we can see
            // (range: values in terms of pixels on the screen)
            this.data[g].display_range = {
                start: this.parent.x_scale(Math.max(d.start, this.state.start)),
                end:   this.parent.x_scale(Math.min(d.end, this.state.end))
            };
            this.data[g].display_range.label_width = this.getLabelWidth(this.data[g].gene_name, this.layout.label_font_size);
            this.data[g].display_range.width = this.data[g].display_range.end - this.data[g].display_range.start;
            // Determine label text anchor (default to middle)
            this.data[g].display_range.text_anchor = "middle";
            if (this.data[g].display_range.width < this.data[g].display_range.label_width){
                if (d.start < this.state.start){
                    this.data[g].display_range.end = this.data[g].display_range.start
                        + this.data[g].display_range.label_width
                        + this.layout.label_font_size;
                    this.data[g].display_range.text_anchor = "start";
                } else if (d.end > this.state.end){
                    this.data[g].display_range.start = this.data[g].display_range.end
                        - this.data[g].display_range.label_width
                        - this.layout.label_font_size;
                    this.data[g].display_range.text_anchor = "end";
                } else {
                    var centered_margin = ((this.data[g].display_range.label_width - this.data[g].display_range.width) / 2)
                        + this.layout.label_font_size;
                    if ((this.data[g].display_range.start - centered_margin) < this.parent.x_scale(this.state.start)){
                        this.data[g].display_range.start = this.parent.x_scale(this.state.start);
                        this.data[g].display_range.end = this.data[g].display_range.start + this.data[g].display_range.label_width;
                        this.data[g].display_range.text_anchor = "start";
                    } else if ((this.data[g].display_range.end + centered_margin) > this.parent.x_scale(this.state.end)) {
                        this.data[g].display_range.end = this.parent.x_scale(this.state.end);
                        this.data[g].display_range.start = this.data[g].display_range.end - this.data[g].display_range.label_width;
                        this.data[g].display_range.text_anchor = "end";
                    } else {
                        this.data[g].display_range.start -= centered_margin;
                        this.data[g].display_range.end += centered_margin;
                    }
                }
                this.data[g].display_range.width = this.data[g].display_range.end - this.data[g].display_range.start;
            }
            // Add bounding box padding to the calculated display range start, end, and width
            this.data[g].display_range.start -= this.layout.bounding_box_padding;
            this.data[g].display_range.end   += this.layout.bounding_box_padding;
            this.data[g].display_range.width += 2 * this.layout.bounding_box_padding;
            // Convert and stash display range values into domain values
            // (domain: values in terms of the data set, e.g. megabases)
            this.data[g].display_domain = {
                start: this.parent.x_scale.invert(this.data[g].display_range.start),
                end:   this.parent.x_scale.invert(this.data[g].display_range.end)
            };
            this.data[g].display_domain.width = this.data[g].display_domain.end - this.data[g].display_domain.start;

            // Using display range/domain data generated above cast each gene to tracks such that none overlap
            this.data[g].track = null;
            var potential_track = 1;
            while (this.data[g].track == null){
                var collision_on_potential_track = false;
                this.gene_track_index[potential_track].map(function(placed_gene){
                    if (!collision_on_potential_track){
                        var min_start = Math.min(placed_gene.display_range.start, this.display_range.start);
                        var max_end = Math.max(placed_gene.display_range.end, this.display_range.end);
                        if ((max_end - min_start) < (placed_gene.display_range.width + this.display_range.width)){
                            collision_on_potential_track = true;
                        }
                    }
                }.bind(this.data[g]));
                if (!collision_on_potential_track){
                    this.data[g].track = potential_track;
                    this.gene_track_index[potential_track].push(this.data[g]);
                } else {
                    potential_track++;
                    if (potential_track > this.tracks){
                        this.tracks = potential_track;
                        this.gene_track_index[potential_track] = [];
                    }
                }
            }

            // Stash parent references on all genes, trascripts, and exons
            this.data[g].parent = this;
            this.data[g].transcripts.map(function(d, t){
                this.data[g].transcripts[t].parent = this.data[g];
                this.data[g].transcripts[t].exons.map(function(d, e){
                    this.data[g].transcripts[t].exons[e].parent = this.data[g].transcripts[t];
                }.bind(this));
            }.bind(this));

        }.bind(this));
        return this;
    };

    // Implement the main render function
    this.render = function(){

        this.assignTracks();

        // Render gene groups
        var selection = this.svg.group.selectAll("g.lz-data_layer-gene")
            .data(this.data, function(d){ return d.gene_name; });

        selection.enter().append("g")
            .attr("class", "lz-data_layer-gene");

        selection.attr("id", function(d){ return "g" + d.gene_name.replace(/\W/g,""); })
            .each(function(gene){

                var data_layer = gene.parent;

                // Render gene bounding box
                var bboxes = d3.select(this).selectAll("rect.lz-data_layer-gene.lz-bounding_box")
                    .data([gene], function(d){ return d.gene_name + "_bbox"; });

                bboxes.enter().append("rect")
                    .attr("class", "lz-data_layer-gene lz-bounding_box");

                bboxes
                    .attr("id", function(d){
                        return "g" + d.gene_name.replace(/\W/g,"") + "_bounding_box";
                    })
                    .attr("x", function(d){
                        return d.display_range.start;
                    })
                    .attr("y", function(d){
                        return ((d.track-1) * data_layer.getTrackHeight());
                    })
                    .attr("width", function(d){
                        return d.display_range.width;
                    })
                    .attr("height", function(){
                        return data_layer.getTrackHeight() - data_layer.layout.track_vertical_spacing;
                    })
                    .attr("rx", function(){
                        return data_layer.layout.bounding_box_padding;
                    })
                    .attr("ry", function(){
                        return data_layer.layout.bounding_box_padding;
                    });

                bboxes.exit().remove();

                // Render gene boundaries
                var boundaries = d3.select(this).selectAll("rect.lz-data_layer-gene.lz-boundary")
                    .data([gene], function(d){ return d.gene_name + "_boundary"; });

                boundaries.enter().append("rect")
                    .attr("class", "lz-data_layer-gene lz-boundary");

                boundaries
                    .attr("x", function(d){
                        return data_layer.parent.x_scale(d.start);
                    })
                    .attr("y", function(d){
                        return ((d.track-1) * data_layer.getTrackHeight())
                            + data_layer.layout.bounding_box_padding
                            + data_layer.layout.label_font_size
                            + data_layer.layout.label_exon_spacing
                            + (Math.max(data_layer.layout.exon_height, 3) / 2);
                    })
                    .attr("width", function(d){
                        return data_layer.parent.x_scale(d.end) - data_layer.parent.x_scale(d.start);
                    })
                    .attr("height", 1); // This should be scaled dynamically somehow

                boundaries.exit().remove();

                // Render gene labels
                var labels = d3.select(this).selectAll("text.lz-data_layer-gene.lz-label")
                    .data([gene], function(d){ return d.gene_name + "_label"; });

                labels.enter().append("text")
                    .attr("class", "lz-data_layer-gene lz-label");

                labels
                    .attr("x", function(d){
                        if (d.display_range.text_anchor == "middle"){
                            return d.display_range.start + (d.display_range.width / 2);
                        } else if (d.display_range.text_anchor == "start"){
                            return d.display_range.start + data_layer.layout.bounding_box_padding;
                        } else if (d.display_range.text_anchor == "end"){
                            return d.display_range.end - data_layer.layout.bounding_box_padding;
                        }
                    })
                    .attr("y", function(d){
                        return ((d.track-1) * data_layer.getTrackHeight())
                            + data_layer.layout.bounding_box_padding
                            + data_layer.layout.label_font_size;
                    })
                    .attr("text-anchor", function(d){
                        return d.display_range.text_anchor;
                    })
                    .text(function(d){
                        return (d.strand == "+") ? d.gene_name + "→" : "←" + d.gene_name;
                    })
                    .style("font-size", gene.parent.layout.label_font_size);

                labels.exit().remove();

                // Render exon rects (first transcript only, for now)
                var exons = d3.select(this).selectAll("rect.lz-data_layer-gene.lz-exon")
                    .data(gene.transcripts[gene.parent.transcript_idx].exons, function(d){ return d.exon_id; });
                        
                exons.enter().append("rect")
                    .attr("class", "lz-data_layer-gene lz-exon");
                        
                exons
                    .attr("x", function(d){
                        return data_layer.parent.x_scale(d.start);
                    })
                    .attr("y", function(){
                        return ((gene.track-1) * data_layer.getTrackHeight())
                            + data_layer.layout.bounding_box_padding
                            + data_layer.layout.label_font_size
                            + data_layer.layout.label_exon_spacing;
                    })
                    .attr("width", function(d){
                        return data_layer.parent.x_scale(d.end) - data_layer.parent.x_scale(d.start);
                    })
                    .attr("height", function(){
                        return data_layer.layout.exon_height;
                    });

                exons.exit().remove();

                // Render gene click area
                var clickareas = d3.select(this).selectAll("rect.lz-data_layer-gene.lz-clickarea")
                    .data([gene], function(d){ return d.gene_name + "_clickarea"; });

                clickareas.enter().append("rect")
                    .attr("class", "lz-data_layer-gene lz-clickarea");

                clickareas
                    .attr("id", function(d){
                        return "g" + d.gene_name.replace(/\W/g,"") + "_clickarea";
                    })
                    .attr("x", function(d){
                        return d.display_range.start;
                    })
                    .attr("y", function(d){
                        return ((d.track-1) * data_layer.getTrackHeight());
                    })
                    .attr("width", function(d){
                        return d.display_range.width;
                    })
                    .attr("height", function(){
                        return data_layer.getTrackHeight() - data_layer.layout.track_vertical_spacing;
                    })
                    .attr("rx", function(){
                        return data_layer.layout.bounding_box_padding;
                    })
                    .attr("ry", function(){
                        return data_layer.layout.bounding_box_padding;
                    });

                // Remove old clickareas as needed
                clickareas.exit().remove();

                // Apply selectable, tooltip, etc. to clickareas
                if (gene.parent.layout.selectable){
                    clickareas
                        .on("mouseover", function(d){
                            var id = "g" + d.gene_name.replace(/\W/g,"");
                            if (data_layer.state[data_layer.state_id].selected != id){
                                d3.select("#" + id + "_bounding_box").attr("class", "lz-data_layer-gene lz-bounding_box lz-bounding_box-hovered");
                                if (data_layer.layout.tooltip){ data_layer.createTooltip(d, id); }
                            }
                        })
                        .on("mouseout", function(d){
                            var id = "g" + d.gene_name.replace(/\W/g,"");
                            if (data_layer.state[data_layer.state_id].selected != id){
                                d3.select("#" + id + "_bounding_box").attr("class", "lz-data_layer-gene lz-bounding_box");
                                if (data_layer.layout.tooltip){ data_layer.destroyTooltip(id); }
                            }
                        })
                        .on("click", function(d){
                            var id = "g" + d.gene_name.replace(/\W/g,"");
                            if (data_layer.state[data_layer.state_id].selected == id){
                                data_layer.state[data_layer.state_id].selected = null;
                                d3.select("#" + id + "_bounding_box").attr("class", "lz-data_layer-gene lz-bounding_box lz-bounding_box-hovered");
                            } else {
                                if (data_layer.state[data_layer.state_id].selected != null){
                                    d3.select("#" + data_layer.state[data_layer.state_id].selected + "_bounding_box").attr("class", "lz-data_layer-gene lz-bounding_box");
                                    if (data_layer.layout.tooltip){ data_layer.destroyTooltip(data_layer.state[data_layer.state_id].selected); }
                                }
                                data_layer.state[data_layer.state_id].selected = id;
                                d3.select("#" + id + "_bounding_box").attr("class", "lz-data_layer-gene lz-bounding_box lz-bounding_box-selected");
                            }
                            data_layer.onUpdate();
                        });
                    // Apply existing selection from state
                    if (gene.parent.state[gene.parent.state_id].selected != null){
                        var selected_id = gene.parent.state[gene.parent.state_id].selected + "_clickarea";
                        if (d3.select("#" + selected_id).empty()){
                            console.warn("Pre-defined state selection for " + gene.parent.state_id + " contains an ID that is not or is no longer present on the plot: " + gene.parent.state[gene.parent.state_id].selected);
                            gene.parent.state[gene.parent.state_id].selected = null;
                        } else {
                            if (gene.parent.tooltips[gene.parent.state[gene.parent.state_id].selected]){
                                gene.parent.positionTooltip(gene.parent.state[gene.parent.state_id].selected);
                            } else {
                                gene.parent.state[gene.parent.state_id].selected = null;
                                var d = d3.select("#" + selected_id).datum();
                                d3.select("#" + selected_id).on("mouseover")(d);
                                d3.select("#" + selected_id).on("click")(d);
                            }
                        }
                    }
                }

            });

        // Remove old elements as needed
        selection.exit().remove();

    };

    // Reimplement the positionTooltip() method to be gene-specific
    this.positionTooltip = function(id){
        if (typeof id != "string"){
            throw ("Unable to position tooltip: id is not a string");
        }
        if (!this.tooltips[id]){
            throw ("Unable to position tooltip: id does not point to a valid tooltip");
        }
        var tooltip = this.tooltips[id];
        var arrow_width = 7; // as defined in the default stylesheet
        var stroke_width = 1; // as defined in the default stylesheet
        var page_origin = this.getPageOrigin();
        var tooltip_box = tooltip.selector.node().getBoundingClientRect();
        var gene_bbox = d3.select("#g" + tooltip.data.gene_name.replace(/\W/g,"")).node().getBBox();
        var data_layer_height = this.parent.layout.height - (this.parent.layout.margin.top + this.parent.layout.margin.bottom);
        var data_layer_width = this.parent.layout.width - (this.parent.layout.margin.left + this.parent.layout.margin.right);
        // Position horizontally: attempt to center on the portion of the gene that's visible,
        // pad to either side if bumping up against the edge of the data layer
        var gene_center_x = ((tooltip.data.display_range.start + tooltip.data.display_range.end) / 2) - (this.layout.bounding_box_padding / 2);
        var offset_right = Math.max((tooltip_box.width / 2) - gene_center_x, 0);
        var offset_left = Math.max((tooltip_box.width / 2) + gene_center_x - data_layer_width, 0);
        var left = page_origin.x + gene_center_x - (tooltip_box.width / 2) - offset_left + offset_right;
        var arrow_left = (tooltip_box.width / 2) - (arrow_width / 2) + offset_left - offset_right;
        // Position vertically below the gene unless there's insufficient space
        var top, arrow_type, arrow_top;
        if (tooltip_box.height + stroke_width + arrow_width > data_layer_height - (gene_bbox.y + gene_bbox.height)){
            top = page_origin.y + gene_bbox.y - (tooltip_box.height + stroke_width + arrow_width);
            arrow_type = "down";
            arrow_top = tooltip_box.height - stroke_width;
        } else {
            top = page_origin.y + gene_bbox.y + gene_bbox.height + stroke_width + arrow_width;
            arrow_type = "up";
            arrow_top = 0 - stroke_width - arrow_width;
        }
        // Apply positions to the main div
        tooltip.selector.style("left", left + "px").style("top", top + "px");
        // Create / update position on arrow connecting tooltip to data
        if (!tooltip.arrow){
            tooltip.arrow = tooltip.selector.append("div").style("position", "absolute");
        }
        tooltip.arrow
            .attr("class", "lz-data_layer-tooltip-arrow_" + arrow_type)
            .style("left", arrow_left + "px")
            .style("top", arrow_top + "px");
    };
       
    return this;
});


        if (typeof define === "function" && define.amd){
            this.LocusZoom = LocusZoom, define(LocusZoom);
        } else if (typeof module === "object" && module.exports) {
            module.exports = LocusZoom;
        } else {
            this.LocusZoom = LocusZoom;
        }

    } catch (plugin_loading_error){
        console.log("LocusZoom Plugin error: " + plugin_loading_error);
    }

}();<|MERGE_RESOLUTION|>--- conflicted
+++ resolved
@@ -299,25 +299,6 @@
     return html;
 };
 
-<<<<<<< HEAD
-// Default Layout
-LocusZoom.DefaultLayout = {
-    state: {},
-    width: 1,
-    height: 1,
-    min_width: 1,
-    min_height: 1,
-    resizable: false,
-    aspect_ratio: 1,
-    panels: {},
-    controls: {
-        show: "onmouseover",
-        hide_delay: 500
-    }
-};
-
-=======
->>>>>>> 68ec9164
 // Standard Layout
 LocusZoom.StandardLayout = {
     state: {},
@@ -762,16 +743,6 @@
   
 };
 
-<<<<<<< HEAD
-LocusZoom.Instance.prototype.onUpdate = function(func){
-    if (typeof func == "undefined"){
-        for (func in this.onUpdateFunctions){
-            this.onUpdateFunctions[func]();
-        }
-    } else if (typeof func == "function") {
-        this.onUpdateFunctions.push(func);
-    }
-=======
 // Default Layout
 LocusZoom.Instance.DefaultLayout = {
     state: {},
@@ -781,8 +752,21 @@
     min_height: 1,
     resizable: false,
     aspect_ratio: 1,
-    panels: {}
->>>>>>> 68ec9164
+    panels: {},
+    controls: {
+        show: "onmouseover",
+        hide_delay: 500
+    }
+};
+
+LocusZoom.Instance.prototype.onUpdate = function(func){
+    if (typeof func == "undefined"){
+        for (func in this.onUpdateFunctions){
+            this.onUpdateFunctions[func]();
+        }
+    } else if (typeof func == "function") {
+        this.onUpdateFunctions.push(func);
+    }
 };
 
 LocusZoom.Instance.prototype.initializeLayout = function(){
