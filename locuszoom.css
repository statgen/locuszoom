svg.lz-locuszoom {
  background-color: #FFFFFF;
  border: none;
  cursor: move;
  font-family: "Helvetica Neue", Helvetica, Aria, sans-serif;
  font-size: 10px; }
  svg.lz-locuszoom rect.lz-clickarea {
    fill: transparent; }
  svg.lz-locuszoom .lz-curtain rect {
    fill: rgba(210, 210, 210, 0.85);
    width: 100%;
    height: 100%; }
  svg.lz-locuszoom .lz-curtain text, svg.lz-locuszoom .lz-curtain tspan {
    fill: black;
    font-weight: 600;
    font-size: 14px;
    text-anchor: start;
    alignment-baseline: hanging; }
  svg.lz-locuszoom .lz-mouse_guide rect {
    fill: rgba(210, 210, 210, 0.85); }
  svg.lz-locuszoom .lz-mouse_guide rect.lz-mouse_guide-vertical {
    width: 1px;
    height: 100%; }
  svg.lz-locuszoom .lz-mouse_guide rect.lz-mouse_guide-horizontal {
    width: 100%;
    height: 1px; }
  svg.lz-locuszoom .lz-html_module-info_box {
    position: absolute;
    border: 1px solid rgba(24, 24, 24, 1);
    border-radius: 3px; }
  svg.lz-locuszoom .lz-ui-resize_handle {
    fill: rgba(210, 210, 210, 0.85);
    stroke: rgba(45, 45, 45, 0.85);
    stroke-width: 1;
    cursor: nwse-resize;
    stroke-linejoin: round; }
  svg.lz-locuszoom .lz-ui-resize_handle:hover {
    fill: #d2d2d2;
    stroke: #2d2d2d;
    stroke-width: 2;
    stroke-linejoin: round; }
  svg.lz-locuszoom .lz-ui-resize_handle_dragging {
    fill: #d2d2d2;
    stroke: #2d2d2d;
    stroke-width: 2;
    cursor: nwse-resize;
    stroke-linejoin: round; }
  svg.lz-locuszoom .lz-axis path,
  svg.lz-locuszoom .lz-axis line {
    fill: none;
    stroke: black;
    shape-rendering: crispEdges; }
  svg.lz-locuszoom .lz-axis .lz-label {
    font-size: 12px;
    font-weight: 600; }
  svg.lz-locuszoom path.lz-data_layer-scatter {
    stroke: rgba(24, 24, 24, 1);
    stroke-width: 1; }
  svg.lz-locuszoom path.lz-data_layer-scatter-hovered {
    stroke: rgba(24, 24, 24, 1);
    stroke-width: 3; }
  svg.lz-locuszoom path.lz-data_layer-scatter-selected {
    stroke: rgba(24, 24, 24, 1);
    stroke-width: 4; }
  svg.lz-locuszoom g.lz-data_layer-gene {
    cursor: pointer; }
  svg.lz-locuszoom text.lz-data_layer-gene.lz-label {
    font-style: italic; }
  svg.lz-locuszoom rect.lz-data_layer-gene.lz-bounding_box {
    fill: transparent;
    stroke-width: 0; }
  svg.lz-locuszoom rect.lz-data_layer-gene.lz-bounding_box-hovered {
    fill: rgba(54, 54, 150, 0.1);
    stroke-width: 0; }
  svg.lz-locuszoom rect.lz-data_layer-gene.lz-bounding_box-selected {
    fill: rgba(54, 54, 150, 0.15);
    stroke: rgba(24, 24, 24, 1);
    stroke-width: 1; }
  svg.lz-locuszoom rect.lz-data_layer-gene.lz-boundary {
    stroke: #363696;
    stroke-width: 1; }
<<<<<<< HEAD
  svg.lz-locuszoom rect.lz-data_layer-gene.lz-exon {
    stroke: #363696;
    stroke-width: 1; }

div.lz-data_layer-tooltip {
  font-family: "Helvetica Neue", Helvetica, Aria, sans-serif;
  font-size: 12px;
  position: absolute;
  padding: 6px;
  background: #ebebeb;
  border: 1px solid rgba(24, 24, 24, 1);
  border-radius: 4px;
  box-shadow: 2px 2px 2px rgba(24, 24, 24, 0.4); }

div.lz-data_layer-tooltip-arrow_up {
  width: 0;
  height: 0;
  border-left: 7px solid transparent;
  border-right: 7px solid transparent;
  border-bottom: 7px solid rgba(24, 24, 24, 1); }

div.lz-data_layer-tooltip-arrow_down {
  width: 0;
  height: 0;
  border-left: 7px solid transparent;
  border-right: 7px solid transparent;
  border-top: 7px solid rgba(24, 24, 24, 1); }

div.lz-data_layer-tooltip-arrow_right {
  width: 0;
  height: 0;
  border-top: 7px solid transparent;
  border-bottom: 7px solid transparent;
  border-left: 7px solid rgba(24, 24, 24, 1); }

div.lz-data_layer-tooltip-arrow_left {
  width: 0;
  height: 0;
  border-top: 7px solid transparent;
  border-bottom: 7px solid transparent;
  border-right: 7px solid rgba(24, 24, 24, 1); }

div.lz-data_layer-tooltip-arrow_top_left {
  width: 0;
  height: 0;
  border-top: 7px solid rgba(24, 24, 24, 1);
  border-left: 7px solid rgba(24, 24, 24, 1);
  border-bottom: 7px solid transparent;
  border-right: 7px solid transparent; }

div.lz-data_layer-tooltip-arrow_top_right {
  width: 0;
  height: 0;
  border-top: 7px solid rgba(24, 24, 24, 1);
  border-left: 7px solid transparent;
  border-bottom: 7px solid transparent;
  border-right: 7px solid rgba(24, 24, 24, 1); }

div.lz-data_layer-tooltip-arrow_bottom_left {
  width: 0;
  height: 0;
  border-top: 7px solid transparent;
  border-left: 7px solid rgba(24, 24, 24, 1);
  border-bottom: 7px solid rgba(24, 24, 24, 1);
  border-right: 7px solid transparent; }

div.lz-data_layer-tooltip-arrow_bottom_right {
  width: 0;
  height: 0;
  border-top: 7px solid transparent;
  border-left: 7px solid transparent;
  border-bottom: 7px solid rgba(24, 24, 24, 1);
  border-right: 7px solid rgba(24, 24, 24, 1); }
=======
  .lz-locuszoom rect.lz-gene.lz-exon {
    stroke: #000099;
    stroke-width: 1; }

.lz-container-responsive {
  width: 100%;
  display: inline-block;
  overflow: hidden; }
>>>>>>> 8bb1b83c
<|MERGE_RESOLUTION|>--- conflicted
+++ resolved
@@ -79,7 +79,6 @@
   svg.lz-locuszoom rect.lz-data_layer-gene.lz-boundary {
     stroke: #363696;
     stroke-width: 1; }
-<<<<<<< HEAD
   svg.lz-locuszoom rect.lz-data_layer-gene.lz-exon {
     stroke: #363696;
     stroke-width: 1; }
@@ -153,13 +152,8 @@
   border-left: 7px solid transparent;
   border-bottom: 7px solid rgba(24, 24, 24, 1);
   border-right: 7px solid rgba(24, 24, 24, 1); }
-=======
-  .lz-locuszoom rect.lz-gene.lz-exon {
-    stroke: #000099;
-    stroke-width: 1; }
 
 .lz-container-responsive {
   width: 100%;
   display: inline-block;
-  overflow: hidden; }
->>>>>>> 8bb1b83c
+  overflow: hidden; }