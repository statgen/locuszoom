$namespace: "lz";
$default_black: "rgba(24, 24, 24, 1)";
$default_black_shadow: "rgba(24, 24, 24, 0.4)";
$tooltip_arrow_width: "7";

svg.#{$namespace}-locuszoom {

  background-color: #FFFFFF;
  border: none;
  cursor: move;
  font-family: "Helvetica Neue", Helvetica, Aria, sans-serif;
  font-size: 10px;

  rect.#{$namespace}-clickarea {
    fill: transparent;
  }

  .#{$namespace}-curtain {
    rect {
      fill: rgba(210,210,210,0.85);
    }
    text, tspan {
      fill: rgb(0,0,0);
      font-weight: 600;
      font-size: 14px;
      text-anchor: start;
      alignment-baseline: hanging;
    }
    tspan.dismiss {
      fill: rgb(49,112,143);
      cursor: pointer;
    }
  }

  .#{$namespace}-mouse_guide {
    rect {
      fill: rgba(210,210,210,0.85);
    }
    rect.#{$namespace}-mouse_guide-vertical {
      width: 1px;
      height: 100%;
    }
    rect.#{$namespace}-mouse_guide-horizontal {
      width: 100%;
      height: 1px;
    }
  }

  .#{$namespace}-html_module-info_box {
    position: absolute;
    border: 1px solid #{$default_black};
    border-radius: 3px;
  }

  .#{$namespace}-ui-resize_handle {
    fill: rgba(210,210,210,0.85);
    stroke: rgba(45,45,45,0.85);
    stroke-width: 1;
    cursor: nwse-resize;
    stroke-linejoin: round;
  }

  .#{$namespace}-ui-resize_handle:hover {
    fill: rgba(210,210,210,1);
    stroke: rgba(45,45,45,1);
    stroke-width: 2;
    stroke-linejoin: round;
  }

  .#{$namespace}-ui-resize_handle_dragging {
    fill: rgba(210,210,210,1);
    stroke: rgba(45,45,45,1);
    stroke-width: 2;
    cursor: nwse-resize;
    stroke-linejoin: round;
  }

  .#{$namespace}-axis path,
  .#{$namespace}-axis line {
  	fill: none;
  	stroke: black;
  	shape-rendering: crispEdges;
  }

  .#{$namespace}-axis .#{$namespace}-label {
    font-size: 12px;
    font-weight: 600;
  }

  path.#{$namespace}-data_layer-scatter {
    stroke: #{$default_black};
    stroke-width: 1;
    cursor: pointer;
  }

  path.#{$namespace}-data_layer-scatter-hovered {
    stroke: #{$default_black};
    stroke-width: 3;
  }

  path.#{$namespace}-data_layer-scatter-selected {
    stroke: #{$default_black};
    stroke-width: 4;
  }

<<<<<<< HEAD
  text.#{$namespace}-data_layer-scatter-label {
    fill: #{$default_black};
    alignment-baseline: middle;
  }

  line.#{$namespace}-data_layer-scatter-label {
    stroke: #{$default_black};
    stroke-width: 1px;
=======
  path.#{$namespace}-data_layer-line {
    stroke: #{$default_black};
    stroke-width: 1;
    cursor: pointer;
  }

  path.#{$namespace}-data_layer-line-hitarea {
    fill: transparent;
    stroke: transparent;
    stroke-width: 12px;
    cursor: pointer;
>>>>>>> fbf8ef51
  }

  g.#{$namespace}-data_layer-gene {
    cursor: pointer;
  }

  text.#{$namespace}-data_layer-gene.#{$namespace}-label {
    font-style: italic;
  }

  rect.#{$namespace}-data_layer-gene.#{$namespace}-bounding_box {
    fill: transparent;
    stroke-width: 0;
  }

  rect.#{$namespace}-data_layer-gene.#{$namespace}-bounding_box-hovered {
    fill: rgba(54, 54, 150, 0.1);
    stroke-width: 0;
  }

  rect.#{$namespace}-data_layer-gene.#{$namespace}-bounding_box-selected {
    fill: rgba(54, 54, 150, 0.15);
    stroke: #{$default_black};
    stroke-width: 1;
  }

  rect.#{$namespace}-data_layer-gene.#{$namespace}-boundary {
    stroke: rgba(54, 54, 150, 1);
    stroke-width: 1;
    fill: #000099;
  }

  rect.#{$namespace}-data_layer-gene.#{$namespace}-exon {
    stroke: rgba(54, 54, 150, 1);
    stroke-width: 1;
    fill: #000099;
  }

}

div.#{$namespace}-data_layer-tooltip {
  font-family: "Helvetica Neue", Helvetica, Aria, sans-serif;
  font-size: 12px;
  position: absolute;
  padding: 6px;
  background: rgba(235,235,235,1);
  border: 1px solid #{$default_black};
  border-radius: 4px;
  box-shadow: 2px 2px 2px #{$default_black_shadow};
}

div.#{$namespace}-data_layer-tooltip-arrow_up {
  width: 0;
  height: 0;
  pointer-events: none;
  border-left: #{$tooltip_arrow_width}px solid transparent;
  border-right: #{$tooltip_arrow_width}px solid transparent;
  border-bottom: #{$tooltip_arrow_width}px solid #{$default_black};
}

div.#{$namespace}-data_layer-tooltip-arrow_down {
  width: 0;
  height: 0;
  pointer-events: none;
  border-left: #{$tooltip_arrow_width}px solid transparent;
  border-right: #{$tooltip_arrow_width}px solid transparent;
  border-top: #{$tooltip_arrow_width}px solid #{$default_black};
}

div.#{$namespace}-data_layer-tooltip-arrow_right {
  width: 0;
  height: 0;
  pointer-events: none;
  border-top: #{$tooltip_arrow_width}px solid transparent;
  border-bottom: #{$tooltip_arrow_width}px solid transparent;
  border-left: #{$tooltip_arrow_width}px solid #{$default_black};
}

div.#{$namespace}-data_layer-tooltip-arrow_left {
  width: 0;
  height: 0;
  pointer-events: none;
  border-top: #{$tooltip_arrow_width}px solid transparent;
  border-bottom: #{$tooltip_arrow_width}px solid transparent;
  border-right: #{$tooltip_arrow_width}px solid #{$default_black}; 
}

div.#{$namespace}-data_layer-tooltip-arrow_top_left {
  width: 0;
  height: 0;
  pointer-events: none;
  border-top: #{$tooltip_arrow_width}px solid #{$default_black};
  border-left: #{$tooltip_arrow_width}px solid #{$default_black};
  border-bottom: #{$tooltip_arrow_width}px solid transparent;
  border-right: #{$tooltip_arrow_width}px solid transparent;
}

div.#{$namespace}-data_layer-tooltip-arrow_top_right {
  width: 0;
  height: 0;
  pointer-events: none;
  border-top: #{$tooltip_arrow_width}px solid #{$default_black};
  border-left: #{$tooltip_arrow_width}px solid transparent;
  border-bottom: #{$tooltip_arrow_width}px solid transparent;
  border-right: #{$tooltip_arrow_width}px solid #{$default_black};
}

div.#{$namespace}-data_layer-tooltip-arrow_bottom_left {
  width: 0;
  height: 0;
  pointer-events: none;
  border-top: #{$tooltip_arrow_width}px solid transparent;
  border-left: #{$tooltip_arrow_width}px solid #{$default_black};
  border-bottom: #{$tooltip_arrow_width}px solid #{$default_black};
  border-right: #{$tooltip_arrow_width}px solid transparent;
}

div.#{$namespace}-data_layer-tooltip-arrow_bottom_right {
  width: 0;
  height: 0;
  pointer-events: none;
  border-top: #{$tooltip_arrow_width}px solid transparent;
  border-left: #{$tooltip_arrow_width}px solid transparent;
  border-bottom: #{$tooltip_arrow_width}px solid #{$default_black};
  border-right: #{$tooltip_arrow_width}px solid #{$default_black};
}

.#{$namespace}-container {
  display: inline-block;
  overflow: hidden;
}

.#{$namespace}-container-responsive {
  width: 100%;
  display: inline-block;
  overflow: hidden;
}
<|MERGE_RESOLUTION|>--- conflicted
+++ resolved
@@ -103,7 +103,6 @@
     stroke-width: 4;
   }
 
-<<<<<<< HEAD
   text.#{$namespace}-data_layer-scatter-label {
     fill: #{$default_black};
     alignment-baseline: middle;
@@ -112,7 +111,8 @@
   line.#{$namespace}-data_layer-scatter-label {
     stroke: #{$default_black};
     stroke-width: 1px;
-=======
+  }
+
   path.#{$namespace}-data_layer-line {
     stroke: #{$default_black};
     stroke-width: 1;
@@ -124,7 +124,6 @@
     stroke: transparent;
     stroke-width: 12px;
     cursor: pointer;
->>>>>>> fbf8ef51
   }
 
   g.#{$namespace}-data_layer-gene {
