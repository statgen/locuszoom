--- conflicted
+++ resolved
@@ -337,13 +337,7 @@
     panels: [
         {
             id: "positions",
-<<<<<<< HEAD
-            title: "Analysis ID: 3",
-            description: "Example panel description",
-=======
             title: "LocusZoom",
-            description: "<b>Lorem ipsum</b> dolor sit amet, consectetur adipiscing elit.",
->>>>>>> 0c9218fb
             width: 800,
             height: 225,
             origin: { x: 0, y: 0 },
@@ -354,7 +348,7 @@
             proportional_origin: { x: 0, y: 0 },
             margin: { top: 35, right: 50, bottom: 40, left: 50 },
             inner_border: "rgba(210, 210, 210, 0.85)",
-            controls: { description: true, model: true, reposition: true },
+            controls: { model: true, reposition: true },
             axes: {
                 x: {
                     label_function: "chromosome",
