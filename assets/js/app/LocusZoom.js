/* global d3,Q,LocusZoom */
/* eslint-env browser */
/* eslint-disable no-console */

var LocusZoom = {
<<<<<<< HEAD
    version: "0.2"
=======
    version: "0.2.2"
>>>>>>> 3ef35d90
};

// Create a new instance by instance class and attach it to a div by ID
// NOTE: if no InstanceClass is passed then the instance will use the Intance base class.
//       The DefaultInstance class must be passed explicitly just as any other class that extends Instance.
LocusZoom.addInstanceToDivById = function(id, datasource, layout, state){
    // Initialize a new Instance
    var inst = new layout(id, datasource, layout, state);
    // Add an SVG to the div and set its dimensions
    inst.svg = d3.select("div#" + id)
        .append("svg")
        .attr("version", "1.1")
        .attr("xmlns", "http://www.w3.org/2000/svg")
        //.attr("xmlns:xlink", "http://www.w3.org/1999/xlink")
        .attr("id", id + "_svg").attr("class", "lz-locuszoom");
    inst.setDimensions();
    // Initialize all panels
    inst.initialize();
    // Detect data-region and map to it if necessary
    if (typeof inst.svg.node().parentNode.dataset !== "undefined"
        && typeof inst.svg.node().parentNode.dataset.region !== "undefined"){
        var region = inst.svg.node().parentNode.dataset.region.split(/\D/);
        inst.mapTo(+region[0], +region[1], +region[2]);
    }
    return inst;
}
    
// Automatically detect divs by class and populate them with default LocusZoom instances
LocusZoom.populate = function(selector, datasource, layout, state) {
    if (typeof selector === "undefined"){
        selector = ".lz-instance";
    }
    if (typeof layout === "undefined"){
        layout = LocusZoom.DefaultInstance;
    }
    if (typeof state === "undefined"){
        state = {};
    }
    var instance;
    d3.select(selector).each(function(){
        instance = LocusZoom.addInstanceToDivById(this.id, datasource, layout, state);
    });
    return instance;
};

LocusZoom.populateAll = function(selector, datasource, layout, state) {
    var instances = [];
    d3.selectAll(selector).each(function(d,i) {
        instances[i] = LocusZoom.populate(this, datasource, layout, state);
    });
    return instances;
};

// Format a number as a Megabase value, limiting to two decimal places unless sufficiently small
LocusZoom.formatMegabase = function(p){
    var places = Math.max(6 - Math.floor((Math.log(p) / Math.LN10).toFixed(9)), 2);
    return "" + (p / Math.pow(10, 6)).toFixed(places);
};

//parse numbers like 5Mb and 1.4kB 
LocusZoom.parsePosition = function(x) {
    var val = x.toUpperCase();
    val = val.replace(",","");
    var suffixre = /([KMG])[B]*$/;
    var suffix = suffixre.exec(val);
    var mult = 1;
    if (suffix) {
        if (suffix[1]=="M") {
            mult = 1e6;
        } else if (suffix[1]=="G") {
            mult = 1e9;
        } else {
            mult = 1e3; //K
        }
        val = val.replace(suffixre,"");
    }
    val = Number(val) * mult;
    return val;
}

// Parse region queries that look like
// chr:start-end
// chr:center+offset
// chr:pos
// TODO: handle genes (or send off to API)
LocusZoom.parsePositionQuery = function(x) {
    var chrposoff = /^(\w+):([\d,.]+[kmgbKMGB]*)([-+])([\d,.]+[kmgbKMGB]*)$/;
    var chrpos = /^(\w+):([\d,.]+[kmgbKMGB]*)$/;
    var match = chrposoff.exec(x);
    if (match) {
        if (match[3] == "+") {
            var center = LocusZoom.parsePosition(match[2]);
            var offset = LocusZoom.parsePosition(match[4]);
            return {chr:match[1], start:center-offset, end:center+offset};
        } else {
            return {chr:match[1], start:LocusZoom.parsePosition(match[2]), end:LocusZoom.parsePosition(match[4])};
        }
    }
    match = chrpos.exec(x);
    if (match) {
        return {chr:match[1], position:LocusZoom.parsePosition(match[2])};
    };
    return null;
}

// Generate a "pretty" set of ticks (multiples of 1, 2, or 5 on the same order of magnitude for the range)
// Based on R's "pretty" function: https://github.com/wch/r-source/blob/b156e3a711967f58131e23c1b1dc1ea90e2f0c43/src/appl/pretty.c
// Optionally specify n for a "target" number of ticks. Will not necessarily be the number of ticks you get! Defaults to 5.
LocusZoom.prettyTicks = function(range, n, internal_only){
    if (typeof n == "undefined" || isNaN(parseInt(n))){
  	    n = 5;
    }
    n = parseInt(n);
    if (typeof internal_only == "undefined"){
        internal_only = false;
    }
    
    var min_n = n / 3;
    var shrink_sml = 0.75;
    var high_u_bias = 1.5;
    var u5_bias = 0.5 + 1.5 * high_u_bias;
    
    var d = Math.abs(range[0] - range[1]);
    var c = d / n;
    if ((Math.log(d) / Math.LN10) < -2){
        c = (Math.max(Math.abs(d)) * shrink_sml) / min_n;
    }
    
    var base = Math.pow(10, Math.floor(Math.log(c)/Math.LN10));
    var base_toFixed = 0;
    if (base < 1){
        base_toFixed = Math.abs(Math.round(Math.log(base)/Math.LN10));
    }
    
    var unit = base;
    if ( ((2 * base) - c) < (high_u_bias * (c - unit)) ){
        unit = 2 * base;
        if ( ((5 * base) - c) < (u5_bias * (c - unit)) ){
            unit = 5 * base;
            if ( ((10 * base) - c) < (high_u_bias * (c - unit)) ){
                unit = 10 * base;
            }
        }
    }
    
    var ticks = [];
    if (range[0] <= unit){
        var i = 0;
    } else {
        var i = Math.floor(range[0]/unit)*unit;
        i = parseFloat(i.toFixed(base_toFixed));
    }
    while (i < range[1]){
        ticks.push(i);
        i += unit;
        if (base_toFixed > 0){
            i = parseFloat(i.toFixed(base_toFixed));
        }
    }
    ticks.push(i);
    
    if (internal_only){
        if (ticks[0] < range[0]){ ticks = ticks.slice(1); }
        if (ticks[ticks.length-1] > range[1]){ ticks.pop(); }
    }
    
    return ticks;
};

// From http://www.html5rocks.com/en/tutorials/cors/
// and with promises from https://gist.github.com/kriskowal/593076
LocusZoom.createCORSPromise = function (method, url, body, timeout) {
    var response = Q.defer();
    var xhr = new XMLHttpRequest();
    if ("withCredentials" in xhr) {
        // Check if the XMLHttpRequest object has a "withCredentials" property.
        // "withCredentials" only exists on XMLHTTPRequest2 objects.
        xhr.open(method, url, true);
    } else if (typeof XDomainRequest != "undefined") {
        // Otherwise, check if XDomainRequest.
        // XDomainRequest only exists in IE, and is IE's way of making CORS requests.
        xhr = new XDomainRequest();
        xhr.open(method, url);
    } else {
        // Otherwise, CORS is not supported by the browser.
        xhr = null;
    }
    if (xhr) {
        xhr.onreadystatechange = function() {
            if (xhr.readyState === 4) {
                if (xhr.status === 200 || xhr.status === 0 ) {
                    response.resolve(JSON.parse(xhr.responseText));
                } else {
                    response.reject("HTTP " + xhr.status + " for " + url);
                }
            }
        };
        timeout && setTimeout(response.reject, timeout);
        body = typeof body !== "undefined" ? body : "";
        xhr.send(body);
    } 
    return response.promise;
};<|MERGE_RESOLUTION|>--- conflicted
+++ resolved
@@ -3,11 +3,7 @@
 /* eslint-disable no-console */
 
 var LocusZoom = {
-<<<<<<< HEAD
-    version: "0.2"
-=======
     version: "0.2.2"
->>>>>>> 3ef35d90
 };
 
 // Create a new instance by instance class and attach it to a div by ID
