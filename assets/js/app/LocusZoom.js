/* global d3,Q,LocusZoom */
/* eslint-env browser */
/* eslint-disable no-console */

(function(exports){

    "use strict";

    // Version number
    exports.version = "0.1";

    // Object for storing key-indexed Instance objects
    exports._instances = {};

    // Create a new instance by instance class and attach it to a div by ID
    // NOTE: if no InstanceClass is passed then the instance will use the Intance base class.
    //       The DefaultInstance class must be passed explicitly just as any other class that extends Instance.
    function addInstanceToDivById(id, datasource, layout, state){
        // Initialize a new Instance
        var inst = exports._instances[id] = new layout(id, datasource, layout, state);
        // Add an SVG to the div and set its dimensions
        inst.svg = d3.select("div#" + id)
            .append("svg").attr("id", id + "_svg").attr("class", "locuszoom");
        inst.setDimensions();
        // Initialize all panels
        inst.initialize();
        // Detect data-region and map to it if necessary
        if (typeof inst.svg.node().parentNode.dataset !== "undefined"
            && typeof inst.svg.node().parentNode.dataset.region !== "undefined"){
            var region = inst.svg.node().parentNode.dataset.region.split(/\D/);
            inst.mapTo(+region[0], +region[1], +region[2]);
        }
        return inst;
    }
    
    // Automatically detect divs by class and populate them with default LocusZoom instances
    exports.populate = function(selector, datasource, layout, state) {
        if (typeof selector  === "undefined"){
            selector = ".lz-instance";
        }
        if (typeof layout  === "undefined"){
            layout = LocusZoom.DefaultInstance;
        }
        if (typeof state  === "undefined"){
            state = {};
        }
        var instance;
        d3.select(selector).each(function(){
            instance = addInstanceToDivById(this.id, datasource, layout, state);
        });
        return instance;
    };

    exports.populateAll = function(selector, datasource, layout, state) {
        var instances = [];
        d3.selectAll(selector).each(function(d,i) {
            instances[i] = exports.populate(this, datasource, layout, state);
        });
        return instances;
    };
    
    // Format a number as a Megabase value, limiting to two decimal places unless sufficiently small
    exports.formatMegabase = function(p){
        var places = Math.max(6 - Math.floor((Math.log(p) / Math.LN10).toFixed(9)), 2);
        return "" + (p / Math.pow(10, 6)).toFixed(places);
    };

<<<<<<< HEAD
    //parse numbers like 5Mb and 1.4kB 
    function parsePosition (x) {
        var val = x.toUpperCase();
        val = val.replace(",","");
        var suffixre = /([KMG])[B]*$/;
        var suffix = suffixre.exec(val);
        var mult = 1;
        if (suffix) {
            if (suffix[1]=="M") {
                mult = 1e6;
            } else if (suffix[1]=="G") {
                mult = 1e9;
            } else {
                mult = 1e3; //K
            }
            val = val.replace(suffixre,"");
        }
        val = Number(val) * mult;
        return val;
    }

    // Parse region queries that look like
    // chr:start-top
    // chr:center+offset
    // chr:pos
    // TODO: handle genes (or send off to API)
    exports.parsePositionQuery = function(x) {
        var chrposoff = /^(\w+):([\d,.]+[kmgbKMGB]*)([-+])([\d,.]+[kmgbKMGB]*)$/;
        var chrpos = /^(\w+):([\d,.]+[kmgbKMGB]*)$/;
        var match = chrposoff.exec(x);
        if (match) {
            if (match[3] == "+") {
                var center = parsePosition(match[2]);
                var offset = parsePosition(match[4]);
                return {chr:match[1], start:center-offset, end:center+offset};
            } else {
                return {chr:match[1], start:parsePosition(match[2]), end:parsePosition(match[4])};
            }
        }
        match = chrpos.exec(x);
        if (match) {
            return {chr:match[1], position:parsePosition(match[2])};
        };
        return null;
=======
    // Generate a "pretty" set of ticks (multiples of 1, 2, or 5 on the same order of magnitude for the range)
    // Based on R's "pretty" function: https://github.com/wch/r-source/blob/b156e3a711967f58131e23c1b1dc1ea90e2f0c43/src/appl/pretty.c
    // Optionally specify n for a "target" number of ticks. Will not necessarily be the number of ticks you get! Defaults to 5.
    exports.prettyTicks = function(range, n, internal_only){
        if (typeof n == "undefined" || isNaN(parseInt(n))){
  	        n = 5;
        }
        n = parseInt(n);
        if (typeof internal_only == "undefined"){
            internal_only = false;
        }

        var min_n = n / 3;
        var shrink_sml = 0.75;
        var high_u_bias = 1.5;
        var u5_bias = 0.5 + 1.5 * high_u_bias;
  
        var d = Math.abs(range[0] - range[1]);
        var c = d / n;
        if ((Math.log(d) / Math.LN10) < -2){
            c = (Math.max(Math.abs(d)) * shrink_sml) / min_n;
        }
  
        var base = Math.pow(10, Math.floor(Math.log(c)/Math.LN10));
        var base_toFixed = 0;
        if (base < 1){
            base_toFixed = Math.abs(Math.round(Math.log(base)/Math.LN10));
        }

        var unit = base;
        if ( ((2 * base) - c) < (high_u_bias * (c - unit)) ){
            unit = 2 * base;
            if ( ((5 * base) - c) < (u5_bias * (c - unit)) ){
                unit = 5 * base;
                if ( ((10 * base) - c) < (high_u_bias * (c - unit)) ){
                    unit = 10 * base;
                }
            }
        }
  
        var ticks = [];
        if (range[0] <= unit){
            var i = 0;
        } else {
            var i = Math.floor(range[0]/unit)*unit;
            i = parseFloat(i.toFixed(base_toFixed));
        }
        while (i < range[1]){
            ticks.push(i);
            i += unit;
            if (base_toFixed > 0){
                i = parseFloat(i.toFixed(base_toFixed));
            }
        }
        ticks.push(i);

        if (internal_only){
            if (ticks[0] < range[0]){ ticks = ticks.slice(1); }
            if (ticks[ticks.length-1] > range[1]){ ticks.pop(); }
        }

        return ticks;
>>>>>>> f0530921
    };
    
    // From http://www.html5rocks.com/en/tutorials/cors/
    // and with promises from https://gist.github.com/kriskowal/593076
    exports.createCORSPromise = function (method, url, body, timeout) {
        var response = Q.defer();
        var xhr = new XMLHttpRequest();
        if ("withCredentials" in xhr) {
            // Check if the XMLHttpRequest object has a "withCredentials" property.
            // "withCredentials" only exists on XMLHTTPRequest2 objects.
            xhr.open(method, url, true);
        } else if (typeof XDomainRequest != "undefined") {
            // Otherwise, check if XDomainRequest.
            // XDomainRequest only exists in IE, and is IE's way of making CORS requests.
            xhr = new XDomainRequest();
            xhr.open(method, url);
        } else {
            // Otherwise, CORS is not supported by the browser.
            xhr = null;
        }
        if (xhr) {
            xhr.onreadystatechange = function() {
                if (xhr.readyState === 4) {
                    if (xhr.status === 200 || xhr.status === 0 ) {
                        response.resolve(JSON.parse(xhr.responseText));
                    } else {
                        response.reject("HTTP" + xhr.status + " for " + url);
                    }
                }
            };
            timeout && setTimeout(response.reject, timeout);
            body = typeof body !== "undefined" ? body : "";
            xhr.send(body);
        } 
        return response.promise;
    };

    exports.isString = function(x) {
        if (typeof x === "string" || x instanceof String) {
            return true;
        } else {
            return false;
        }
    }

})(this.LocusZoom = {});
<|MERGE_RESOLUTION|>--- conflicted
+++ resolved
@@ -65,7 +65,6 @@
         return "" + (p / Math.pow(10, 6)).toFixed(places);
     };
 
-<<<<<<< HEAD
     //parse numbers like 5Mb and 1.4kB 
     function parsePosition (x) {
         var val = x.toUpperCase();
@@ -110,7 +109,8 @@
             return {chr:match[1], position:parsePosition(match[2])};
         };
         return null;
-=======
+    }
+
     // Generate a "pretty" set of ticks (multiples of 1, 2, or 5 on the same order of magnitude for the range)
     // Based on R's "pretty" function: https://github.com/wch/r-source/blob/b156e3a711967f58131e23c1b1dc1ea90e2f0c43/src/appl/pretty.c
     // Optionally specify n for a "target" number of ticks. Will not necessarily be the number of ticks you get! Defaults to 5.
@@ -173,7 +173,6 @@
         }
 
         return ticks;
->>>>>>> f0530921
     };
     
     // From http://www.html5rocks.com/en/tutorials/cors/
