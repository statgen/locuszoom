/* global d3,Q,LocusZoom */
/* eslint-env browser */
/* eslint-disable no-console */

"use strict";

/**

  LocusZoom.Panel Class

  A panel is an abstract class representing a subdivision of the LocusZoom stage
  to display a distinct data representation

*/

LocusZoom.Panel = function(layout, parent) { 

    if (typeof layout !== "object"){
        throw "Unable to create panel, invalid layout";
    }

    this.parent = parent || null;

    // Ensure a valid ID is present. If there is no valid ID then generate one
    if (typeof layout.id !== "string" || !layout.id.length){
        if (!this.parent){
            layout.id = "p" + Math.floor(Math.random()*Math.pow(10,8));
        } else {
            var id = null;
            var generateID = function(){
                id = "p" + Math.floor(Math.random()*Math.pow(10,8));
                if (id == null || typeof this.parent.panels[id] != "undefined"){
                    id = generateID();
                }
            }.bind(this);
            layout.id = id;
        }
    } else if (this.parent) {
        if (typeof this.parent.panels[layout.id] !== "undefined"){
            throw "Cannot create panel with id [" + layout.id + "]; panel with that id already exists";
        }
    }
    this.id = layout.id;

    this.initialized = false;
    this.layout_idx = null;
    this.svg = {};

    // The layout is a serializable object used to describe the composition of the Panel
    this.layout = LocusZoom.mergeLayouts(layout || {}, LocusZoom.Panel.DefaultLayout);

    // Define state parameters specific to this panel
    if (this.parent){
        this.state = this.parent.state;
        this.state_id = this.id;
        this.state[this.state_id] = this.state[this.state_id] || {};
    } else {
        this.state = null;
        this.state_id = null;
    }
    
    this.data_layers = {};
    this.data_layer_ids_by_z_index = [];
    this.data_promises = [];

    this.x_extent  = null;
    this.y1_extent = null;
    this.y2_extent = null;

    this.x_ticks  = [];
    this.y1_ticks = [];
    this.y2_ticks = [];

    this.getBaseId = function(){
        return this.parent.id + "." + this.id;
    };

    // Event hooks
    this.event_hooks = {
        "layout_changed": [],
        "data_requested": [],
        "data_rendered": [],
        "element_clicked": []
    };
    this.on = function(event, hook){
        if (typeof "event" != "string" || !Array.isArray(this.event_hooks[event])){
            throw("Unable to register event hook, invalid event: " + event.toString());
        }
        if (typeof hook != "function"){
            throw("Unable to register event hook, invalid hook function passed");
        }
        this.event_hooks[event].push(hook);
    };
    this.emit = function(event, context){
        if (typeof "event" != "string" || !Array.isArray(this.event_hooks[event])){
            throw("LocusZoom attempted to throw an invalid event: " + event.toString());
        }
        context = context || this;
        this.event_hooks[event].forEach(function(hookToRun) {
            hookToRun.call(context);
        });
    };
    
    // Get an object with the x and y coordinates of the panel's origin in terms of the entire page
    // Necessary for positioning any HTML elements over the panel
    this.getPageOrigin = function(){
        var instance_origin = this.parent.getPageOrigin();
        return {
            x: instance_origin.x + this.layout.origin.x,
            y: instance_origin.y + this.layout.origin.y
        };
    };

    // Initialize the layout
    this.initializeLayout();
    
    return this;
    
};

LocusZoom.Panel.DefaultLayout = {
    title: null,
    description: null,
    y_index: null,
    width:  0,
    height: 0,
    origin: { x: 0, y: 0 },
    min_width: 1,
    min_height: 1,
    proportional_width: null,
    proportional_height: null,
    proportional_origin: { x: 0, y: 0 },
    margin: { top: 0, right: 0, bottom: 0, left: 0 },
<<<<<<< HEAD
    controls: {},
=======
    background_click: "clear_selections",
    controls: {
        description: true,
        reposition: true,
        remove: true
    },
>>>>>>> 3fe4e5de
    cliparea: {
        height: 0,
        width: 0,
        origin: { x: 0, y: 0 }
    },
    axes: {
        x:  {},
        y1: {},
        y2: {}
    },
    data_layers: []
};

LocusZoom.Panel.prototype.initializeLayout = function(){

    // If the layout is missing BOTH width and proportional width then set the proportional width to 1.
    // This will default the panel to taking up the full width of the plot.
    if (this.layout.width == 0 && this.layout.proportional_width == null){
        this.layout.proportional_width = 1;
    }

    // If the layout is missing BOTH height and proportional height then set the proportional height to
    // an equal share of the plot's current height.
    if (this.layout.height == 0 && this.layout.proportional_height == null){
        var panel_count = Object.keys(this.parent.panels).length;
        if (panel_count > 0){
            this.layout.proportional_height = (1 / panel_count);
        } else {
            this.layout.proportional_height = 1;
        }
    }

    // Set panel dimensions, origin, and margin
    this.setDimensions();
    this.setOrigin();
    this.setMargin();

    // Initialize panel axes
    ["x", "y1", "y2"].forEach(function(axis){
        if (!Object.keys(this.layout.axes[axis]).length || this.layout.axes[axis].render === false){
            // The default layout sets the axis to an empty object, so set its render boolean here
            this.layout.axes[axis].render = false;
        } else {
            this.layout.axes[axis].render = true;
            this.layout.axes[axis].label = this.layout.axes[axis].label || null;
            this.layout.axes[axis].label_function = this.layout.axes[axis].label_function || null;
        }
    }.bind(this));

    // Add data layers (which define x and y extents)
    this.layout.data_layers.forEach(function(data_layer_layout){
        this.addDataLayer(data_layer_layout);
    }.bind(this));

};

LocusZoom.Panel.prototype.setDimensions = function(width, height){
    if (typeof width != "undefined" && typeof height != "undefined"){
        if (!isNaN(width) && width >= 0 && !isNaN(height) && height >= 0){
            this.layout.width = Math.max(Math.round(+width), this.layout.min_width);
            this.layout.height = Math.max(Math.round(+height), this.layout.min_height);
        }
    } else {
        if (this.layout.proportional_width != null){
            this.layout.width = Math.max(this.layout.proportional_width * this.parent.layout.width, this.layout.min_width);
        }
        if (this.layout.proportional_height != null){
            this.layout.height = Math.max(this.layout.proportional_height * this.parent.layout.height, this.layout.min_height);
        }
    }
    this.layout.cliparea.width = Math.max(this.layout.width - (this.layout.margin.left + this.layout.margin.right), 0);
    this.layout.cliparea.height = Math.max(this.layout.height - (this.layout.margin.top + this.layout.margin.bottom), 0);
    if (this.svg.clipRect){
        this.svg.clipRect.attr("width", this.layout.width).attr("height", this.layout.height);
    }
    if (this.initialized){
        this.render();
        this.curtain.update();
        this.loader.update();
        this.controls.update();
    }
    return this;
};

LocusZoom.Panel.prototype.setOrigin = function(x, y){
    if (!isNaN(x) && x >= 0){ this.layout.origin.x = Math.max(Math.round(+x), 0); }
    if (!isNaN(y) && y >= 0){ this.layout.origin.y = Math.max(Math.round(+y), 0); }
    if (this.initialized){ this.render(); }
    return this;
};

LocusZoom.Panel.prototype.setMargin = function(top, right, bottom, left){
    var extra;
    if (!isNaN(top)    && top    >= 0){ this.layout.margin.top    = Math.max(Math.round(+top),    0); }
    if (!isNaN(right)  && right  >= 0){ this.layout.margin.right  = Math.max(Math.round(+right),  0); }
    if (!isNaN(bottom) && bottom >= 0){ this.layout.margin.bottom = Math.max(Math.round(+bottom), 0); }
    if (!isNaN(left)   && left   >= 0){ this.layout.margin.left   = Math.max(Math.round(+left),   0); }
    if (this.layout.margin.top + this.layout.margin.bottom > this.layout.height){
        extra = Math.floor(((this.layout.margin.top + this.layout.margin.bottom) - this.layout.height) / 2);
        this.layout.margin.top -= extra;
        this.layout.margin.bottom -= extra;
    }
    if (this.layout.margin.left + this.layout.margin.right > this.layout.width){
        extra = Math.floor(((this.layout.margin.left + this.layout.margin.right) - this.layout.width) / 2);
        this.layout.margin.left -= extra;
        this.layout.margin.right -= extra;
    }
    ["top", "right", "bottom", "left"].forEach(function(m){
        this.layout.margin[m] = Math.max(this.layout.margin[m], 0);
    }.bind(this));
    this.layout.cliparea.width = Math.max(this.layout.width - (this.layout.margin.left + this.layout.margin.right), 0);
    this.layout.cliparea.height = Math.max(this.layout.height - (this.layout.margin.top + this.layout.margin.bottom), 0);
    this.layout.cliparea.origin.x = this.layout.margin.left;
    this.layout.cliparea.origin.y = this.layout.margin.top;

    if (this.initialized){ this.render(); }
    return this;
};

// Initialize a panel
LocusZoom.Panel.prototype.initialize = function(){

    // Append a container group element to house the main panel group element and the clip path
    // Position with initial layout parameters
    this.svg.container = this.parent.svg.insert("svg:g", "#" + this.parent.id + "\\.ui")
        .attr("id", this.getBaseId() + ".panel_container")
        .attr("transform", "translate(" + this.layout.origin.x + "," + this.layout.origin.y + ")");

    // Append clip path to the parent svg element, size with initial layout parameters
    var clipPath = this.svg.container.append("clipPath")
        .attr("id", this.getBaseId() + ".clip");
    this.svg.clipRect = clipPath.append("rect")
        .attr("width", this.layout.width).attr("height", this.layout.height);
    
    // Append svg group for rendering all panel child elements, clipped by the clip path
    this.svg.group = this.svg.container.append("g")
        .attr("id", this.getBaseId() + ".panel")
        .attr("clip-path", "url(#" + this.getBaseId() + ".clip)");

    // Create the curtain object with show/update/hide methods
    this.curtain = {
        showing: false,
        selector: null,
        content_selector: null,
        show: function(content, css){
            // Generate curtain
            if (!this.curtain.showing){
                this.curtain.selector = d3.select(this.parent.svg.node().parentNode).insert("div")
                    .attr("class", "lz-curtain").attr("id", this.id + ".curtain");
                this.curtain.content_selector = this.curtain.selector.append("div").attr("class", "lz-curtain-content");
                this.curtain.selector.append("div").attr("class", "lz-curtain-dismiss").html("Dismiss")
                    .on("click", function(){
                        this.curtain.hide();
                    }.bind(this));
                this.curtain.showing = true;
            }
            return this.curtain.update(content, css);
        }.bind(this),
        update: function(content, css){
            if (!this.curtain.showing){ return this.curtain; }
            // Apply CSS if provided
            if (typeof css == "object"){
                this.curtain.selector.style(css);
            }
            // Update size and position
            var panel_page_origin = this.getPageOrigin();
            this.curtain.selector.style({
                top: panel_page_origin.y + "px",
                left: panel_page_origin.x + "px",
                width: this.layout.width + "px",
                height: this.layout.height + "px"
            });
            this.curtain.content_selector.style({
                "max-width": (this.layout.width - 40) + "px",
                "max-height": (this.layout.height - 40) + "px"
            });
            // Apply content if provided
            if (typeof content == "string"){
                this.curtain.content_selector.html(content);
            }
            return this.curtain;
        }.bind(this),
        hide: function(){
            if (!this.curtain.showing){ return this.curtain; }
            // Remove curtain
            this.curtain.selector.remove();
            this.curtain.selector = null;
            this.curtain.content_selector = null;
            this.curtain.showing = false;
            return this.curtain;
        }.bind(this)
    };

    // Create the loader object with show/update/animate/setPercentCompleted/hide methods
    this.loader = {
        showing: false,
        selector: null,
        content_selector: null,
        progress_selector: null,
        cancel_selector: null,
        show: function(content){
            // Generate loader
            if (!this.loader.showing){
                this.loader.selector = d3.select(this.parent.svg.node().parentNode).insert("div")
                    .attr("class", "lz-loader").attr("id", this.id + ".loader");
                this.loader.content_selector = this.loader.selector.append("div")
                    .attr("class", "lz-loader-content");
                this.loader.progress_selector = this.loader.selector
                    .append("div").attr("class", "lz-loader-progress-container")
                    .append("div").attr("class", "lz-loader-progress");
                /* TODO: figure out how to make this cancel button work
                this.loader.cancel_selector = this.loader.selector.append("div")
                    .attr("class", "lz-loader-cancel").html("Cancel")
                    .on("click", function(){
                        this.loader.hide();
                    }.bind(this));
                */
                this.loader.showing = true;
                if (typeof content == "undefined"){ content = "Loading..."; }
            }
            return this.loader.update(content);
        }.bind(this),
        update: function(content, percent){
            if (!this.loader.showing){ return this.loader; }
            // Apply content if provided
            if (typeof content == "string"){
                this.loader.content_selector.html(content);
            }
            // Update size and position
            var padding = 6; // is there a better place to store/define this?
            var panel_page_origin = this.getPageOrigin();
            var loader_boundrect = this.loader.selector.node().getBoundingClientRect();
            this.loader.selector.style({
                top: (panel_page_origin.y + this.layout.height - loader_boundrect.height - padding) + "px",
                left: (panel_page_origin.x + padding) + "px"
            });
            /* Uncomment this code when a functional cancel button can be shown
            var cancel_boundrect = this.loader.cancel_selector.node().getBoundingClientRect();
            this.loader.content_selector.style({
                "padding-right": (cancel_boundrect.width + padding) + "px"
            });
            */
            // Apply percent if provided
            if (typeof percent == "number"){
                this.loader.progress_selector.style({
                    width: (Math.min(Math.max(percent, 1), 100)) + "%"
                });
            }
            return this.loader;
        }.bind(this),
        animate: function(){
            // For when it is impossible to update with percent checkpoints - animate the loader in perpetual motion
            this.loader.progress_selector.classed("lz-loader-progress-animated", true);
            return this.loader;
        }.bind(this),
        setPercentCompleted: function(percent){
            this.loader.progress_selector.classed("lz-loader-progress-animated", false);
            return this.loader.update(null, percent);
        }.bind(this),
        hide: function(){
            if (!this.loader.showing){ return this.loader; }
            // Remove loader
            this.loader.selector.remove();
            this.loader.selector = null;
            this.loader.content_selector = null;
            this.loader.progress_selector = null;
            this.loader.cancel_selector = null;
            this.loader.showing = false;
            return this.loader;
        }.bind(this)
    };

    // Initialize controls element
    this.controls = {
        selector: null,
        hide_timeout: null,
        showing: false,
        buttons: {}
    };
    // Show controls: insert controls div after all tooltips (to show above them)
    this.controls.show = function(){
        if (this.controls.showing === true){ return this.controls; }
        if (!this.controls.showing){
            this.controls.selector = d3.select(this.parent.svg.node().parentNode)
                .insert("div", ".lz-data_layer-tooltip")
                .classed("lz-panel-controls", true)
                .attr("id", this.getBaseId() + ".controls");
        }
        this.controls.showing = true;
        return this.controls.update();
    }.bind(this);
    // Update controls: add/remove buttons as needed from controls
    this.controls.update = function(){
        if (!this.controls.showing){
            if (this.state.conditions.length){
                return this.controls.show();
            } else {
                return this.controls;
            }
        }
        for (var button_id in this.controls.buttons){
            this.controls.buttons[button_id].show();
        }
        return this.controls.position();
    }.bind(this);
    // Position controls: position in top right corner of panel (after update so that size is known)
    this.controls.position = function(){
        var page_origin = this.getPageOrigin();
        var client_rect = this.controls.selector.node().getBoundingClientRect();
        var top = page_origin.y.toString() + "px";
        var left = (page_origin.x + this.layout.width - client_rect.width).toString() + "px";
        this.controls.selector.style({ position: "absolute", top: top, left: left });
        return this.controls;
    }.bind(this);
    // Hide controls: attempt destroy controls element (do not destroy if any buttons within are marked to persist)
    this.controls.hide = function(force){
        force = force || false;
        if (!this.controls.showing){ return this.controls; }
        // Do not hide anything if actively in a drag event
        if (this.parent.ui.dragging || this.parent.panel_boundaries.dragging){ return this.controls; }
        // Loop through all buttons and destroy any that are not persisting
        var persisted_button_ids = [];
        for (var button_id in this.controls.buttons){
            if (this.controls.buttons[button_id].persist && !force){
                persisted_button_ids.push(button_id);
                continue;
            } else {
                this.controls.buttons[button_id].hide();
            }
        }
        // If any buttons persisted then update them now (to trigger repositioning of menus where applicable)
        // If no buttons persisted then destroy the controls element
        if (persisted_button_ids.length){
            this.controls.position();
            persisted_button_ids.forEach(function(button_id){
                this.controls.buttons[button_id].update();
            }.bind(this));
            this.controls.showing = "persisted";
        } else {
            this.controls.selector.remove();
            this.controls.selector = null;
            this.controls.showing = false;
        }
        return this.controls;
    }.bind(this);

    // If controls are defined add mouseover controls to the plot container to show/hide them
    if (this.layout.controls){
        d3.select(this.parent.svg.node().parentNode).on("mouseover." + this.getBaseId() + ".controls", function(){
            clearTimeout(this.controls.hide_timeout);
            this.controls.show();
        }.bind(this));
        d3.select(this.parent.svg.node().parentNode).on("mouseout." + this.getBaseId() + ".controls", function(){
            this.controls.hide_timeout = setTimeout(function(){
                this.controls.hide();
            }.bind(this), 300);
        }.bind(this));
    }

<<<<<<< HEAD
    // Controls button: Conditions
    if (this.layout.controls.conditions){
        this.controls.buttons.conditions = new LocusZoom.PanelControlsButton("conditions", this)
            .setColor("purple").setText("not conditioning").setTitle("Conditional Analysis")
            .menuPopulate(function(){
                var selector = this.controls.buttons.conditions.menu.inner_selector;
                selector.html("");
                selector.append("h4").html("Conditional Analysis");
                var table = selector.append("table");
                this.state.conditions.forEach(function(condition, idx){
                    var html = condition.toString();
                    if (typeof condition == "object" && typeof condition.toHTML == "function"){
                        html = condition.toHTML();
                    }
                    var row = table.append("tr");
                    row.append("td").append("button")
                        .attr("class", "lz-panel-controls-button lz-panel-controls-button-purple")
                        .style({ "margin-left": "0em" })
                        .on("click", function(){
                            this.parent.removeConditionByIdx(idx);
                        }.bind(this))
                        .text("×");
                    row.append("td").html(html);
                }.bind(this));
                selector.append("button")
                    .attr("class", "lz-panel-controls-button lz-panel-controls-button-purple")
                    .style({ "margin-left": "4px" }).html("× Remove All Conditions")
                    .on("click", function(){
                        this.parent.removeAllConditions();
                    }.bind(this));
            }.bind(this));
        this.controls.buttons.conditions.preUpdate = function(){
            if (this.parent.state.conditions.length){
                this.setText("Conditioning").setStyle({"font-weight": "bold"}).disable(false);
            } else {
                this.setText("not conditioning").setStyle({"font-weight": "normal"}).disable();
                this.menu.hide();
            }
        };
    }

    // Controls button: description
    if (this.layout.controls.description){
        this.controls.buttons.description = new LocusZoom.PanelControlsButton("description", this)
            .setColor("yellow").setText("Info").setTitle("Panel information")
            .menuPopulate(function(){
                this.controls.buttons.description.menu.inner_selector.html(this.layout.description);
            }.bind(this));
    }

    // Controls button: reposition (two buttons: down and up)
    if (this.layout.controls.reposition){
        this.controls.buttons.reposition_down = new LocusZoom.PanelControlsButton("reposition_down", this)
            .setColor("gray").setText("▾").setTitle("Move panel down")
            .setOnclick(function(){
                if (this.parent.panel_ids_by_y_index[this.layout.y_index + 1]){
                    this.parent.panel_ids_by_y_index[this.layout.y_index] = this.parent.panel_ids_by_y_index[this.layout.y_index + 1];
                    this.parent.panel_ids_by_y_index[this.layout.y_index + 1] = this.id;
                    this.parent.applyPanelYIndexesToPanelLayouts();
                    this.parent.positionPanels();
                }
            }.bind(this));
        this.controls.buttons.reposition_down.preUpdate = function(){
            this.status = (this.parent.layout.y_index == this.parent.parent.panel_ids_by_y_index.length - 1) ? "disabled" : "";
        };
        this.controls.buttons.reposition_up = new LocusZoom.PanelControlsButton("reposition_up", this)
            .setColor("gray").setText("▴").setTitle("Move panel up").setStyle({"margin-left": "0em"})
            .setOnclick(function(){
                if (this.parent.panel_ids_by_y_index[this.layout.y_index - 1]){
                    this.parent.panel_ids_by_y_index[this.layout.y_index] = this.parent.panel_ids_by_y_index[this.layout.y_index - 1];
                    this.parent.panel_ids_by_y_index[this.layout.y_index - 1] = this.id;
                    this.parent.applyPanelYIndexesToPanelLayouts();
                    this.parent.positionPanels();
                }
            }.bind(this));
        this.controls.buttons.reposition_up.preUpdate = function(){
            this.status = (this.parent.layout.y_index == 0) ? "disabled" : "";
        };
    }

    // Controls button: remove
    if (this.layout.controls.remove){
        this.controls.buttons.remove = new LocusZoom.PanelControlsButton("remove", this)
            .setColor("gray").setText("×").setTitle("Remove panel")
            .setOnclick(function(){
                this.controls.hide(true);
                d3.select(this.parent.svg.node().parentNode).on("mouseover." + this.getBaseId() + ".controls", null);
                d3.select(this.parent.svg.node().parentNode).on("mouseout." + this.getBaseId() + ".controls", null);
                this.parent.removePanel(this.id);
            }.bind(this));
        if (this.layout.controls.reposition){
            this.controls.buttons.remove.setStyle({"margin-left": "0em" });
        }
    }

    // If the layout defines an inner border render it before rendering axes
    if (this.layout.inner_border){
        this.inner_border = this.svg.group.append("rect");
    }
=======
    // Inner border
    this.inner_border = this.svg.group.append("rect")
        .attr("class", "lz-panel-background")
        .on("click", function(){
            if (this.layout.background_click == "clear_selections"){ this.clearSelections(); }
        }.bind(this));
>>>>>>> 3fe4e5de

    // Add the title, if defined
    if (this.layout.title){
        var default_x = 10;
        var default_y = 22;
        if (typeof this.layout.title == "string"){
            this.layout.title = {
                text: this.layout.title,
                x: default_x,
                y: default_y
            };
        }
        this.svg.group.append("text")
            .attr("class", "lz-panel-title")
            .attr("x", parseFloat(this.layout.title.x) || default_x)
            .attr("y", parseFloat(this.layout.title.y) || default_y)
            .text(this.layout.title.text);
    }

    // Initialize Axes
    this.svg.x_axis = this.svg.group.append("g")
        .attr("id", this.getBaseId() + ".x_axis").attr("class", "lz-x lz-axis");
    if (this.layout.axes.x.render){
        this.svg.x_axis_label = this.svg.x_axis.append("text")
            .attr("class", "lz-x lz-axis lz-label")
            .attr("text-anchor", "middle");
    }
    this.svg.y1_axis = this.svg.group.append("g")
        .attr("id", this.getBaseId() + ".y1_axis").attr("class", "lz-y lz-y1 lz-axis");
    if (this.layout.axes.y1.render){
        this.svg.y1_axis_label = this.svg.y1_axis.append("text")
            .attr("class", "lz-y1 lz-axis lz-label")
            .attr("text-anchor", "middle");
    }
    this.svg.y2_axis = this.svg.group.append("g")
        .attr("id", this.getBaseId() + ".y2_axis").attr("class", "lz-y lz-y2 lz-axis");
    if (this.layout.axes.y2.render){
        this.svg.y2_axis_label = this.svg.y2_axis.append("text")
            .attr("class", "lz-y2 lz-axis lz-label")
            .attr("text-anchor", "middle");
    }

    // Initialize child Data Layers
    this.data_layer_ids_by_z_index.forEach(function(id){
        this.data_layers[id].initialize();
    }.bind(this));

    return this;
    
};


// Create a new data layer by layout object
LocusZoom.Panel.prototype.addDataLayer = function(layout){

    // Sanity checks
    if (typeof layout !== "object"){
        throw "Invalid data layer layout passed to LocusZoom.Panel.prototype.addDataLayer()";
    }
    if (typeof layout.id !== "string" || !layout.id.length){
        throw "Invalid paneldata layer id passed to LocusZoom.Panel.prototype.addDataLayer()";
    }
    if (typeof this.data_layers[layout.id] !== "undefined"){
        throw "Cannot create data_layer with id [" + layout.id + "]; data layer with that id already exists in the panel";
    }
    if (typeof layout.type !== "string"){
        throw "Invalid data layer type in layout passed to LocusZoom.Panel.prototype.addDataLayer()";
    }

    // If the layout defines a y axis make sure the axis number is set and is 1 or 2 (default to 1)
    if (typeof layout.y_axis == "object" && (typeof layout.y_axis.axis == "undefined" || [1,2].indexOf(layout.y_axis.axis) == -1)){
        layout.y_axis.axis = 1;
    }

    // Create the Data Layer
    var data_layer = LocusZoom.DataLayers.get(layout.type, layout, this);

    // Store the Data Layer on the Panel
    this.data_layers[data_layer.id] = data_layer;

    // If a discrete z_index was set in the layout then adjust other data layer z_index values to accomodate this one
    if (data_layer.layout.z_index != null && !isNaN(data_layer.layout.z_index)
        && this.data_layer_ids_by_z_index.length > 0){
        // Negative z_index values should count backwards from the end, so convert negatives to appropriate values here
        if (data_layer.layout.z_index < 0){
            data_layer.layout.z_index = Math.max(this.data_layer_ids_by_z_index.length + data_layer.layout.z_index, 0);
        }
        this.data_layer_ids_by_z_index.splice(data_layer.layout.z_index, 0, data_layer.id);
        this.data_layer_ids_by_z_index.forEach(function(dlid, idx){
            this.data_layers[dlid].layout.z_index = idx;
        }.bind(this));
    } else {
        var length = this.data_layer_ids_by_z_index.push(data_layer.id);
        this.data_layers[data_layer.id].layout.z_index = length - 1;
    }

    // Determine if this data layer was already in the layout.data_layers array.
    // If it wasn't, add it. Either way store the layout.data_layers array index on the data_layer.
    var layout_idx = null;
    this.layout.data_layers.forEach(function(data_layer_layout, idx){
        if (data_layer_layout.id == data_layer.id){ layout_idx = idx; }
    });
    if (layout_idx == null){
        layout_idx = this.layout.data_layers.push(this.data_layers[data_layer.id].layout) - 1;
    }
    this.data_layers[data_layer.id].layout_idx = layout_idx;

    return this.data_layers[data_layer.id];
};


// Clear all selections on all data layers
LocusZoom.Panel.prototype.clearSelections = function(){
    this.data_layer_ids_by_z_index.forEach(function(id){
        this.data_layers[id].setAllElementStatus("selected", false);
    }.bind(this));
    return this;
};


// Re-Map a panel to new positions according to the parent instance's state
LocusZoom.Panel.prototype.reMap = function(){
    this.data_promises = [];
    // Trigger reMap on each Data Layer
    for (var id in this.data_layers){
        try {
            this.data_promises.push(this.data_layers[id].reMap());
        } catch (error) {
            console.log(error);
            this.curtain.show(error);
        }
    }
    // When all finished trigger a render
    return Q.all(this.data_promises)
        .then(function(){
            this.initialized = true;
            this.render();
            this.emit("layout_changed");
            this.parent.emit("layout_changed");
            this.emit("data_rendered");
        }.bind(this))
        .catch(function(error){
            console.log(error);
            this.curtain.show(error);
        }.bind(this));
};

// Iterate over data layers to generate panel axis extents
LocusZoom.Panel.prototype.generateExtents = function(){

    // Reset extents
    this.x_extent = null;
    this.y1_extent = null;
    this.y2_extent = null;

    // Loop through the data layers
    for (var id in this.data_layers){

        var data_layer = this.data_layers[id];

        // If defined and not decoupled, merge the x extent of the data layer with the panel's x extent
        if (data_layer.layout.x_axis && !data_layer.layout.x_axis.decoupled){
            this.x_extent = d3.extent((this.x_extent || []).concat(data_layer.getAxisExtent("x")));
        }

        // If defined and not decoupled, merge the y extent of the data layer with the panel's appropriate y extent
        if (data_layer.layout.y_axis && !data_layer.layout.y_axis.decoupled){
            var y_axis = "y" + data_layer.layout.y_axis.axis;
            this[y_axis+"_extent"] = d3.extent((this[y_axis+"_extent"] || []).concat(data_layer.getAxisExtent("y")));
        }
        
    }

    // Override x_extent from state if explicitly defined to do so
    if (this.layout.axes.x && this.layout.axes.x.extent == "state"){
        this.x_extent = [ this.state.start, this.state.end ];
    }    

};


// Render a given panel
LocusZoom.Panel.prototype.render = function(){

    // Position the panel container
    this.svg.container.attr("transform", "translate(" + this.layout.origin.x +  "," + this.layout.origin.y + ")");

    // Set size on the clip rect
    this.svg.clipRect.attr("width", this.layout.width).attr("height", this.layout.height);

    // Set and position the inner border, style if necessary
    this.inner_border
        .attr("x", this.layout.margin.left).attr("y", this.layout.margin.top)
        .attr("width", this.layout.width - (this.layout.margin.left + this.layout.margin.right))
        .attr("height", this.layout.height - (this.layout.margin.top + this.layout.margin.bottom))
    if (this.layout.inner_border){
        this.inner_border.style({ "stroke-width": 1, "stroke": this.layout.inner_border });
    }

    // Regenerate all extents
    this.generateExtents();

    // Generate ticks and scales using generated extents
    if (this.x_extent){
        if (this.layout.axes.x.ticks){
            this.x_ticks = this.layout.axes.x.ticks;
        } else {
            this.x_ticks = LocusZoom.prettyTicks(this.x_extent, "both", this.layout.cliparea.width/120);
        }
        this.x_scale = d3.scale.linear()
            .domain([this.x_extent[0], this.x_extent[1]])
            .range([0, this.layout.cliparea.width]);
    }
    if (this.y1_extent){
        if (this.layout.axes.y1.ticks){
            this.y1_ticks = this.layout.axes.y1.ticks;
        } else {
            this.y1_ticks = LocusZoom.prettyTicks(this.y1_extent);
        }
        this.y1_extent = d3.extent(this.y1_extent.concat(this.y1_ticks));
        this.y1_scale = d3.scale.linear()
            .domain([this.y1_extent[0], this.y1_extent[1]])
            .range([this.layout.cliparea.height, 0]);
    }
    if (this.y2_extent){
        if (this.layout.axes.y2.ticks){
            this.y2_ticks = this.layout.axes.y2.ticks;
        } else {
            this.y2_ticks = LocusZoom.prettyTicks(this.y2_extent);
        }
        this.y2_extent = d3.extent(this.y2_extent.concat(this.y2_ticks));
        this.y2_scale = d3.scale.linear()
            .domain([this.y2_extent[0], this.y2_extent[1]])
            .range([this.layout.cliparea.height, 0]);
    }

    // Render axes and labels
    var canRenderAxis = function(axis){
        return (typeof this[axis + "_scale"] == "function" && !isNaN(this[axis + "_scale"](0)));
    }.bind(this);
    
    if (this.layout.axes.x.render && canRenderAxis("x")){
        this.renderAxis("x");
    }

    if (this.layout.axes.y1.render && canRenderAxis("y1")){
        this.renderAxis("y1");
    }

    if (this.layout.axes.y2.render && canRenderAxis("y2")){
        this.renderAxis("y2");
    }

    // Render data layers in order by z-index
    this.data_layer_ids_by_z_index.forEach(function(data_layer_id){
        this.data_layers[data_layer_id].draw().render();
    }.bind(this));

    return this;
    
};


// Render ticks for a particular axis
LocusZoom.Panel.prototype.renderAxis = function(axis){

    if (["x", "y1", "y2"].indexOf(axis) == -1){
        throw("Unable to render axis; invalid axis identifier: " + axis);
    }

    // Axis-specific values to plug in where needed
    var axis_params = {
        x: {
            position: "translate(" + this.layout.margin.left + "," + (this.layout.height - this.layout.margin.bottom) + ")",
            orientation: "bottom",
            label_x: this.layout.cliparea.width / 2,
            label_y: (this.layout.axes[axis].label_offset || 0),
            label_rotate: null
        },
        y1: {
            position: "translate(" + this.layout.margin.left + "," + this.layout.margin.top + ")",
            orientation: "left",
            label_x: -1 * (this.layout.axes[axis].label_offset || 0),
            label_y: this.layout.cliparea.height / 2,
            label_rotate: -90
        },
        y2: {
            position: "translate(" + (this.layout.width - this.layout.margin.right) + "," + this.layout.margin.top + ")",
            orientation: "right",
            label_x: (this.layout.axes[axis].label_offset || 0),
            label_y: this.layout.cliparea.height / 2,
            label_rotate: -90
        }
    };

    // Determine if the ticks are all numbers (d3-automated tick rendering) or not (manual tick rendering)
    var ticksAreAllNumbers = (function(ticks){
        for (var i = 0; i < ticks.length; i++){
            if (isNaN(ticks[i])){
                return false;
            }
        }
        return true;
    })(this[axis+"_ticks"]);

    // Initialize the axis; set scale and orientation
    this[axis+"_axis"] = d3.svg.axis()
        .scale(this[axis+"_scale"]).orient(axis_params[axis].orientation);

    // Set tick values and format
    if (ticksAreAllNumbers){
        this[axis+"_axis"].tickValues(this[axis+"_ticks"]);
        if (this.layout.axes[axis].tick_format == "region"){
            this[axis+"_axis"].tickFormat(function(d) { return LocusZoom.positionIntToString(d, 6); });
        }
    } else {
        var ticks = this[axis+"_ticks"].map(function(t){
            return(t.x);
        });
        this[axis+"_axis"].tickValues(ticks)
            .tickFormat(function(t, i) { return this[axis+"_ticks"][i].text; }.bind(this));
    }

    // Position the axis in the SVG and apply the axis construct
    this.svg[axis+"_axis"]
        .attr("transform", axis_params[axis].position)
        .call(this[axis+"_axis"]);

    // If necessary manually apply styles and transforms to ticks as specified by the layout
    if (!ticksAreAllNumbers){
        var tick_selector = d3.selectAll("g#" + this.getBaseId().replace(".","\\.") + "\\." + axis + "_axis g.tick");
        var panel = this;
        tick_selector.each(function(d, i){
            var selector = d3.select(this).select("text");
            if (panel[axis+"_ticks"][i].style){
                selector.style(panel[axis+"_ticks"][i].style);
            }
            if (panel[axis+"_ticks"][i].transform){
                selector.attr("transform", panel[axis+"_ticks"][i].transform);
            }
        });
    }

    // Render the axis label if necessary
    var label = this.layout.axes[axis].label || null;
    if (this.layout.axes[axis].label_function){
        label = LocusZoom.LabelFunctions.get(this.layout.axes[axis].label_function, this.state);
    }
    if (label != null){
        this.svg[axis+"_axis_label"]
            .attr("x", axis_params[axis].label_x).attr("y", axis_params[axis].label_y)
            .text(label);
        if (axis_params[axis].label_rotate != null){
            this.svg[axis+"_axis_label"]
                .attr("transform", "rotate(" + axis_params[axis].label_rotate + " " + axis_params[axis].label_x + "," + axis_params[axis].label_y + ")");
        }
    }

};


/**

  LocusZoom.PanelControlsButton Class

  Panels have a "controls" element that appears at the top right to display interactive HTML overlays.
  Each of these individual overlays is a Panel Controls Button. It can have a click action and call up
  a companion overlay called a menu for displaying static information or dynamic/interactive elements.

*/

LocusZoom.PanelControlsButton = function(id, parent) {   

    if (!parent || !parent.controls || !parent.controls.buttons){
        throw "Unable to create panel controls button, invalid parent";
    }
    this.parent = parent;

    if (typeof id !== "string" || typeof this.parent.controls.buttons[id] !== "undefined"){
        throw "Cannot create panel controls button, id invalid or already in use";
    }
    this.id = id;

    this.showing = false;
    this.persist = false;
    this.selector = null;

    // HTML controls
    this.text = "";
    this.setText = function(text){
        this.text = text;
        return this;
    };

    // Title controls (HTML built-in tool tip)
    this.title = "";
    this.setTitle = function(title){
        this.title = title;
        return this;
    };

    // Color controls (using predefined CSS classes as opposed to styles)
    this.color = "gray";
    this.setColor = function(color){
        if (["gray", "red", "orange", "yellow", "blue", "purple"].indexOf(color) !== -1){ this.color = color; }
        return this;
    };

    // Style controls
    this.style = {};
    this.setStyle = function(style){
        this.style = style;
        return this;
    };

    // Status controls (highlighted / disabled)
    this.status = "";
    this.setStatus = function(status){
        if (["", "highlighted", "disabled"].indexOf(status) !== -1){ this.status = status; }
        return this;
    };
    this.highlight = function(bool){
        if (typeof bool == "undefined"){ bool = true; } else { bool = Boolean(bool); }
        if (bool){ return this.setStatus("highlighted"); }
        else if (this.status == "highlighted"){ return this.setStatus(""); }
        return this;
    };
    this.disable = function(bool){
        if (typeof bool == "undefined"){ bool = true; } else { bool = Boolean(bool); }
        if (bool){ return this.setStatus("disabled"); }
        else if (this.status == "disabled"){ return this.setStatus(""); }
        return this;
    };

    // OnClick controls
    this.onclick = function(){};
    this.setOnclick = function(onclick){
        if (typeof onclick == "function"){ this.onclick = onclick; }
        else { this.onclick = function(){}; }
        return this;
    };
    
    // Primary behavior functions
    this.show = function(){
        if (!this.showing){
            this.selector = this.parent.controls.selector.append("button")
                .attr("class", "lz-panel-controls-button");
            this.showing = true;
        }
        return this.update();
    };
    this.preUpdate = function(){ return this; };
    this.update = function(){
        if (!this.showing){ return this; }
        this.preUpdate();
        this.selector
            .attr("class", "lz-panel-controls-button lz-panel-controls-button-" + this.color + (this.status ? "-" + this.status : ""))
            .attr("title", this.title).style(this.style)
            .on("click", (this.status == "disabled") ? null : this.onclick)
            .text(this.text);
        if (this.menu.enabled){ this.menu.update(); }
        this.postUpdate();
        return this;
    };
    this.postUpdate = function(){ return this; };
    this.hide = function(){
        if (this.showing && !this.persist){
            this.selector.remove();
            this.selector = null;
            this.showing = false;
        }
        return this;
    };    

    // Menu object and controls
    this.menu = {
        outer_selector: null,
        inner_selector: null,
        showing: false,
        enabled: false
    };
    this.menu.show = function(){
        if (this.menu.showing){ return this; }
        this.menu.outer_selector = d3.select(this.parent.parent.svg.node().parentNode).append("div")
            .attr("class", "lz-panel-controls lz-panel-controls-menu lz-panel-controls-menu-" + this.color)
            .attr("id", this.parent.getBaseId() + ".controls." + this.id + ".menu");
        this.menu.inner_selector = this.menu.outer_selector.append("div")
            .attr("class", "lz-panel-controls-menu-content");
        this.menu.showing = true;
        return this.menu.update();
    }.bind(this);
    this.menu.update = function(){
        if (!this.menu.showing){ return this.menu; }
        this.menu.populate(); // This is the custom part
        return this.menu.position();
    }.bind(this);
    this.menu.position = function(){
        if (!this.menu.showing){ return this.menu; }
        var padding = 3;
        var page_origin = this.parent.getPageOrigin();
        var controls_client_rect = this.parent.controls.selector.node().getBoundingClientRect();
        var menu_client_rect = this.menu.outer_selector.node().getBoundingClientRect();
        var total_content_height = this.menu.inner_selector.node().scrollHeight;
        var top = (page_origin.y + controls_client_rect.height + padding).toString() + "px";
        var left = Math.max(page_origin.x + this.parent.layout.width - menu_client_rect.width - padding, page_origin.x + padding).toString() + "px";
        var base_max_width = (this.parent.layout.width - (2 * padding));
        var container_max_width = base_max_width.toString() + "px";
        var content_max_width = (base_max_width - (4 * padding)).toString() + "px";
        var base_max_height = (this.parent.layout.height - (7 * padding) - controls_client_rect.height);
        var height = Math.min(total_content_height, base_max_height).toString() + "px";
        var max_height = base_max_height.toString() + "px";
        this.menu.outer_selector.style({
            top: top, left: left,
            "max-width": container_max_width,
            "max-height": max_height,
            height: height
        });
        this.menu.inner_selector.style({ "max-width": content_max_width });        
        return this.menu;
    }.bind(this);
    this.menu.hide = function(){
        if (!this.menu.showing){ return this.menu; }
        this.menu.inner_selector.remove();
        this.menu.outer_selector.remove();
        this.menu.inner_selector = null;
        this.menu.outer_selector = null;
        this.menu.showing = false;
        return this.menu;
    }.bind(this);
    // By convention populate() does nothing and should be reimplemented with each panel controls button definition
    // Reimplement by way of PanelControlsButton.menuPopulate to define the populate method and hook up standard menu
    // click-toggle behavior
    this.menu.populate = function(){
        this.menu.inner_selector.html("...");
    }.bind(this);
    this.menuPopulate = function(menu_populate_function){
        if (typeof menu_populate_function == "function"){
            this.menu.populate = menu_populate_function;
            this.setOnclick(function(){
                if (!this.menu.showing){
                    this.menu.show();
                    this.highlight().update();
                    this.persist = true;
                } else {
                    this.menu.hide();
                    this.highlight(false).update();
                    this.persist = false;
                }
            }.bind(this));
            this.menu.enabled = true;
        } else {
            this.setOnclick();
            this.menu.enabled = false;
        }
        return this;
    };

};<|MERGE_RESOLUTION|>--- conflicted
+++ resolved
@@ -131,16 +131,8 @@
     proportional_height: null,
     proportional_origin: { x: 0, y: 0 },
     margin: { top: 0, right: 0, bottom: 0, left: 0 },
-<<<<<<< HEAD
+    background_click: "clear_selections",
     controls: {},
-=======
-    background_click: "clear_selections",
-    controls: {
-        description: true,
-        reposition: true,
-        remove: true
-    },
->>>>>>> 3fe4e5de
     cliparea: {
         height: 0,
         width: 0,
@@ -180,7 +172,7 @@
 
     // Initialize panel axes
     ["x", "y1", "y2"].forEach(function(axis){
-        if (!Object.keys(this.layout.axes[axis]).length || this.layout.axes[axis].render === false){
+        if (!Object.keys(this.layout.axes[axis]).length || this.layout.axes[axis].render ===false){
             // The default layout sets the axis to an empty object, so set its render boolean here
             this.layout.axes[axis].render = false;
         } else {
@@ -500,7 +492,6 @@
         }.bind(this));
     }
 
-<<<<<<< HEAD
     // Controls button: Conditions
     if (this.layout.controls.conditions){
         this.controls.buttons.conditions = new LocusZoom.PanelControlsButton("conditions", this)
@@ -596,18 +587,12 @@
         }
     }
 
-    // If the layout defines an inner border render it before rendering axes
-    if (this.layout.inner_border){
-        this.inner_border = this.svg.group.append("rect");
-    }
-=======
     // Inner border
     this.inner_border = this.svg.group.append("rect")
         .attr("class", "lz-panel-background")
         .on("click", function(){
             if (this.layout.background_click == "clear_selections"){ this.clearSelections(); }
         }.bind(this));
->>>>>>> 3fe4e5de
 
     // Add the title, if defined
     if (this.layout.title){
