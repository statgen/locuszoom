--- conflicted
+++ resolved
@@ -382,12 +382,7 @@
         id: 'associationpvaluescatalog',
         fill_opacity: 0.7
     });
-<<<<<<< HEAD
-    l.tooltip.html += '{{#if {{namespace[catalog]}}rsid}}<br><a href="https://www.ebi.ac.uk/gwas/search?query={{{{namespace[catalog]}}rsid}}" target="_new">See hits in GWAS catalog</a>{{/if}}';
-=======
-
     l.tooltip.html += '{{#if {{namespace[catalog]}}rsid}}<br><a href="https://www.ebi.ac.uk/gwas/search?query={{{{namespace[catalog]}}rsid|htmlescape}}" target="_new">See hits in GWAS catalog</a>{{/if}}';
->>>>>>> ac8a4269
     l.namespace.catalog = 'catalog';
     l.fields.push('{{namespace[catalog]}}rsid', '{{namespace[catalog]}}trait', '{{namespace[catalog]}}log_pvalue');
     return l;
