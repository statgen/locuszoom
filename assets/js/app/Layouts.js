--- conflicted
+++ resolved
@@ -383,11 +383,7 @@
     ]
 });
 
-<<<<<<< HEAD
-LocusZoom.Layouts.add("dashboard", "interval_panel", {
-=======
 LocusZoom.Layouts.add("dashboard", "resize_to_data_panel", {
->>>>>>> 2e77c49c
     components: [
         {
             type: "remove_panel",
@@ -403,20 +399,36 @@
             position: "right"
         },
         {
-<<<<<<< HEAD
+            type: "resize_to_data",
+            position: "right",
+            color: "blue"
+        }
+    ]
+});
+
+LocusZoom.Layouts.add("dashboard", "interval_panel", {
+    components: [
+        {
+            type: "remove_panel",
+            position: "right",
+            color: "red"
+        },
+        {
+            type: "move_panel_up",
+            position: "right"
+        },
+        {
+            type: "move_panel_down",
+            position: "right"
+        },
+        {
             type: "toggle_split_tracks",
             data_layer_id: "intervals",
             position: "right",
             color: "yellow"
         }
-=======
-            type: "resize_to_data",
-            position: "right",
-            color: "blue"
-        },
->>>>>>> 2e77c49c
     ]
-});
+});                    
 
 LocusZoom.Layouts.add("dashboard", "standard_plot", {
     components: [
