--- conflicted
+++ resolved
@@ -281,7 +281,7 @@
     }
 });
 
-LocusZoom.Layouts.Layers.Intervals = {
+LocusZoom.Layouts.add("data_layer", "intervals", {
     id: "intervals",
     type: "intervals",
     fields: ["interval:start","interval:end","interval:state_id","interval:state_name"],
@@ -303,7 +303,7 @@
         hide: { and: ["unhighlighted", "unselected"] },
         html: "..."
     }
-};
+});
 
 
 /**
@@ -904,14 +904,14 @@
     ]
 });
 
-LocusZoom.Layouts.Panels.Intervals = {
+LocusZoom.Layouts.add("panel", "intervals", {
     id: "intervals",
     width: 800,
     height: 225,
     min_width: 400,
     min_height: 112.5,
     margin: { top: 20, right: 50, bottom: 20, left: 50 },
-    dashboard: LocusZoom.Layouts.Dashboards.Panel,
+    dashboard: LocusZoom.Layouts.get("dashboard", "panel"),
     axes: {},
     interaction: {
         drag_background_to_pan: true,
@@ -919,9 +919,9 @@
         x_linked: true
     },
     data_layers: [
-        LocusZoom.Layouts.Layers.Intervals
+        LocusZoom.Layouts.get("data_layer", "intervals")
     ]
-};
+});
 
 
 /**
@@ -938,14 +938,9 @@
     max_region_scale: 4000000,
     dashboard: LocusZoom.Layouts.get("dashboard", "plot"),
     panels: [
-<<<<<<< HEAD
-        LocusZoom.Layouts.Panels.GWAS,
-        LocusZoom.Layouts.Panels.Genes,
-        LocusZoom.Layouts.Layers.Intervals
-=======
         LocusZoom.Layouts.get("panel", "gwas"),
-        LocusZoom.Layouts.get("panel", "genes")
->>>>>>> ea0fc98e
+        LocusZoom.Layouts.get("panel", "genes"),
+        LocusZoom.Layouts.get("panel", "intervals")
     ]
 });
 
