/* global d3,LocusZoom */
/* eslint-env browser */
/* eslint-disable no-console */

"use strict";

/**

  Singletons

  LocusZoom has various singleton objects that are used for registering functions or classes.
  These objects provide safe, standard methods to redefine or delete existing functions/classes
  as well as define new custom functions/classes to be used in a plot.

*/


/****************
  Label Functions

  These functions will generate a string based on a provided state object. Useful for dynamic axis labels.
*/

LocusZoom.LabelFunctions = (function() {
    var obj = {};
    var functions = {};

    obj.get = function(name, state) {
        if (!name) {
            return null;
        } else if (functions[name]) {
            if (typeof state == "undefined"){
                return functions[name];
            } else {
                return functions[name](state);
            }
        } else {
            throw("label function [" + name + "] not found");
        }
    };

    obj.set = function(name, fn) {
        if (fn) {
            functions[name] = fn;
        } else {
            delete functions[name];
        }
    };

    obj.add = function(name, fn) {
        if (functions.name) {
            throw("label function already exists with name: " + name);
        } else {
            obj.set(name, fn);
        }
    };

    obj.list = function() {
        return Object.keys(functions);
    };

    return obj;
})();

// Label function for "Chromosome # (Mb)" where # comes from state
LocusZoom.LabelFunctions.add("chromosome", function(state){
    if (!isNaN(+state.chr)){ 
        return "Chromosome " + state.chr + " (Mb)";
    } else {
        return "Chromosome (Mb)";
    }
});


/****************
  Scale Functions

  Singleton for accessing/storing functions that will convert arbitrary data points to values in a given scale
  Useful for anything that needs to scale discretely with data (e.g. color, point size, etc.)

  All scale functions must accept an object of parameters and a value to process.
*/

LocusZoom.ScaleFunctions = (function() {
    var obj = {};
    var functions = {};

    obj.get = function(name, parameters, value) {
        if (!name) {
            return null;
        } else if (functions[name]) {
            if (typeof parameters == "undefined" && typeof value == "undefined"){
                return functions[name];
            } else {
                return functions[name](parameters, value);
            }
        } else {
            throw("color function [" + name + "] not found");
        }
    };

    obj.set = function(name, fn) {
        if (fn) {
            functions[name] = fn;
        } else {
            delete functions[name];
        }
    };

    obj.add = function(name, fn) {
        if (functions.name) {
            throw("color function already exists with name: " + name);
        } else {
            obj.set(name, fn);
        }
    };

    obj.list = function() {
        return Object.keys(functions);
    };

    return obj;
})();

// Numerical Bin scale function: bin a dataset numerically by an array of breakpoints
LocusZoom.ScaleFunctions.add("numerical_bin", function(parameters, value){
    var breaks = parameters.breaks;
    var values = parameters.values;
    if (value == null || isNaN(+value)){
        return (parameters.null_value ? parameters.null_value : values[0]);
    }
    var threshold = breaks.reduce(function(prev, curr){
        if (+value < prev || (+value >= prev && +value < curr)){
            return prev;
        } else {
            return curr;
        }
    });
    return values[breaks.indexOf(threshold)];
});

// Categorical Bin scale function: bin a dataset numerically by matching against an array of distinct values
LocusZoom.ScaleFunctions.add("categorical_bin", function(parameters, value){
    if (parameters.categories.indexOf(value) != -1){
        return parameters.values[parameters.categories.indexOf(value)];
    } else {
        return (parameters.null_value ? parameters.null_value : parameters.values[0]); 
    }
});


/************************
  Data Layer Subclasses

  The abstract Data Layer class has general methods and properties that apply universally to all Data Layers
  Specific data layer subclasses (e.g. a scatter plot, a line plot, gene visualization, etc.) must be defined
  and registered with this singleton to be accessible.

  All new Data Layer subclasses must be defined by accepting an id string and a layout object.
  Singleton for storing available Data Layer classes as well as updating existing and/or registering new ones
*/

LocusZoom.DataLayers = (function() {
    var obj = {};
    var datalayers = {};

    obj.get = function(name, id, layout) {
        if (!name) {
            return null;
        } else if (datalayers[name]) {
            if (typeof id == "undefined" || typeof layout == "undefined"){
                throw("id or layout argument missing for data layer [" + name + "]");
            } else {
                return new datalayers[name](id, layout);
            }
        } else {
            throw("data layer [" + name + "] not found");
        }
    };

    obj.set = function(name, datalayer) {
        if (datalayer) {
            if (typeof datalayer != "function"){
                throw("unable to set data layer [" + name + "], argument provided is not a function");
            } else {
                datalayers[name] = datalayer;
                datalayers[name].prototype = new LocusZoom.DataLayer();
            }
        } else {
            delete datalayers[name];
        }
    };

    obj.add = function(name, datalayer) {
        if (datalayers[name]) {
            throw("data layer already exists with name: " + name);
        } else {
            obj.set(name, datalayer);
        }
    };

    obj.list = function() {
        return Object.keys(datalayers);
    };

    return obj;
})();



/*********************
  Scatter Data Layer
  Implements a standard scatter plot
*/

LocusZoom.DataLayers.add("scatter", function(id, layout){

    LocusZoom.DataLayer.apply(this, arguments);

    this.DefaultLayout = {
        point_size: 40,
        point_shape: "circle",
        color: "#888888",
        y_axis: {
            axis: 1
        }
    };

    this.layout = LocusZoom.mergeLayouts(layout, this.DefaultLayout);

    // Implement the main render function
    this.render = function(){
        this.svg.group.selectAll("*").remove(); // should this happen at all, or happen at the panel level?
        var selection = this.svg.group
            .selectAll("path.lz-data_layer-scatter")
            .data(this.data)
            .enter().append("path")
            .attr("class", "lz-data_layer-scatter")
            .attr("transform", function(d) {
                var x = this.parent.x_scale(d[this.layout.x_axis.field]);
                var y_scale = "y"+this.layout.y_axis.axis+"_scale";
                var y = this.parent[y_scale](d[this.layout.y_axis.field]);
                return "translate(" + x + "," + y + ")";
            }.bind(this))
            .attr("d", d3.svg.symbol().size(this.layout.point_size).type(this.layout.point_shape))
            .style({ cursor: "pointer" });
        // Apply id (if included in fields)
        if (this.layout.fields.indexOf("id") != -1){
            selection.attr("id", function(d){ return d.id; });
        }
        // Apply color
        if (this.layout.color){
            switch (typeof this.layout.color){
            case "string":
                selection.attr("fill", this.layout.color);
                break;
            case "object":
                if (this.layout.color.scale_function && this.layout.color.field) {
                    selection.attr("fill", function(d){
                        return LocusZoom.ScaleFunctions.get(this.layout.color.scale_function,
                                                            this.layout.color.parameters || {},
                                                            d[this.layout.color.field]);
                    }.bind(this));
                }
                break;
            }
        }
        // Apply title (basic mouseover label)
        if (this.layout.point_label_field){
            selection.append("svg:title")
                .text(function(d) { return d[this.layout.point_label_field]; }.bind(this));
        }
    };
       
    return this;
});

/*********************
  Genes Data Layer
  Implements a data layer that will render gene tracks
*/

LocusZoom.DataLayers.add("genes", function(id, layout){

    LocusZoom.DataLayer.apply(this, arguments);

    this.DefaultLayout = {
        label_font_size: 12,
<<<<<<< HEAD
        track_vertical_spacing: 12,
        label_vertical_spacing: 4,
        bounding_box_padding: 6
=======
        label_exon_spacing: 4,
        exon_height: 16,
        track_vertical_spacing: 10
>>>>>>> c6f28f66
    };
    
    // Helper function to sum layout values to derive total height for a single gene track
    this.getTrackHeight = function(){
        return this.layout.label_font_size
            + this.layout.label_exon_spacing
            + this.layout.exon_height
            + this.layout.track_vertical_spacing;
    }

    this.layout = LocusZoom.mergeLayouts(layout, this.DefaultLayout);
    
    this.metadata.tracks = 1;
    this.metadata.gene_track_index = { 1: [] }; // track-number-indexed object with arrays of gene indexes in the dataset
    this.metadata.horizontal_padding = 4; // pixels to pad on either side of a gene or label when determining collisions

    // After we've loaded the genes interpret them to assign
    // each to a track so that they do not overlap in the view
    this.assignTracks = function(){

        // Function to get the width in pixels of a label given the text and layout attributes
        this.getLabelWidth = function(gene_name, font_size){
            var temp_text = this.svg.group.append("text")
                .attr("x", 0).attr("y", 0).attr("class", "lz-gene lz-label")
                .style("font-size", font_size)
                .text(gene_name + "→");
            var label_width = temp_text.node().getBBox().width;
            temp_text.node().remove();
            return label_width;
        };

        // Reinitialize metadata
        this.metadata.tracks = 1;
        this.metadata.gene_track_index = { 1: [] };

        this.data.map(function(d, g){

            // Determine display range start and end, based on minimum allowable gene display width, bounded by what we can see
            // (range: values in terms of pixels on the screen)
            this.data[g].display_range = {
                start: this.parent.x_scale(Math.max(d.start, this.parent.parent.state.start)),
                end:   this.parent.x_scale(Math.min(d.end, this.parent.parent.state.end))
            };
            this.data[g].display_range.label_width = this.getLabelWidth(this.data[g].gene_name, this.layout.label_font_size);
            this.data[g].display_range.width = this.data[g].display_range.end - this.data[g].display_range.start;
            this.data[g].display_range.text_anchor = "middle";
            if (this.data[g].display_range.width < this.data[g].display_range.label_width){
                if (d.start < this.parent.parent.state.start){
                    this.data[g].display_range.end = this.data[g].display_range.start
                        + this.data[g].display_range.label_width
                        + this.metadata.horizontal_padding;
                    this.data[g].display_range.text_anchor = "start";
                } else if (d.end > this.parent.parent.state.end){
                    this.data[g].display_range.start = this.data[g].display_range.end
                        - this.data[g].display_range.label_width
                        - this.metadata.horizontal_padding;
                    this.data[g].display_range.text_anchor = "end";
                } else {
                    var centered_margin = ((this.data[g].display_range.label_width - this.data[g].display_range.width) / 2)
                        + this.metadata.horizontal_padding;
                    if ((this.data[g].display_range.start - centered_margin) < this.parent.x_scale(this.parent.parent.state.start)){
                        this.data[g].display_range.start = this.parent.x_scale(this.parent.parent.state.start);
                        this.data[g].display_range.end = this.data[g].display_range.start + this.data[g].display_range.label_width;
                        this.data[g].display_range.text_anchor = "start";
                    } else if ((this.data[g].display_range.end + centered_margin) > this.parent.x_scale(this.parent.parent.state.end)) {
                        this.data[g].display_range.end = this.parent.x_scale(this.parent.parent.state.end);
                        this.data[g].display_range.start = this.data[g].display_range.end - this.data[g].display_range.label_width;
                        this.data[g].display_range.text_anchor = "end";
                    } else {
                        this.data[g].display_range.start -= centered_margin;
                        this.data[g].display_range.end += centered_margin;
                    }
                }
                this.data[g].display_range.width = this.data[g].display_range.end - this.data[g].display_range.start;
            }
            // Convert and stash display range values into domain values
            // (domain: values in terms of the data set, e.g. megabases)
            this.data[g].display_domain = {
                start: this.parent.x_scale.invert(this.data[g].display_range.start),
                end:   this.parent.x_scale.invert(this.data[g].display_range.end)
            };
            this.data[g].display_domain.width = this.data[g].display_domain.end - this.data[g].display_domain.start;

            // Using display range/domain data generated above cast each gene to tracks such that none overlap
            this.data[g].track = null;
            var potential_track = 1;
            while (this.data[g].track == null){
                var collision_on_potential_track = false;
                this.metadata.gene_track_index[potential_track].map(function(placed_gene){
                    if (!collision_on_potential_track){
                        var min_start = Math.min(placed_gene.display_range.start, this.display_range.start);
                        var max_end = Math.max(placed_gene.display_range.end, this.display_range.end);
                        if ((max_end - min_start) < (placed_gene.display_range.width + this.display_range.width)){
                            collision_on_potential_track = true;
                        }
                    }
                }.bind(this.data[g]));
                if (!collision_on_potential_track){
                    this.data[g].track = potential_track;
                    this.metadata.gene_track_index[potential_track].push(this.data[g]);
                } else {
                    potential_track++;
                    if (potential_track > this.metadata.tracks){
                        this.metadata.tracks = potential_track;
                        this.metadata.gene_track_index[potential_track] = [];
                    }
                }
            }

            // Stash parent references on all genes, trascripts, and exons
            this.data[g].parent = this;
            this.data[g].transcripts.map(function(d, t){
                this.data[g].transcripts[t].parent = this.data[g];
                this.data[g].transcripts[t].exons.map(function(d, e){
                    this.data[g].transcripts[t].exons[e].parent = this.data[g].transcripts[t];
                }.bind(this));
            }.bind(this));

        }.bind(this));
        return this;
    };

    // Implement the main render function
    this.render = function(){

        this.assignTracks();

        this.svg.group.selectAll("*").remove();

        // Render gene groups
        this.svg.group.selectAll("g.lz-gene").data(this.data).enter()
            .append("g")
            .attr("class", "lz-gene")
            .attr("id", function(d){ return d.gene_name; })
            .each(function(gene){

                // Render gene bounding box
                d3.select(this).selectAll("rect.lz-gene").filter(".lz-bounding_box")
                    .data([gene]).enter().append("rect")
                    .attr("class", "lz-gene lz-bounding_box")
                    .attr("x", function(d){
                        return d.display_range.start - this.layout.bounding_box_padding;
                    }.bind(gene.parent))
                    .attr("y", function(d){
                        return ((d.track-1) * this.layout.track_height)
                            + this.layout.track_vertical_spacing
                            - this.layout.bounding_box_padding;
                    }.bind(gene.parent))
                    .attr("width", function(d){
                        return d.display_range.width + 2 * this.layout.bounding_box_padding;
                    }.bind(gene.parent))
                    .attr("height", function(d){
                        return this.layout.track_height
                            - this.layout.track_vertical_spacing
                            + 2 * this.layout.bounding_box_padding;
                    }.bind(gene.parent))
                    .attr("rx", function(d){ return this.layout.bounding_box_padding; }.bind(gene.parent))
                    .attr("ry", function(d){ return this.layout.bounding_box_padding; }.bind(gene.parent));

                // Render gene boundaries
                d3.select(this).selectAll("rect.lz-gene").filter(".lz-boundary")
                    .data([gene]).enter().append("rect")
                    .attr("class", "lz-gene lz-boundary")
                    .attr("id", function(d){ return d.gene_name; })
                    .attr("x", function(d){ return this.parent.x_scale(d.start); }.bind(gene.parent))
                    .attr("y", function(d){
                        return ((d.track-1) * this.parent.getTrackHeight())
                            + this.parent.layout.label_font_size
                            + this.parent.layout.label_exon_spacing
                            + (Math.max(this.parent.layout.exon_height, 3) / 2);
                    }.bind(gene)) // Arbitrary track height; should be dynamic
                    .attr("width", function(d){ return this.parent.x_scale(d.end) - this.parent.x_scale(d.start); }.bind(gene.parent))
                    .attr("height", 1) // This should be scaled dynamically somehow
                    .attr("fill", "#000099")
                    .style({ cursor: "pointer" })
                    .append("svg:title")
                    .text(function(d) { return d.gene_name; });

                // Render gene labels
                d3.select(this).selectAll("text.lz-gene")
                    .data([gene]).enter().append("text")
                    .attr("class", "lz-gene lz-label")
                    .attr("x", function(d){
                        if (d.display_range.text_anchor == "middle"){
                            return d.display_range.start + (d.display_range.width / 2);
                        } else if (d.display_range.text_anchor == "start"){
                            return d.display_range.start;
                        } else if (d.display_range.text_anchor == "end"){
                            return d.display_range.end;
                        }
                    })
                    .attr("y", function(d){
                        return ((d.track-1) * this.parent.getTrackHeight())
                            + this.parent.layout.label_font_size;
                    }.bind(gene))
                    .attr("text-anchor", function(d){ return d.display_range.text_anchor; })
                    .style("font-size", gene.parent.layout.label_font_size)
                    .text(function(d){ return (d.strand == "+") ? d.gene_name + "→" : "←" + d.gene_name; });

                // Render exons (first transcript only, for now)
                d3.select(this).selectAll("g.lz-gene").filter(".lz-exons")
                    .data([gene]).enter().append("g")
                    .attr("class", "lz-gene lz-exons")
                    .each(function(gene){

                        d3.select(this).selectAll("rect.lz-gene").filter(".lz-exon")
                            .data(gene.transcripts[0].exons).enter().append("rect")
                            .attr("class", "lz-gene lz-exon")
                            .attr("id", function(d){ return d.exon_id; })
                            .attr("x", function(d){ return this.parent.x_scale(d.start); }.bind(gene.parent))
                            .attr("y", function(){
                                return ((this.track-1) * this.parent.getTrackHeight())
                                    + this.parent.layout.label_font_size
                                    + this.parent.layout.label_exon_spacing;
                            }.bind(gene))
                            .attr("width", function(d){
                                return this.parent.x_scale(d.end) - this.parent.x_scale(d.start);
                            }.bind(gene.parent))
                            .attr("height", function(){
                                return this.parent.layout.exon_height;
                            }.bind(gene))
                            .attr("fill", "#000099")
                            .style({ cursor: "pointer" });

                    });

            });
        
    };
       
    return this;
});<|MERGE_RESOLUTION|>--- conflicted
+++ resolved
@@ -164,14 +164,15 @@
     var obj = {};
     var datalayers = {};
 
-    obj.get = function(name, id, layout) {
+    obj.get = function(name, id, layout, state) {
         if (!name) {
             return null;
         } else if (datalayers[name]) {
             if (typeof id == "undefined" || typeof layout == "undefined"){
                 throw("id or layout argument missing for data layer [" + name + "]");
             } else {
-                return new datalayers[name](id, layout);
+                state = LocusZoom.mergeLayouts(state || {}, LocusZoom.DataLayer.DefaultState);
+                return new datalayers[name](id, layout, state);
             }
         } else {
             throw("data layer [" + name + "] not found");
@@ -213,9 +214,13 @@
   Implements a standard scatter plot
 */
 
-LocusZoom.DataLayers.add("scatter", function(id, layout){
+LocusZoom.DataLayers.add("scatter", function(id, layout, state){
 
     LocusZoom.DataLayer.apply(this, arguments);
+
+    this.DefaultState = {
+        selected_id: null
+    };
 
     this.DefaultLayout = {
         point_size: 40,
@@ -223,10 +228,12 @@
         color: "#888888",
         y_axis: {
             axis: 1
-        }
+        },
+        selectable: true
     };
 
     this.layout = LocusZoom.mergeLayouts(layout, this.DefaultLayout);
+    this.state = LocusZoom.mergeLayouts(state, this.DefaultState);
 
     // Implement the main render function
     this.render = function(){
@@ -235,6 +242,7 @@
             .selectAll("path.lz-data_layer-scatter")
             .data(this.data)
             .enter().append("path")
+            .attr("id", function(d){ return 's' + d.id.replace(/\W/g,''); })
             .attr("class", "lz-data_layer-scatter")
             .attr("transform", function(d) {
                 var x = this.parent.x_scale(d[this.layout.x_axis.field]);
@@ -246,7 +254,7 @@
             .style({ cursor: "pointer" });
         // Apply id (if included in fields)
         if (this.layout.fields.indexOf("id") != -1){
-            selection.attr("id", function(d){ return d.id; });
+            selection.attr("id", function(d){ return 's' + d.id.replace(/\W/g,''); });
         }
         // Apply color
         if (this.layout.color){
@@ -265,6 +273,34 @@
                 break;
             }
         }
+        // Apply selectable
+        if (this.layout.selectable && (this.layout.fields.indexOf("id") != -1)){
+            selection.on("mouseover", function(d){
+                var id = 's' + d.id.replace(/\W/g,'');
+                if (this.state.selected_id != id){
+                    d3.select("#" + id).attr("class", "lz-data_layer-scatter-hovered");
+                }
+            }.bind(this))
+            .on("mouseout", function(d){
+                var id = 's' + d.id.replace(/\W/g,'');
+                if (this.state.selected_id != id){
+                    d3.select("#" + id).attr("class", "lz-data_layer-scatter");
+                }
+            }.bind(this))
+            .on("click", function(d){
+                var id = 's' + d.id.replace(/\W/g,'');
+                if (this.state.selected_id == id){
+                    this.state.selected_id = null;
+                    d3.select("#" + id).attr("class", "lz-data_layer-scatter-hovered");
+                } else {
+                    if (this.state.selected_id != null){
+                        d3.select("#" + this.state.selected_id).attr("class", "lz-data_layer-scatter");
+                    }
+                    this.state.selected_id = id;
+                    d3.select("#" + id).attr("class", "lz-data_layer-scatter-selected");
+                }
+            }.bind(this))
+        }
         // Apply title (basic mouseover label)
         if (this.layout.point_label_field){
             selection.append("svg:title")
@@ -280,32 +316,34 @@
   Implements a data layer that will render gene tracks
 */
 
-LocusZoom.DataLayers.add("genes", function(id, layout){
+LocusZoom.DataLayers.add("genes", function(id, layout, state){
 
     LocusZoom.DataLayer.apply(this, arguments);
+
+    this.DefaultState = {
+        selected_id: null
+    };
 
     this.DefaultLayout = {
         label_font_size: 12,
-<<<<<<< HEAD
-        track_vertical_spacing: 12,
-        label_vertical_spacing: 4,
-        bounding_box_padding: 6
-=======
         label_exon_spacing: 4,
         exon_height: 16,
-        track_vertical_spacing: 10
->>>>>>> c6f28f66
-    };
+        bounding_box_padding: 6,
+        track_vertical_spacing: 10,
+        selectable: true
+    };
+
+    this.layout = LocusZoom.mergeLayouts(layout, this.DefaultLayout);
+    this.state = LocusZoom.mergeLayouts(state, this.DefaultState);
     
     // Helper function to sum layout values to derive total height for a single gene track
     this.getTrackHeight = function(){
-        return this.layout.label_font_size
+        return 2 * this.layout.bounding_box_padding
+            + this.layout.label_font_size
             + this.layout.label_exon_spacing
             + this.layout.exon_height
             + this.layout.track_vertical_spacing;
     }
-
-    this.layout = LocusZoom.mergeLayouts(layout, this.DefaultLayout);
     
     this.metadata.tracks = 1;
     this.metadata.gene_track_index = { 1: [] }; // track-number-indexed object with arrays of gene indexes in the dataset
@@ -318,7 +356,7 @@
         // Function to get the width in pixels of a label given the text and layout attributes
         this.getLabelWidth = function(gene_name, font_size){
             var temp_text = this.svg.group.append("text")
-                .attr("x", 0).attr("y", 0).attr("class", "lz-gene lz-label")
+                .attr("x", 0).attr("y", 0).attr("class", "lz-data_layer-gene lz-label")
                 .style("font-size", font_size)
                 .text(gene_name + "→");
             var label_width = temp_text.node().getBBox().width;
@@ -340,6 +378,7 @@
             };
             this.data[g].display_range.label_width = this.getLabelWidth(this.data[g].gene_name, this.layout.label_font_size);
             this.data[g].display_range.width = this.data[g].display_range.end - this.data[g].display_range.start;
+            // Determine label text anchor (default to middle)
             this.data[g].display_range.text_anchor = "middle";
             if (this.data[g].display_range.width < this.data[g].display_range.label_width){
                 if (d.start < this.parent.parent.state.start){
@@ -370,6 +409,10 @@
                 }
                 this.data[g].display_range.width = this.data[g].display_range.end - this.data[g].display_range.start;
             }
+            // Add bounding box padding to the calculated display range start, end, and width
+            this.data[g].display_range.start -= this.layout.bounding_box_padding;
+            this.data[g].display_range.end   += this.layout.bounding_box_padding;
+            this.data[g].display_range.width += 2 * this.layout.bounding_box_padding;
             // Convert and stash display range values into domain values
             // (domain: values in terms of the data set, e.g. megabases)
             this.data[g].display_domain = {
@@ -425,43 +468,43 @@
         this.svg.group.selectAll("*").remove();
 
         // Render gene groups
-        this.svg.group.selectAll("g.lz-gene").data(this.data).enter()
+        var selection = this.svg.group.selectAll("g.lz-data_layer-gene")
+            .data(this.data).enter()
             .append("g")
-            .attr("class", "lz-gene")
-            .attr("id", function(d){ return d.gene_name; })
+            .attr("class", "lz-data_layer-gene")
+            .attr("id", function(d){ return 'g' + d.gene_name.replace(/\W/g,''); })
             .each(function(gene){
 
                 // Render gene bounding box
-                d3.select(this).selectAll("rect.lz-gene").filter(".lz-bounding_box")
+                d3.select(this).selectAll("rect.lz-data_layer-gene").filter(".lz-bounding_box")
                     .data([gene]).enter().append("rect")
-                    .attr("class", "lz-gene lz-bounding_box")
+                    .attr("class", "lz-data_layer-gene lz-bounding_box")
+                    .attr("id", function(d){
+                        return 'g' + d.gene_name.replace(/\W/g,'') + "_bounding_box";
+                    }.bind(gene))
                     .attr("x", function(d){
-                        return d.display_range.start - this.layout.bounding_box_padding;
+                        return d.display_range.start;
                     }.bind(gene.parent))
                     .attr("y", function(d){
-                        return ((d.track-1) * this.layout.track_height)
-                            + this.layout.track_vertical_spacing
-                            - this.layout.bounding_box_padding;
+                        return ((d.track-1) * this.getTrackHeight());
                     }.bind(gene.parent))
                     .attr("width", function(d){
-                        return d.display_range.width + 2 * this.layout.bounding_box_padding;
+                        return d.display_range.width;
                     }.bind(gene.parent))
                     .attr("height", function(d){
-                        return this.layout.track_height
-                            - this.layout.track_vertical_spacing
-                            + 2 * this.layout.bounding_box_padding;
+                        return this.getTrackHeight() - this.layout.track_vertical_spacing;
                     }.bind(gene.parent))
                     .attr("rx", function(d){ return this.layout.bounding_box_padding; }.bind(gene.parent))
                     .attr("ry", function(d){ return this.layout.bounding_box_padding; }.bind(gene.parent));
 
                 // Render gene boundaries
-                d3.select(this).selectAll("rect.lz-gene").filter(".lz-boundary")
+                d3.select(this).selectAll("rect.lz-data_layer-gene").filter(".lz-boundary")
                     .data([gene]).enter().append("rect")
-                    .attr("class", "lz-gene lz-boundary")
-                    .attr("id", function(d){ return d.gene_name; })
+                    .attr("class", "lz-data_layer-gene lz-boundary")
                     .attr("x", function(d){ return this.parent.x_scale(d.start); }.bind(gene.parent))
                     .attr("y", function(d){
                         return ((d.track-1) * this.parent.getTrackHeight())
+                            + this.parent.layout.bounding_box_padding
                             + this.parent.layout.label_font_size
                             + this.parent.layout.label_exon_spacing
                             + (Math.max(this.parent.layout.exon_height, 3) / 2);
@@ -474,39 +517,40 @@
                     .text(function(d) { return d.gene_name; });
 
                 // Render gene labels
-                d3.select(this).selectAll("text.lz-gene")
+                d3.select(this).selectAll("text.lz-data_layer-gene")
                     .data([gene]).enter().append("text")
-                    .attr("class", "lz-gene lz-label")
+                    .attr("class", "lz-data_layer-gene lz-label")
                     .attr("x", function(d){
                         if (d.display_range.text_anchor == "middle"){
                             return d.display_range.start + (d.display_range.width / 2);
                         } else if (d.display_range.text_anchor == "start"){
-                            return d.display_range.start;
+                            return d.display_range.start + this.layout.bounding_box_padding;
                         } else if (d.display_range.text_anchor == "end"){
-                            return d.display_range.end;
+                            return d.display_range.end - this.layout.bounding_box_padding;
                         }
-                    })
+                    }.bind(gene.parent))
                     .attr("y", function(d){
-                        return ((d.track-1) * this.parent.getTrackHeight())
-                            + this.parent.layout.label_font_size;
-                    }.bind(gene))
+                        return ((d.track-1) * this.getTrackHeight())
+                            + this.layout.bounding_box_padding
+                            + this.layout.label_font_size;
+                    }.bind(gene.parent))
                     .attr("text-anchor", function(d){ return d.display_range.text_anchor; })
                     .style("font-size", gene.parent.layout.label_font_size)
                     .text(function(d){ return (d.strand == "+") ? d.gene_name + "→" : "←" + d.gene_name; });
 
                 // Render exons (first transcript only, for now)
-                d3.select(this).selectAll("g.lz-gene").filter(".lz-exons")
+                d3.select(this).selectAll("g.lz-data_layer-gene").filter(".lz-exons")
                     .data([gene]).enter().append("g")
-                    .attr("class", "lz-gene lz-exons")
+                    .attr("class", "lz-data_layer-gene lz-exons")
                     .each(function(gene){
 
-                        d3.select(this).selectAll("rect.lz-gene").filter(".lz-exon")
+                        d3.select(this).selectAll("rect.lz-data_layer-gene").filter(".lz-exon")
                             .data(gene.transcripts[0].exons).enter().append("rect")
-                            .attr("class", "lz-gene lz-exon")
-                            .attr("id", function(d){ return d.exon_id; })
+                            .attr("class", "lz-data_layer-gene lz-exon")
                             .attr("x", function(d){ return this.parent.x_scale(d.start); }.bind(gene.parent))
                             .attr("y", function(){
                                 return ((this.track-1) * this.parent.getTrackHeight())
+                                    + this.parent.layout.bounding_box_padding
                                     + this.parent.layout.label_font_size
                                     + this.parent.layout.label_exon_spacing;
                             }.bind(gene))
@@ -522,6 +566,35 @@
                     });
 
             });
+
+        // Apply selectable
+        if (this.layout.selectable){
+            selection.on("mouseover", function(d){
+                var id = 'g' + d.gene_name.replace(/\W/g,'');
+                if (this.state.selected_id != id){
+                    d3.select("#" + id + "_bounding_box").attr("class", "lz-data_layer-gene lz-bounding_box-hovered");
+                }
+            }.bind(this))
+            .on("mouseout", function(d){
+                var id = 'g' + d.gene_name.replace(/\W/g,'');
+                if (this.state.selected_id != id){
+                    d3.select("#" + id + "_bounding_box").attr("class", "lz-data_layer-gene lz-bounding_box");
+                }
+            }.bind(this))
+            .on("click", function(d){
+                var id = 'g' + d.gene_name.replace(/\W/g,'');
+                if (this.state.selected_id == id){
+                    this.state.selected_id = null;
+                    d3.select("#" + id + "_bounding_box").attr("class", "lz-data_layer-gene lz-bounding_box-hovered");
+                } else {
+                    if (this.state.selected_id != null){
+                        d3.select("#" + this.state.selected_id + "_bounding_box").attr("class", "lz-data_layer-gene lz-bounding_box");
+                    }
+                    this.state.selected_id = id;
+                    d3.select("#" + id + "_bounding_box").attr("class", "lz-data_layer-gene lz-bounding_box-selected");
+                }
+            }.bind(this));
+        }
         
     };
        
