/* global LocusZoom */
/* eslint-env browser */
/* eslint-disable no-console */

"use strict";

/**

  Singletons

  LocusZoom has various singleton objects that are used for registering functions or classes.
  These objects provide safe, standard methods to redefine or delete existing functions/classes
  as well as define new custom functions/classes to be used in a plot.

*/


/* The Collection of "Known" Data Source Endpoints */

LocusZoom.KnownDataSources = (function() {
    var obj = {};
    var sources = [];

    var findSourceByName = function(x) {
        for(var i=0; i<sources.length; i++) {
            if (!sources[i].SOURCE_NAME) {
                throw("KnownDataSources at position " + i + " does not have a 'SOURCE_NAME' static property");
            }
            if (sources[i].SOURCE_NAME == x) {
                return sources[i];
            }
        }
        return null;
    };

    obj.get = function(name) {
        return findSourceByName(name);
    };

    obj.add = function(source) {
        if (!source.SOURCE_NAME) {
            console.warn("Data source added does not have a SOURCE_NAME");
        }
        sources.push(source);
    };

    obj.push = function(source) {
        console.warn("Warning: KnownDataSources.push() is depricated. Use .add() instead");
        obj.add(source);
    };

    obj.list = function() {
        return sources.map(function(x) {return x.SOURCE_NAME;});
    };

    obj.create = function(name) {
        //create new object (pass additional parameters to constructor)
        var newObj = findSourceByName(name);
        if (newObj) {
            var params = arguments;
            params[0] = null;
            return new (Function.prototype.bind.apply(newObj, params));
        } else {
            throw("Unable to find data source for name: " + name); 
        }
    };

    //getAll, setAll and clear really should only be used by tests
    obj.getAll = function() {
        return sources;
    };
    
    obj.setAll = function(x) {
        sources = x;
    };

    obj.clear = function() {
        sources = [];
    };

    return obj;
})();


/****************
  Label Functions

  These functions will generate a string based on a provided state object. Useful for dynamic axis labels.
*/

LocusZoom.LabelFunctions = (function() {
    var obj = {};
    var functions = {};

    obj.get = function(name, state) {
        if (!name) {
            return null;
        } else if (functions[name]) {
            if (typeof state == "undefined"){
                return functions[name];
            } else {
                return functions[name](state);
            }
        } else {
            throw("label function [" + name + "] not found");
        }
    };

    obj.set = function(name, fn) {
        if (fn) {
            functions[name] = fn;
        } else {
            delete functions[name];
        }
    };

    obj.add = function(name, fn) {
        if (functions[name]) {
            throw("label function already exists with name: " + name);
        } else {
            obj.set(name, fn);
        }
    };

    obj.list = function() {
        return Object.keys(functions);
    };

    return obj;
})();

// Label function for "Chromosome # (Mb)" where # comes from state
LocusZoom.LabelFunctions.add("chromosome", function(state){
    if (!isNaN(+state.chr)){ 
        return "Chromosome " + state.chr + " (Mb)";
    } else {
        return "Chromosome (Mb)";
    }
});


/**************************
  Transformation Functions

  Singleton for formatting or transforming a single input, for instance turning raw p values into negeative log10 form
  Transformation functions are chainable with a pipe on a field name, like so: "pvalue|neglog10"

  NOTE: Because these functions are chainable the FUNCTION is returned by get(), not the result of that function.

  All transformation functions must accept an object of parameters and a value to process.
*/
LocusZoom.TransformationFunctions = (function() {
    var obj = {};
    var transformations = {};

    var getTrans = function(name) {
        if (!name) {
            return null;
        }
        var fun = transformations[name];
        if (fun)  {
            return fun;
        } else {
            throw("transformation " + name + " not found");
        }
    };

    //a single transformation with any parameters
    //(parameters not currently supported)
    var parseTrans = function(name) {
        return getTrans(name);
    };

    //a "raw" transformation string with a leading pipe
    //and one or more transformations
    var parseTransString = function(x) {
        var funs = [];
        var re = /\|([^\|]+)/g;
        var result;
        while((result = re.exec(x))!=null) {
            funs.push(result[1]);
        }
        if (funs.length==1) {
            return parseTrans(funs[0]);
        } else if (funs.length > 1) {
            return function(x) {
                var val = x;
                for(var i = 0; i<funs.length; i++) {
                    val = parseTrans(funs[i])(val);
                }
                return val;
            };
        }
        return null;
    };

    //accept both "|name" and "name"
    obj.get = function(name) {
        if (name && name.substring(0,1)=="|") {
            return parseTransString(name);
        } else {
            return parseTrans(name);
        }
    };

    obj.set = function(name, fn) {
        if (name.substring(0,1)=="|") {
            throw("transformation name should not start with a pipe");
        } else {
            if (fn) {
                transformations[name] = fn;
            } else {
                delete transformations[name];
            }
        }
    };

    obj.add = function(name, fn) {
        if (transformations[name]) {
            throw("transformation already exists with name: " + name);
        } else {
            obj.set(name, fn);
        }
    };

    obj.list = function() {
        return Object.keys(transformations);
    };

    return obj;
})();

LocusZoom.TransformationFunctions.add("neglog10", function(x) {
    return -Math.log(x) / Math.LN10;
});

LocusZoom.TransformationFunctions.add("scinotation", function(x) {
    var log;
    if (Math.abs(x) > 1){
        log = Math.ceil(Math.log(x) / Math.LN10);
    } else {
        log = Math.floor(Math.log(x) / Math.LN10);
    }
    if (Math.abs(log) <= 3){
        return x.toFixed(3);
    } else {
        return x.toExponential(2).replace("+", "").replace("e", " × 10^");
    }
});


/****************
  Scale Functions

  Singleton for accessing/storing functions that will convert arbitrary data points to values in a given scale
  Useful for anything that needs to scale discretely with data (e.g. color, point size, etc.)

  All scale functions must accept an object of parameters and a value to process.
*/

LocusZoom.ScaleFunctions = (function() {
    var obj = {};
    var functions = {};

    obj.get = function(name, parameters, value) {
        if (!name) {
            return null;
        } else if (functions[name]) {
            if (typeof parameters == "undefined" && typeof value == "undefined"){
                return functions[name];
            } else {
                return functions[name](parameters, value);
            }
        } else {
            throw("scale function [" + name + "] not found");
        }
    };

    obj.set = function(name, fn) {
        if (fn) {
            functions[name] = fn;
        } else {
            delete functions[name];
        }
    };

    obj.add = function(name, fn) {
        if (functions[name]) {
            throw("scale function already exists with name: " + name);
        } else {
            obj.set(name, fn);
        }
    };

    obj.list = function() {
        return Object.keys(functions);
    };

    return obj;
})();

// Boolean scale function: bin a dataset numerically by matching against an array of distinct values
LocusZoom.ScaleFunctions.add("if", function(parameters, value){
    if (typeof value == "undefined" || parameters.field_value != value){
        if (typeof parameters.else != "undefined"){
            return parameters.else;
        } else {
            return null;
        }
    } else {
        return parameters.then;
    }
});

// Numerical Bin scale function: bin a dataset numerically by an array of breakpoints
LocusZoom.ScaleFunctions.add("numerical_bin", function(parameters, value){
    var breaks = parameters.breaks;
    var values = parameters.values;
    if (typeof value == "undefined" || value == null || isNaN(+value)){
        return (parameters.null_value ? parameters.null_value : null);
    }
    var threshold = breaks.reduce(function(prev, curr){
        if (+value < prev || (+value >= prev && +value < curr)){
            return prev;
        } else {
            return curr;
        }
    });
    return values[breaks.indexOf(threshold)];
});

// Categorical Bin scale function: bin a dataset numerically by matching against an array of distinct values
LocusZoom.ScaleFunctions.add("categorical_bin", function(parameters, value){
    if (typeof value == "undefined" || parameters.categories.indexOf(value) == -1){
        return (parameters.null_value ? parameters.null_value : null); 
    } else {
        return parameters.values[parameters.categories.indexOf(value)];
    }
<<<<<<< HEAD
});


/************************
  Data Layer Subclasses

  The abstract Data Layer class has general methods and properties that apply universally to all Data Layers
  Specific data layer subclasses (e.g. a scatter plot, a line plot, gene visualization, etc.) must be defined
  and registered with this singleton to be accessible.

  All new Data Layer subclasses must be defined by accepting an id string and a layout object.
  Singleton for storing available Data Layer classes as well as updating existing and/or registering new ones
*/

LocusZoom.DataLayers = (function() {
    var obj = {};
    var datalayers = {};

    obj.get = function(name, layout, parent) {
        if (!name) {
            return null;
        } else if (datalayers[name]) {
            if (typeof layout != "object"){
                throw("invalid layout argument for data layer [" + name + "]");
            } else {
                return new datalayers[name](layout, parent);
            }
        } else {
            throw("data layer [" + name + "] not found");
        }
    };

    obj.set = function(name, datalayer) {
        if (datalayer) {
            if (typeof datalayer != "function"){
                throw("unable to set data layer [" + name + "], argument provided is not a function");
            } else {
                datalayers[name] = datalayer;
                datalayers[name].prototype = new LocusZoom.DataLayer();
            }
        } else {
            delete datalayers[name];
        }
    };

    obj.add = function(name, datalayer) {
        if (datalayers[name]) {
            throw("data layer already exists with name: " + name);
        } else {
            obj.set(name, datalayer);
        }
    };

    obj.list = function() {
        return Object.keys(datalayers);
    };

    return obj;
})();



/*********************
  Scatter Data Layer
  Implements a standard scatter plot
*/

LocusZoom.DataLayers.add("scatter", function(layout){

    // Define a default layout for this DataLayer type and merge it with the passed argument
    this.DefaultLayout = {
        point_size: 40,
        point_shape: "circle",
        color: "#888888",
        y_axis: {
            axis: 1
        },
        id_field: "id"
    };
    layout = LocusZoom.mergeLayouts(layout, this.DefaultLayout);

    // Extra default for layout spacing
    // Not in default layout since that would make the label attribute always present
    if (layout.label && isNaN(layout.label.spacing)){
        layout.label.spacing = 4;
    }

    // Apply the arguments to set LocusZoom.DataLayer as the prototype
    LocusZoom.DataLayer.apply(this, arguments);

    // Reimplement the positionTooltip() method to be scatter-specific
    this.positionTooltip = function(id){
        if (typeof id != "string"){
            throw ("Unable to position tooltip: id is not a string");
        }
        if (!this.tooltips[id]){
            throw ("Unable to position tooltip: id does not point to a valid tooltip");
        }
        var tooltip = this.tooltips[id];
        var point_size = this.resolveScalableParameter(this.layout.point_size, tooltip.data);
        var arrow_width = 7; // as defined in the default stylesheet
        var stroke_width = 1; // as defined in the default stylesheet
        var border_radius = 6; // as defined in the default stylesheet
        var page_origin = this.getPageOrigin();
        var x_center = this.parent.x_scale(tooltip.data[this.layout.x_axis.field]);
        var y_scale  = "y"+this.layout.y_axis.axis+"_scale";
        var y_center = this.parent[y_scale](tooltip.data[this.layout.y_axis.field]);
        var tooltip_box = tooltip.selector.node().getBoundingClientRect();
        // Position horizontally on the left or the right depending on which side of the plot the point is on
        var offset = Math.sqrt(point_size / Math.PI);
        var left, arrow_type, arrow_left;
        if (x_center <= this.parent.layout.width / 2){
            left = page_origin.x + x_center + offset + arrow_width + stroke_width;
            arrow_type = "left";
            arrow_left = -1 * (arrow_width + stroke_width);
        } else {
            left = page_origin.x + x_center - tooltip_box.width - offset - arrow_width - stroke_width;
            arrow_type = "right";
            arrow_left = tooltip_box.width - stroke_width;
        }
        // Position vertically centered unless we're at the top or bottom of the plot
        var data_layer_height = this.parent.layout.height - (this.parent.layout.margin.top + this.parent.layout.margin.bottom);
        var top, arrow_top;
        if (y_center - (tooltip_box.height / 2) <= 0){ // Too close to the top, push it down
            top = page_origin.y + y_center - (1.5 * arrow_width) - border_radius;
            arrow_top = border_radius;
        } else if (y_center + (tooltip_box.height / 2) >= data_layer_height){ // Too close to the bottom, pull it up
            top = page_origin.y + y_center + arrow_width + border_radius - tooltip_box.height;
            arrow_top = tooltip_box.height - (2 * arrow_width) - border_radius;
        } else { // vertically centered
            top = page_origin.y + y_center - (tooltip_box.height / 2);
            arrow_top = (tooltip_box.height / 2) - arrow_width;
        }        
        // Apply positions to the main div
        tooltip.selector.style("left", left + "px").style("top", top + "px");
        // Create / update position on arrow connecting tooltip to data
        if (!tooltip.arrow){
            tooltip.arrow = tooltip.selector.append("div").style("position", "absolute");
        }
        tooltip.arrow
            .attr("class", "lz-data_layer-tooltip-arrow_" + arrow_type)
            .style("left", arrow_left + "px")
            .style("top", arrow_top + "px");
    };

    // Function to flip labels from being anchored at the start of the text to the end
    // Both to keep labels from running outside the data layer and  also as a first
    // pass on recursive separation
    this.flip_labels = function(){
        var data_layer = this;
        var point_size = data_layer.resolveScalableParameter(data_layer.layout.point_size, {});
        var spacing = data_layer.layout.label.spacing;
        var handle_lines = Boolean(data_layer.layout.label.lines);
        var min_x = 2 * spacing;
        var max_x = data_layer.parent.layout.width - data_layer.parent.layout.margin.left - data_layer.parent.layout.margin.right - (2 * spacing);
        var flip = function(dn, dnl){
            var dnx = +dn.attr("x");
            var text_swing = (2 * spacing) + (2 * Math.sqrt(point_size));
            if (handle_lines){
                var dnlx2 = +dnl.attr("x2");
                var line_swing = spacing + (2 * Math.sqrt(point_size));
            }
            if (dn.style("text-anchor") == "start"){
                dn.style("text-anchor", "end");
                dn.attr("x", dnx - text_swing);
                if (handle_lines){ dnl.attr("x2", dnlx2 - line_swing); }
            } else {
                dn.style("text-anchor", "start");
                dn.attr("x", dnx + text_swing);
                if (handle_lines){ dnl.attr("x2", dnlx2 + line_swing); }
            }
        };
        // Flip any going over the right edge from the right side to the left side
        // (all labels start on the right side)
        data_layer.label_texts.each(function (d, i) {
            var a = this;
            var da = d3.select(a);
            var dax = +da.attr("x");
            var abound = da.node().getBoundingClientRect();
            if (dax + abound.width + spacing > max_x){
                var dal = handle_lines ? d3.select(data_layer.label_lines[0][i]) : null;
                flip(da, dal);
            }
        });
        // Second pass to flip any others that haven't flipped yet if they collide with another label
        data_layer.label_texts.each(function (d, i) {
            var a = this;
            var da = d3.select(a);
            if (da.style("text-anchor") == "end") return;
            var dax = +da.attr("x");
            var abound = da.node().getBoundingClientRect();
            var dal = handle_lines ? d3.select(data_layer.label_lines[0][i]) : null;
            data_layer.label_texts.each(function () {
                var b = this;
                var db = d3.select(b);
                var bbound = db.node().getBoundingClientRect();
                var collision = abound.left < bbound.left + bbound.width + (2*spacing) &&
                    abound.left + abound.width + (2*spacing) > bbound.left &&
                    abound.top < bbound.top + bbound.height + (2*spacing) &&
                    abound.height + abound.top + (2*spacing) > bbound.top;
                if (collision){
                    flip(da, dal);
                    // Double check that this flip didn't push the label past min_x. If it did, immediately flip back.
                    dax = +da.attr("x");
                    if (dax - abound.width - spacing < min_x){
                        flip(da, dal);
                    }
                }
                return;
            });
        });
    };

    // Recursive function to space labels apart immediately after initial render
    // Adapted from thudfactor's fiddle here: https://jsfiddle.net/thudfactor/HdwTH/
    // TODO: Make labels also aware of data elements
    this.separate_labels = function(){
        this.seperate_iterations++;
        var data_layer = this;
        var alpha = 0.5;
        var spacing = this.layout.label.spacing;
        var again = false;
        data_layer.label_texts.each(function () {
            var a = this;
            var da = d3.select(a);
            var y1 = da.attr("y");
            data_layer.label_texts.each(function () {
                var b = this;
                // a & b are the same element and don't collide.
                if (a == b) return;
                var db = d3.select(b);
                // a & b are on opposite sides of the chart and
                // don't collide
                if (da.attr("text-anchor") != db.attr("text-anchor")) return;
                // Determine if the  bounding rects for the two text elements collide
                var abound = da.node().getBoundingClientRect();
                var bbound = db.node().getBoundingClientRect();
                var collision = abound.left < bbound.left + bbound.width + (2*spacing) &&
                    abound.left + abound.width + (2*spacing) > bbound.left &&
                    abound.top < bbound.top + bbound.height + (2*spacing) &&
                    abound.height + abound.top + (2*spacing) > bbound.top;
                if (!collision) return;
                again = true;
                // If the labels collide, we'll push each
                // of the two labels up and down a little bit.
                var y2 = db.attr("y");
                var sign = abound.top < bbound.top ? 1 : -1;
                var adjust = sign * alpha;
                var new_a_y = +y1 - adjust;
                var new_b_y = +y2 + adjust;
                // Keep new values from extending outside the data layer
                var min_y = 2 * spacing;
                var max_y = data_layer.parent.layout.height - data_layer.parent.layout.margin.top - data_layer.parent.layout.margin.bottom - (2 * spacing);
                var delta;
                if (new_a_y - (abound.height/2) < min_y){
                    delta = +y1 - new_a_y;
                    new_a_y = +y1;
                    new_b_y += delta;
                } else if (new_b_y - (bbound.height/2) < min_y){
                    delta = +y2 - new_b_y;
                    new_b_y = +y2;
                    new_a_y += delta;
                }
                if (new_a_y + (abound.height/2) > max_y){
                    delta = new_a_y - +y1;
                    new_a_y = +y1;
                    new_b_y -= delta;
                } else if (new_b_y + (bbound.height/2) > max_y){
                    delta = new_b_y - +y2;
                    new_b_y = +y2;
                    new_a_y -= delta;
                }
                da.attr("y",new_a_y);
                db.attr("y",new_b_y);
            });
        });
        if (again) {
            // Adjust lines to follow the labels
            if (data_layer.layout.label.lines){
                var label_elements = data_layer.label_texts[0];
                data_layer.label_lines.attr("y2",function(d,i) {
                    var label_line = d3.select(label_elements[i]);
                    return label_line.attr("y");
                });
            }
            // After ~150 iterations we're probably beyond diminising returns, so stop recursing
            if (this.seperate_iterations < 150){
                setTimeout(function(){
                    this.separate_labels();
                }.bind(this), 1);
            }
        }
    };

    // Implement the main render function
    this.render = function(){

        var data_layer = this;
        var x_scale = "x_scale";
        var y_scale = "y"+this.layout.y_axis.axis+"_scale";

        // Generate labels first (if defined)
        if (this.layout.label){
            // Apply filters to generate a filtered data set
            var filtered_data = this.data.filter(function(d){
                if (!data_layer.layout.label.filters){
                    return true;
                } else {
                    // Start by assuming a match, run through all filters to test if not a match on any one
                    var match = true;
                    data_layer.layout.label.filters.forEach(function(filter){
                        if (isNaN(d[filter.field])){
                            match = false;
                        } else {
                            switch (filter.operator){
                            case "<":
                                if (!(d[filter.field] < filter.value)){ match = false; }
                                break;
                            case "<=":
                                if (!(d[filter.field] <= filter.value)){ match = false; }
                                break;
                            case ">":
                                if (!(d[filter.field] > filter.value)){ match = false; }
                                break;
                            case ">=":
                                if (!(d[filter.field] >= filter.value)){ match = false; }
                                break;
                            case "=":
                                if (!(d[filter.field] == filter.value)){ match = false; }
                                break;
                            default:
                                // If we got here the operator is not valid, so the filter should fail
                                match = false;
                                break;
                            }
                        }
                    });
                    return match;
                }
            });
            // Render label groups
            this.label_groups = this.svg.group
                .selectAll("g.lz-data_layer-scatter-label")
                .data(filtered_data, function(d){ return d.id + "_label"; });
            this.label_groups.enter()
                .append("g")
                .attr("class", "lz-data_layer-scatter-label");
            // Render label texts
            if (this.label_texts){ this.label_texts.remove(); }
            this.label_texts = this.label_groups.append("text")
                .attr("class", "lz-data_layer-scatter-label");
            this.label_texts
                .text(function(d){
                    return LocusZoom.parseFields(d, data_layer.layout.label.text || "");
                })
                .style(data_layer.layout.label.style || {})
                .attr({
                    "x": function(d){
                        var x = data_layer.parent[x_scale](d[data_layer.layout.x_axis.field])
                              + Math.sqrt(data_layer.resolveScalableParameter(data_layer.layout.point_size, d))
                              + data_layer.layout.label.spacing;
                        if (isNaN(x)){ x = -1000; }
                        return x;
                    },
                    "y": function(d){
                        var y = data_layer.parent[y_scale](d[data_layer.layout.y_axis.field]);
                        if (isNaN(y)){ y = -1000; }
                        return y;
                    },
                    "text-anchor": function(){
                        return "start";
                    }
                });
            // Render label lines
            if (data_layer.layout.label.lines){
                if (this.label_lines){ this.label_lines.remove(); }
                this.label_lines = this.label_groups.append("line")
                    .attr("class", "lz-data_layer-scatter-label");
                this.label_lines
                    .style(data_layer.layout.label.lines.style || {})
                    .attr({
                        "x1": function(d){
                            var x = data_layer.parent[x_scale](d[data_layer.layout.x_axis.field]);
                            if (isNaN(x)){ x = -1000; }
                            return x;
                        },
                        "y1": function(d){
                            var y = data_layer.parent[y_scale](d[data_layer.layout.y_axis.field]);
                            if (isNaN(y)){ y = -1000; }
                            return y;
                        },
                        "x2": function(d){
                            var x = data_layer.parent[x_scale](d[data_layer.layout.x_axis.field])
                                  + Math.sqrt(data_layer.resolveScalableParameter(data_layer.layout.point_size, d))
                                  + (data_layer.layout.label.spacing/2);
                            if (isNaN(x)){ x = -1000; }
                            return x;
                        },
                        "y2": function(d){
                            var y = data_layer.parent[y_scale](d[data_layer.layout.y_axis.field]);
                            if (isNaN(y)){ y = -1000; }
                            return y;
                        }
                    });
            }
            // Remove labels when they're no longer in the filtered data set
            this.label_groups.exit().remove();
        }
            
        // Generate main scatter data elements
        var selection = this.svg.group
            .selectAll("path.lz-data_layer-scatter")
            .data(this.data, function(d){ return d[this.layout.id_field]; }.bind(this));

        // Create elements, apply class, ID, and initial position
        var initial_y = isNaN(this.parent.layout.height) ? 0 : this.parent.layout.height;
        selection.enter()
            .append("path")
            .attr("class", "lz-data_layer-scatter")
            .attr("id", function(d){ return this.getElementId(d); }.bind(this))
            .attr("transform", "translate(0," + initial_y + ")");

        // Generate new values (or functions for them) for position, color, size, and shape
        var transform = function(d) {
            var x = this.parent[x_scale](d[this.layout.x_axis.field]);
            var y = this.parent[y_scale](d[this.layout.y_axis.field]);
            if (isNaN(x)){ x = -1000; }
            if (isNaN(y)){ y = -1000; }
            return "translate(" + x + "," + y + ")";
        }.bind(this);

        var fill = function(d){ return this.resolveScalableParameter(this.layout.color, d); }.bind(this);

        var shape = d3.svg.symbol()
            .size(function(d){ return this.resolveScalableParameter(this.layout.point_size, d); }.bind(this))
            .type(function(d){ return this.resolveScalableParameter(this.layout.point_shape, d); }.bind(this));

        // Apply position and color, using a transition if necessary

        if (this.canTransition()){
            selection
                .transition()
                .duration(this.layout.transition.duration || 0)
                .ease(this.layout.transition.ease || "cubic-in-out")
                .attr("transform", transform)
                .attr("fill", fill)
                .attr("d", shape);
        } else {
            selection
                .attr("transform", transform)
                .attr("fill", fill)
                .attr("d", shape);
        }

        // Remove old elements as needed
        selection.exit().remove();

        // Apply default event emitters to selection
        selection.on("click", function(element){
            this.parent.emit("element_clicked", element);
            this.parent_plot.emit("element_clicked", element);
        }.bind(this));
       
        // Apply selectable, tooltip, etc
        this.applyAllStatusBehaviors(selection);

        // Apply method to keep labels from overlapping each other
        if (this.layout.label){
            this.flip_labels();
            this.seperate_iterations = 0;
            this.separate_labels();
        }
        
    };
       
    return this;

});

/*********************
  Line Data Layer
  Implements a standard line plot
*/

LocusZoom.DataLayers.add("line", function(layout){

    // Define a default layout for this DataLayer type and merge it with the passed argument
    this.DefaultLayout = {
        style: {
            fill: "none",
            "stroke-width": "2px"
        },
        interpolate: "linear",
        x_axis: { field: "x" },
        y_axis: { field: "y", axis: 1 },
        hitarea_width: 5
    };
    layout = LocusZoom.mergeLayouts(layout, this.DefaultLayout);

    // Var for storing mouse events for use in tool tip positioning
    this.mouse_event = null;

    // Var for storing the generated line function itself
    this.line = null;

    this.tooltip_timeout = null;

    // Apply the arguments to set LocusZoom.DataLayer as the prototype
    LocusZoom.DataLayer.apply(this, arguments);

    // Helper function to get display and data objects representing
    // the x/y coordinates of the current mouse event with respect to the line in terms of the display
    // and the interpolated values of the x/y fields with respect to the line
    this.getMouseDisplayAndData = function(){
        var ret = {
            display: {
                x: d3.mouse(this.mouse_event)[0],
                y: null
            },
            data: {},
            slope: null
        };
        var x_field = this.layout.x_axis.field;
        var y_field = this.layout.y_axis.field;
        var x_scale = "x_scale";
        var y_scale = "y" + this.layout.y_axis.axis + "_scale";
        ret.data[x_field] = this.parent[x_scale].invert(ret.display.x);
        var bisect = d3.bisector(function(datum) { return +datum[x_field]; }).left;
        var index = bisect(this.data, ret.data[x_field]) - 1;
        var startDatum = this.data[index];
        var endDatum = this.data[index + 1];
        var interpolate = d3.interpolateNumber(+startDatum[y_field], +endDatum[y_field]);
        var range = +endDatum[x_field] - +startDatum[x_field];
        ret.data[y_field] = interpolate((ret.data[x_field] % range) / range);
        ret.display.y = this.parent[y_scale](ret.data[y_field]);
        if (this.layout.tooltip.x_precision){
            ret.data[x_field] = ret.data[x_field].toPrecision(this.layout.tooltip.x_precision);
        }
        if (this.layout.tooltip.y_precision){
            ret.data[y_field] = ret.data[y_field].toPrecision(this.layout.tooltip.y_precision);
        }
        ret.slope = (this.parent[y_scale](endDatum[y_field]) - this.parent[y_scale](startDatum[y_field]))
                  / (this.parent[x_scale](endDatum[x_field]) - this.parent[x_scale](startDatum[x_field]));
        return ret;
    };

    // Reimplement the positionTooltip() method to be line-specific
    this.positionTooltip = function(id){
        if (typeof id != "string"){
            throw ("Unable to position tooltip: id is not a string");
        }
        if (!this.tooltips[id]){
            throw ("Unable to position tooltip: id does not point to a valid tooltip");
        }
        var tooltip = this.tooltips[id];
        var tooltip_box = tooltip.selector.node().getBoundingClientRect();
        var arrow_width = 7; // as defined in the default stylesheet
        var border_radius = 6; // as defined in the default stylesheet
        var stroke_width = parseFloat(this.layout.style["stroke-width"]) || 1;
        var page_origin = this.getPageOrigin();
        var data_layer_height = this.parent.layout.height - (this.parent.layout.margin.top + this.parent.layout.margin.bottom);
        var data_layer_width = this.parent.layout.width - (this.parent.layout.margin.left + this.parent.layout.margin.right);
        var top, left, arrow_top, arrow_left, arrow_type;

        // Determine x/y coordinates for display and data
        var dd = this.getMouseDisplayAndData();

        // If the absolute value of the slope of the line at this point is above 1 (including Infinity)
        // then position the tool tip left/right. Otherwise position top/bottom.
        if (Math.abs(dd.slope) > 1){

            // Position horizontally on the left or the right depending on which side of the plot the point is on
            if (dd.display.x <= this.parent.layout.width / 2){
                left = page_origin.x + dd.display.x + stroke_width + arrow_width + stroke_width;
                arrow_type = "left";
                arrow_left = -1 * (arrow_width + stroke_width);
            } else {
                left = page_origin.x + dd.display.x - tooltip_box.width - stroke_width - arrow_width - stroke_width;
                arrow_type = "right";
                arrow_left = tooltip_box.width - stroke_width;
            }
            // Position vertically centered unless we're at the top or bottom of the plot
            if (dd.display.y - (tooltip_box.height / 2) <= 0){ // Too close to the top, push it down
                top = page_origin.y + dd.display.y - (1.5 * arrow_width) - border_radius;
                arrow_top = border_radius;
            } else if (dd.display.y + (tooltip_box.height / 2) >= data_layer_height){ // Too close to the bottom, pull it up
                top = page_origin.y + dd.display.y + arrow_width + border_radius - tooltip_box.height;
                arrow_top = tooltip_box.height - (2 * arrow_width) - border_radius;
            } else { // vertically centered
                top = page_origin.y + dd.display.y - (tooltip_box.height / 2);
                arrow_top = (tooltip_box.height / 2) - arrow_width;
            }

        } else {

            // Position horizontally: attempt to center on the mouse's x coordinate
            // pad to either side if bumping up against the edge of the data layer
            var offset_right = Math.max((tooltip_box.width / 2) - dd.display.x, 0);
            var offset_left = Math.max((tooltip_box.width / 2) + dd.display.x - data_layer_width, 0);
            left = page_origin.x + dd.display.x - (tooltip_box.width / 2) - offset_left + offset_right;
            var min_arrow_left = arrow_width / 2;
            var max_arrow_left = tooltip_box.width - (2.5 * arrow_width);
            arrow_left = (tooltip_box.width / 2) - arrow_width + offset_left - offset_right;
            arrow_left = Math.min(Math.max(arrow_left, min_arrow_left), max_arrow_left);

            // Position vertically above the line unless there's insufficient space
            if (tooltip_box.height + stroke_width + arrow_width > dd.display.y){
                top = page_origin.y + dd.display.y + stroke_width + arrow_width;
                arrow_type = "up";
                arrow_top = 0 - stroke_width - arrow_width;
            } else {
                top = page_origin.y + dd.display.y - (tooltip_box.height + stroke_width + arrow_width);
                arrow_type = "down";
                arrow_top = tooltip_box.height - stroke_width;
            }
        }

        // Apply positions to the main div
        tooltip.selector.style({ left: left + "px", top: top + "px" });
        // Create / update position on arrow connecting tooltip to data
        if (!tooltip.arrow){
            tooltip.arrow = tooltip.selector.append("div").style("position", "absolute");
        }
        tooltip.arrow
            .attr("class", "lz-data_layer-tooltip-arrow_" + arrow_type)
            .style({ "left": arrow_left + "px", top: arrow_top + "px" });

    };


    // Implement the main render function
    this.render = function(){

        // Several vars needed to be in scope
        var data_layer = this;
        var panel = this.parent;
        var x_field = this.layout.x_axis.field;
        var y_field = this.layout.y_axis.field;
        var x_scale = "x_scale";
        var y_scale = "y" + this.layout.y_axis.axis + "_scale";

        // Join data to the line selection
        var selection = this.svg.group
            .selectAll("path.lz-data_layer-line")
            .data([this.data]);

        // Create path element, apply class
        selection.enter()
            .append("path")
            .attr("class", "lz-data_layer-line");

        // Generate the line
        this.line = d3.svg.line()
            .x(function(d) { return panel[x_scale](d[x_field]); })
            .y(function(d) { return panel[y_scale](d[y_field]); })
            .interpolate(this.layout.interpolate);

        // Apply line and style
        if (this.canTransition()){
            selection
                .transition()
                .duration(this.layout.transition.duration || 0)
                .ease(this.layout.transition.ease || "cubic-in-out")
                .attr("d", this.line)
                .style(this.layout.style);
        } else {
            selection
                .attr("d", this.line)
                .style(this.layout.style);
        }

        // Apply tooltip, etc
        if (this.layout.tooltip){
            // Generate an overlaying transparent "hit area" line for more intuitive mouse events
            var hitarea_width = parseFloat(this.layout.hitarea_width).toString() + "px";
            var hitarea = this.svg.group
                .selectAll("path.lz-data_layer-line-hitarea")
                .data([this.data]);
            hitarea.enter()
                .append("path")
                .attr("class", "lz-data_layer-line-hitarea")
                .style("stroke-width", hitarea_width);
            var hitarea_line = d3.svg.line()
                .x(function(d) { return panel[x_scale](d[x_field]); })
                .y(function(d) { return panel[y_scale](d[y_field]); })
                .interpolate(this.layout.interpolate);
            hitarea
                .attr("d", hitarea_line)
                .on("mouseover", function(){
                    clearTimeout(data_layer.tooltip_timeout);
                    data_layer.mouse_event = this;
                    var dd = data_layer.getMouseDisplayAndData();
                    data_layer.createTooltip(dd.data);
                })
                .on("mousemove", function(){
                    clearTimeout(data_layer.tooltip_timeout);
                    data_layer.mouse_event = this;
                    var dd = data_layer.getMouseDisplayAndData();
                    data_layer.updateTooltip(dd.data);
                    data_layer.positionTooltip(data_layer.getElementId());
                })
                .on("mouseout", function(){
                    data_layer.tooltip_timeout = setTimeout(function(){
                        data_layer.mouse_event = null;
                        data_layer.destroyTooltip(data_layer.getElementId());
                    }, 300);
                });
            hitarea.exit().remove();
        }

        // Remove old elements as needed
        selection.exit().remove();
        
    };
       
    return this;

});

/*********************
  Genes Data Layer
  Implements a data layer that will render gene tracks
*/

LocusZoom.DataLayers.add("genes", function(layout){

    // Define a default layout for this DataLayer type and merge it with the passed argument
    this.DefaultLayout = {
        label_font_size: 12,
        label_exon_spacing: 4,
        exon_height: 16,
        bounding_box_padding: 6,
        track_vertical_spacing: 10,
        hover_element: "bounding_box"
    };
    layout = LocusZoom.mergeLayouts(layout, this.DefaultLayout);

    // Apply the arguments to set LocusZoom.DataLayer as the prototype
    LocusZoom.DataLayer.apply(this, arguments);
    
    // Helper function to sum layout values to derive total height for a single gene track
    this.getTrackHeight = function(){
        return 2 * this.layout.bounding_box_padding
            + this.layout.label_font_size
            + this.layout.label_exon_spacing
            + this.layout.exon_height
            + this.layout.track_vertical_spacing;
    };

    // A gene may have arbitrarily many transcripts, but this data layer isn't set up to render them yet.
    // Stash a transcript_idx to point to the first transcript and use that for all transcript refs.
    this.transcript_idx = 0;
    
    this.tracks = 1;
    this.gene_track_index = { 1: [] }; // track-number-indexed object with arrays of gene indexes in the dataset

    // After we've loaded the genes interpret them to assign
    // each to a track so that they do not overlap in the view
    this.assignTracks = function(){

        // Function to get the width in pixels of a label given the text and layout attributes
        this.getLabelWidth = function(gene_name, font_size){
            var temp_text = this.svg.group.append("text")
                .attr("x", 0).attr("y", 0).attr("class", "lz-data_layer-genes lz-label")
                .style("font-size", font_size)
                .text(gene_name + "→");
            var label_width = temp_text.node().getBBox().width;
            temp_text.remove();
            return label_width;
        };

        // Reinitialize some metadata
        this.tracks = 1;
        this.gene_track_index = { 1: [] };

        this.data.map(function(d, g){

            // If necessary, split combined gene id / version fields into discrete fields.
            // NOTE: this may be an issue with CSG's genes data source that may eventually be solved upstream.
            if (this.data[g].gene_id && this.data[g].gene_id.indexOf(".")){
                var split = this.data[g].gene_id.split(".");
                this.data[g].gene_id = split[0];
                this.data[g].gene_version = split[1];
            }

            // Stash the transcript ID on the parent gene
            this.data[g].transcript_id = this.data[g].transcripts[this.transcript_idx].transcript_id;

            // Determine display range start and end, based on minimum allowable gene display width, bounded by what we can see
            // (range: values in terms of pixels on the screen)
            this.data[g].display_range = {
                start: this.parent.x_scale(Math.max(d.start, this.state.start)),
                end:   this.parent.x_scale(Math.min(d.end, this.state.end))
            };
            this.data[g].display_range.label_width = this.getLabelWidth(this.data[g].gene_name, this.layout.label_font_size);
            this.data[g].display_range.width = this.data[g].display_range.end - this.data[g].display_range.start;
            // Determine label text anchor (default to middle)
            this.data[g].display_range.text_anchor = "middle";
            if (this.data[g].display_range.width < this.data[g].display_range.label_width){
                if (d.start < this.state.start){
                    this.data[g].display_range.end = this.data[g].display_range.start
                        + this.data[g].display_range.label_width
                        + this.layout.label_font_size;
                    this.data[g].display_range.text_anchor = "start";
                } else if (d.end > this.state.end){
                    this.data[g].display_range.start = this.data[g].display_range.end
                        - this.data[g].display_range.label_width
                        - this.layout.label_font_size;
                    this.data[g].display_range.text_anchor = "end";
                } else {
                    var centered_margin = ((this.data[g].display_range.label_width - this.data[g].display_range.width) / 2)
                        + this.layout.label_font_size;
                    if ((this.data[g].display_range.start - centered_margin) < this.parent.x_scale(this.state.start)){
                        this.data[g].display_range.start = this.parent.x_scale(this.state.start);
                        this.data[g].display_range.end = this.data[g].display_range.start + this.data[g].display_range.label_width;
                        this.data[g].display_range.text_anchor = "start";
                    } else if ((this.data[g].display_range.end + centered_margin) > this.parent.x_scale(this.state.end)) {
                        this.data[g].display_range.end = this.parent.x_scale(this.state.end);
                        this.data[g].display_range.start = this.data[g].display_range.end - this.data[g].display_range.label_width;
                        this.data[g].display_range.text_anchor = "end";
                    } else {
                        this.data[g].display_range.start -= centered_margin;
                        this.data[g].display_range.end += centered_margin;
                    }
                }
                this.data[g].display_range.width = this.data[g].display_range.end - this.data[g].display_range.start;
            }
            // Add bounding box padding to the calculated display range start, end, and width
            this.data[g].display_range.start -= this.layout.bounding_box_padding;
            this.data[g].display_range.end   += this.layout.bounding_box_padding;
            this.data[g].display_range.width += 2 * this.layout.bounding_box_padding;
            // Convert and stash display range values into domain values
            // (domain: values in terms of the data set, e.g. megabases)
            this.data[g].display_domain = {
                start: this.parent.x_scale.invert(this.data[g].display_range.start),
                end:   this.parent.x_scale.invert(this.data[g].display_range.end)
            };
            this.data[g].display_domain.width = this.data[g].display_domain.end - this.data[g].display_domain.start;

            // Using display range/domain data generated above cast each gene to tracks such that none overlap
            this.data[g].track = null;
            var potential_track = 1;
            while (this.data[g].track == null){
                var collision_on_potential_track = false;
                this.gene_track_index[potential_track].map(function(placed_gene){
                    if (!collision_on_potential_track){
                        var min_start = Math.min(placed_gene.display_range.start, this.display_range.start);
                        var max_end = Math.max(placed_gene.display_range.end, this.display_range.end);
                        if ((max_end - min_start) < (placed_gene.display_range.width + this.display_range.width)){
                            collision_on_potential_track = true;
                        }
                    }
                }.bind(this.data[g]));
                if (!collision_on_potential_track){
                    this.data[g].track = potential_track;
                    this.gene_track_index[potential_track].push(this.data[g]);
                } else {
                    potential_track++;
                    if (potential_track > this.tracks){
                        this.tracks = potential_track;
                        this.gene_track_index[potential_track] = [];
                    }
                }
            }

            // Stash parent references on all genes, trascripts, and exons
            this.data[g].parent = this;
            this.data[g].transcripts.map(function(d, t){
                this.data[g].transcripts[t].parent = this.data[g];
                this.data[g].transcripts[t].exons.map(function(d, e){
                    this.data[g].transcripts[t].exons[e].parent = this.data[g].transcripts[t];
                }.bind(this));
            }.bind(this));

        }.bind(this));
        return this;
    };

    // Implement the main render function
    this.render = function(){

        this.assignTracks();

        var width, height, x, y;

        // Render gene groups
        var selection = this.svg.group.selectAll("g.lz-data_layer-genes")
            .data(this.data, function(d){ return d.gene_name; });

        selection.enter().append("g")
            .attr("class", "lz-data_layer-genes");
        
        selection.attr("id", function(d){ return this.getElementId(d); }.bind(this))
            .each(function(gene){

                var data_layer = gene.parent;

                // Render gene bounding box
                var bboxes = d3.select(this).selectAll("rect.lz-data_layer-genes.lz-data_layer-genes-bounding_box")
                    .data([gene], function(d){ return d.gene_name + "_bbox"; });

                bboxes.enter().append("rect")
                    .attr("class", "lz-data_layer-genes lz-data_layer-genes-bounding_box");
                
                bboxes
                    .attr("id", function(d){
                        return data_layer.getElementId(d) + "_bounding_box";
                    })
                    .attr("rx", function(){
                        return data_layer.layout.bounding_box_padding;
                    })
                    .attr("ry", function(){
                        return data_layer.layout.bounding_box_padding;
                    });

                width = function(d){
                    return d.display_range.width;
                };
                height = function(){
                    return data_layer.getTrackHeight() - data_layer.layout.track_vertical_spacing;
                };
                x = function(d){
                    return d.display_range.start;
                };
                y = function(d){
                    return ((d.track-1) * data_layer.getTrackHeight());
                };
                if (data_layer.canTransition()){
                    bboxes
                        .transition()
                        .duration(data_layer.layout.transition.duration || 0)
                        .ease(data_layer.layout.transition.ease || "cubic-in-out")
                        .attr("width", width).attr("height", height).attr("x", x).attr("y", y);
                } else {
                    bboxes
                        .attr("width", width).attr("height", height).attr("x", x).attr("y", y);
                }

                bboxes.exit().remove();

                // Render gene boundaries
                var boundaries = d3.select(this).selectAll("rect.lz-data_layer-genes.lz-boundary")
                    .data([gene], function(d){ return d.gene_name + "_boundary"; });

                boundaries.enter().append("rect")
                    .attr("class", "lz-data_layer-genes lz-boundary");

                width = function(d){
                    return data_layer.parent.x_scale(d.end) - data_layer.parent.x_scale(d.start);
                };
                height = function(){
                    return 1; // TODO: scale dynamically?
                };
                x = function(d){
                    return data_layer.parent.x_scale(d.start);
                };
                y = function(d){
                    return ((d.track-1) * data_layer.getTrackHeight())
                        + data_layer.layout.bounding_box_padding
                        + data_layer.layout.label_font_size
                        + data_layer.layout.label_exon_spacing
                        + (Math.max(data_layer.layout.exon_height, 3) / 2);
                };
                if (data_layer.canTransition()){
                    boundaries
                        .transition()
                        .duration(data_layer.layout.transition.duration || 0)
                        .ease(data_layer.layout.transition.ease || "cubic-in-out")
                        .attr("width", width).attr("height", height).attr("x", x).attr("y", y);
                } else {
                    boundaries
                        .attr("width", width).attr("height", height).attr("x", x).attr("y", y);
                }
                
                boundaries.exit().remove();

                // Render gene labels
                var labels = d3.select(this).selectAll("text.lz-data_layer-genes.lz-label")
                    .data([gene], function(d){ return d.gene_name + "_label"; });

                labels.enter().append("text")
                    .attr("class", "lz-data_layer-genes lz-label");

                labels
                    .attr("text-anchor", function(d){
                        return d.display_range.text_anchor;
                    })
                    .text(function(d){
                        return (d.strand == "+") ? d.gene_name + "→" : "←" + d.gene_name;
                    })
                    .style("font-size", gene.parent.layout.label_font_size);

                x = function(d){
                    if (d.display_range.text_anchor == "middle"){
                        return d.display_range.start + (d.display_range.width / 2);
                    } else if (d.display_range.text_anchor == "start"){
                        return d.display_range.start + data_layer.layout.bounding_box_padding;
                    } else if (d.display_range.text_anchor == "end"){
                        return d.display_range.end - data_layer.layout.bounding_box_padding;
                    }
                };
                y = function(d){
                    return ((d.track-1) * data_layer.getTrackHeight())
                        + data_layer.layout.bounding_box_padding
                        + data_layer.layout.label_font_size;
                };
                if (data_layer.canTransition()){
                    labels
                        .transition()
                        .duration(data_layer.layout.transition.duration || 0)
                        .ease(data_layer.layout.transition.ease || "cubic-in-out")
                        .attr("x", x).attr("y", y);
                } else {
                    labels
                        .attr("x", x).attr("y", y);
                }

                labels.exit().remove();

                // Render exon rects (first transcript only, for now)
                var exons = d3.select(this).selectAll("rect.lz-data_layer-genes.lz-exon")
                    .data(gene.transcripts[gene.parent.transcript_idx].exons, function(d){ return d.exon_id; });
                        
                exons.enter().append("rect")
                    .attr("class", "lz-data_layer-genes lz-exon");
                        
                width = function(d){
                    return data_layer.parent.x_scale(d.end) - data_layer.parent.x_scale(d.start);
                };
                height = function(){
                    return data_layer.layout.exon_height;
                };
                x = function(d){
                    return data_layer.parent.x_scale(d.start);
                };
                y = function(){
                    return ((gene.track-1) * data_layer.getTrackHeight())
                        + data_layer.layout.bounding_box_padding
                        + data_layer.layout.label_font_size
                        + data_layer.layout.label_exon_spacing;
                };
                if (data_layer.canTransition()){
                    exons
                        .transition()
                        .duration(data_layer.layout.transition.duration || 0)
                        .ease(data_layer.layout.transition.ease || "cubic-in-out")
                        .attr("width", width).attr("height", height).attr("x", x).attr("y", y);
                } else {
                    exons
                        .attr("width", width).attr("height", height).attr("x", x).attr("y", y);
                }

                exons.exit().remove();

                // Render gene click area
                var clickareas = d3.select(this).selectAll("rect.lz-data_layer-genes.lz-clickarea")
                    .data([gene], function(d){ return d.gene_name + "_clickarea"; });

                clickareas.enter().append("rect")
                    .attr("class", "lz-data_layer-genes lz-clickarea");

                clickareas
                    .attr("id", function(d){
                        return data_layer.getElementId(d) + "_clickarea";
                    })
                    .attr("rx", function(){
                        return data_layer.layout.bounding_box_padding;
                    })
                    .attr("ry", function(){
                        return data_layer.layout.bounding_box_padding;
                    });

                width = function(d){
                    return d.display_range.width;
                };
                height = function(){
                    return data_layer.getTrackHeight() - data_layer.layout.track_vertical_spacing;
                };
                x = function(d){
                    return d.display_range.start;
                };
                y = function(d){
                    return ((d.track-1) * data_layer.getTrackHeight());
                };
                if (data_layer.canTransition()){
                    clickareas
                        .transition()
                        .duration(data_layer.layout.transition.duration || 0)
                        .ease(data_layer.layout.transition.ease || "cubic-in-out")
                        .attr("width", width).attr("height", height).attr("x", x).attr("y", y);
                } else {
                    clickareas
                        .attr("width", width).attr("height", height).attr("x", x).attr("y", y);
                }

                // Remove old clickareas as needed
                clickareas.exit().remove();

                // Apply default event emitters to clickareas
                clickareas.on("click", function(element){
                    this.parent.emit("element_clicked", element);
                    this.parent_plot.emit("element_clicked", element);
                }.bind(this));

                // Apply selectable, tooltip, etc to clickareas
                data_layer.applyAllStatusBehaviors(clickareas);

            });

        // Remove old elements as needed
        selection.exit().remove();

    };

    // Reimplement the positionTooltip() method to be gene-specific
    this.positionTooltip = function(id){
        if (typeof id != "string"){
            throw ("Unable to position tooltip: id is not a string");
        }
        if (!this.tooltips[id]){
            throw ("Unable to position tooltip: id does not point to a valid tooltip");
        }
        var tooltip = this.tooltips[id];
        var arrow_width = 7; // as defined in the default stylesheet
        var stroke_width = 1; // as defined in the default stylesheet
        var page_origin = this.getPageOrigin();
        var tooltip_box = tooltip.selector.node().getBoundingClientRect();
        var gene_bbox_id = this.getElementId(tooltip.data) + "_bounding_box";
        var gene_bbox = d3.select("#" + gene_bbox_id).node().getBBox();
        var data_layer_height = this.parent.layout.height - (this.parent.layout.margin.top + this.parent.layout.margin.bottom);
        var data_layer_width = this.parent.layout.width - (this.parent.layout.margin.left + this.parent.layout.margin.right);
        // Position horizontally: attempt to center on the portion of the gene that's visible,
        // pad to either side if bumping up against the edge of the data layer
        var gene_center_x = ((tooltip.data.display_range.start + tooltip.data.display_range.end) / 2) - (this.layout.bounding_box_padding / 2);
        var offset_right = Math.max((tooltip_box.width / 2) - gene_center_x, 0);
        var offset_left = Math.max((tooltip_box.width / 2) + gene_center_x - data_layer_width, 0);
        var left = page_origin.x + gene_center_x - (tooltip_box.width / 2) - offset_left + offset_right;
        var arrow_left = (tooltip_box.width / 2) - (arrow_width / 2) + offset_left - offset_right;
        // Position vertically below the gene unless there's insufficient space
        var top, arrow_type, arrow_top;
        if (tooltip_box.height + stroke_width + arrow_width > data_layer_height - (gene_bbox.y + gene_bbox.height)){
            top = page_origin.y + gene_bbox.y - (tooltip_box.height + stroke_width + arrow_width);
            arrow_type = "down";
            arrow_top = tooltip_box.height - stroke_width;
        } else {
            top = page_origin.y + gene_bbox.y + gene_bbox.height + stroke_width + arrow_width;
            arrow_type = "up";
            arrow_top = 0 - stroke_width - arrow_width;
        }
        // Apply positions to the main div
        tooltip.selector.style("left", left + "px").style("top", top + "px");
        // Create / update position on arrow connecting tooltip to data
        if (!tooltip.arrow){
            tooltip.arrow = tooltip.selector.append("div").style("position", "absolute");
        }
        tooltip.arrow
            .attr("class", "lz-data_layer-tooltip-arrow_" + arrow_type)
            .style("left", arrow_left + "px")
            .style("top", arrow_top + "px");
    };
       
    return this;

});


/*********************
  Genes Data Layer
  Implements a data layer that will render gene tracks
*/

LocusZoom.DataLayers.add("intervals", function(layout){

    // Define a default layout for this DataLayer type and merge it with the passed argument
    this.DefaultLayout = {
        label_font_size: 12,
        label_exon_spacing: 4,
        exon_height: 16,
        bounding_box_padding: 6,
        track_vertical_spacing: 10,
        hover_element: "bounding_box"
    };
    layout = LocusZoom.mergeLayouts(layout, this.DefaultLayout);

    // Apply the arguments to set LocusZoom.DataLayer as the prototype
    LocusZoom.DataLayer.apply(this, arguments);
    
    // Helper function to sum layout values to derive total height for a single gene track
    this.getTrackHeight = function(){
        return 2 * this.layout.bounding_box_padding
            + this.layout.label_font_size
            + this.layout.label_exon_spacing
            + this.layout.exon_height
            + this.layout.track_vertical_spacing;
    };

    // A gene may have arbitrarily many transcripts, but this data layer isn't set up to render them yet.
    // Stash a transcript_idx to point to the first transcript and use that for all transcript refs.
    this.transcript_idx = 0;
    
    this.tracks = 1;
    this.gene_track_index = { 1: [] }; // track-number-indexed object with arrays of gene indexes in the dataset

    // After we've loaded the genes interpret them to assign
    // each to a track so that they do not overlap in the view
    this.assignTracks = function(){

        // Function to get the width in pixels of a label given the text and layout attributes
        this.getLabelWidth = function(gene_name, font_size){
            var temp_text = this.svg.group.append("text")
                .attr("x", 0).attr("y", 0).attr("class", "lz-data_layer-genes lz-label")
                .style("font-size", font_size)
                .text(gene_name + "→");
            var label_width = temp_text.node().getBBox().width;
            temp_text.remove();
            return label_width;
        };

        // Reinitialize some metadata
        this.tracks = 1;
        this.gene_track_index = { 1: [] };

        this.data.map(function(d, g){

            // If necessary, split combined gene id / version fields into discrete fields.
            // NOTE: this may be an issue with CSG's genes data source that may eventually be solved upstream.
            if (this.data[g].gene_id && this.data[g].gene_id.indexOf(".")){
                var split = this.data[g].gene_id.split(".");
                this.data[g].gene_id = split[0];
                this.data[g].gene_version = split[1];
            }

            // Stash the transcript ID on the parent gene
            this.data[g].transcript_id = this.data[g].transcripts[this.transcript_idx].transcript_id;

            // Determine display range start and end, based on minimum allowable gene display width, bounded by what we can see
            // (range: values in terms of pixels on the screen)
            this.data[g].display_range = {
                start: this.parent.x_scale(Math.max(d.start, this.state.start)),
                end:   this.parent.x_scale(Math.min(d.end, this.state.end))
            };
            this.data[g].display_range.label_width = this.getLabelWidth(this.data[g].gene_name, this.layout.label_font_size);
            this.data[g].display_range.width = this.data[g].display_range.end - this.data[g].display_range.start;
            // Determine label text anchor (default to middle)
            this.data[g].display_range.text_anchor = "middle";
            if (this.data[g].display_range.width < this.data[g].display_range.label_width){
                if (d.start < this.state.start){
                    this.data[g].display_range.end = this.data[g].display_range.start
                        + this.data[g].display_range.label_width
                        + this.layout.label_font_size;
                    this.data[g].display_range.text_anchor = "start";
                } else if (d.end > this.state.end){
                    this.data[g].display_range.start = this.data[g].display_range.end
                        - this.data[g].display_range.label_width
                        - this.layout.label_font_size;
                    this.data[g].display_range.text_anchor = "end";
                } else {
                    var centered_margin = ((this.data[g].display_range.label_width - this.data[g].display_range.width) / 2)
                        + this.layout.label_font_size;
                    if ((this.data[g].display_range.start - centered_margin) < this.parent.x_scale(this.state.start)){
                        this.data[g].display_range.start = this.parent.x_scale(this.state.start);
                        this.data[g].display_range.end = this.data[g].display_range.start + this.data[g].display_range.label_width;
                        this.data[g].display_range.text_anchor = "start";
                    } else if ((this.data[g].display_range.end + centered_margin) > this.parent.x_scale(this.state.end)) {
                        this.data[g].display_range.end = this.parent.x_scale(this.state.end);
                        this.data[g].display_range.start = this.data[g].display_range.end - this.data[g].display_range.label_width;
                        this.data[g].display_range.text_anchor = "end";
                    } else {
                        this.data[g].display_range.start -= centered_margin;
                        this.data[g].display_range.end += centered_margin;
                    }
                }
                this.data[g].display_range.width = this.data[g].display_range.end - this.data[g].display_range.start;
            }
            // Add bounding box padding to the calculated display range start, end, and width
            this.data[g].display_range.start -= this.layout.bounding_box_padding;
            this.data[g].display_range.end   += this.layout.bounding_box_padding;
            this.data[g].display_range.width += 2 * this.layout.bounding_box_padding;
            // Convert and stash display range values into domain values
            // (domain: values in terms of the data set, e.g. megabases)
            this.data[g].display_domain = {
                start: this.parent.x_scale.invert(this.data[g].display_range.start),
                end:   this.parent.x_scale.invert(this.data[g].display_range.end)
            };
            this.data[g].display_domain.width = this.data[g].display_domain.end - this.data[g].display_domain.start;

            // Using display range/domain data generated above cast each gene to tracks such that none overlap
            this.data[g].track = null;
            var potential_track = 1;
            while (this.data[g].track == null){
                var collision_on_potential_track = false;
                this.gene_track_index[potential_track].map(function(placed_gene){
                    if (!collision_on_potential_track){
                        var min_start = Math.min(placed_gene.display_range.start, this.display_range.start);
                        var max_end = Math.max(placed_gene.display_range.end, this.display_range.end);
                        if ((max_end - min_start) < (placed_gene.display_range.width + this.display_range.width)){
                            collision_on_potential_track = true;
                        }
                    }
                }.bind(this.data[g]));
                if (!collision_on_potential_track){
                    this.data[g].track = potential_track;
                    this.gene_track_index[potential_track].push(this.data[g]);
                } else {
                    potential_track++;
                    if (potential_track > this.tracks){
                        this.tracks = potential_track;
                        this.gene_track_index[potential_track] = [];
                    }
                }
            }

            // Stash parent references on all genes, trascripts, and exons
            this.data[g].parent = this;
            this.data[g].transcripts.map(function(d, t){
                this.data[g].transcripts[t].parent = this.data[g];
                this.data[g].transcripts[t].exons.map(function(d, e){
                    this.data[g].transcripts[t].exons[e].parent = this.data[g].transcripts[t];
                }.bind(this));
            }.bind(this));

        }.bind(this));
        return this;
    };

    // Implement the main render function
    this.render = function(){

        this.assignTracks();

        var width, height, x, y;

        // Render gene groups
        var selection = this.svg.group.selectAll("g.lz-data_layer-genes")
            .data(this.data, function(d){ return d.gene_name; });

        selection.enter().append("g")
            .attr("class", "lz-data_layer-genes");
        
        selection.attr("id", function(d){ return this.getElementId(d); }.bind(this))
            .each(function(gene){

                var data_layer = gene.parent;

                // Render gene bounding box
                var bboxes = d3.select(this).selectAll("rect.lz-data_layer-genes.lz-data_layer-genes-bounding_box")
                    .data([gene], function(d){ return d.gene_name + "_bbox"; });

                bboxes.enter().append("rect")
                    .attr("class", "lz-data_layer-genes lz-data_layer-genes-bounding_box");
                
                bboxes
                    .attr("id", function(d){
                        return data_layer.getElementId(d) + "_bounding_box";
                    })
                    .attr("rx", function(){
                        return data_layer.layout.bounding_box_padding;
                    })
                    .attr("ry", function(){
                        return data_layer.layout.bounding_box_padding;
                    });

                width = function(d){
                    return d.display_range.width;
                };
                height = function(){
                    return data_layer.getTrackHeight() - data_layer.layout.track_vertical_spacing;
                };
                x = function(d){
                    return d.display_range.start;
                };
                y = function(d){
                    return ((d.track-1) * data_layer.getTrackHeight());
                };
                if (data_layer.canTransition()){
                    bboxes
                        .transition()
                        .duration(data_layer.layout.transition.duration || 0)
                        .ease(data_layer.layout.transition.ease || "cubic-in-out")
                        .attr("width", width).attr("height", height).attr("x", x).attr("y", y);
                } else {
                    bboxes
                        .attr("width", width).attr("height", height).attr("x", x).attr("y", y);
                }

                bboxes.exit().remove();

                // Render gene boundaries
                var boundaries = d3.select(this).selectAll("rect.lz-data_layer-genes.lz-boundary")
                    .data([gene], function(d){ return d.gene_name + "_boundary"; });

                boundaries.enter().append("rect")
                    .attr("class", "lz-data_layer-genes lz-boundary");

                width = function(d){
                    return data_layer.parent.x_scale(d.end) - data_layer.parent.x_scale(d.start);
                };
                height = function(){
                    return 1; // TODO: scale dynamically?
                };
                x = function(d){
                    return data_layer.parent.x_scale(d.start);
                };
                y = function(d){
                    return ((d.track-1) * data_layer.getTrackHeight())
                        + data_layer.layout.bounding_box_padding
                        + data_layer.layout.label_font_size
                        + data_layer.layout.label_exon_spacing
                        + (Math.max(data_layer.layout.exon_height, 3) / 2);
                };
                if (data_layer.canTransition()){
                    boundaries
                        .transition()
                        .duration(data_layer.layout.transition.duration || 0)
                        .ease(data_layer.layout.transition.ease || "cubic-in-out")
                        .attr("width", width).attr("height", height).attr("x", x).attr("y", y);
                } else {
                    boundaries
                        .attr("width", width).attr("height", height).attr("x", x).attr("y", y);
                }
                
                boundaries.exit().remove();

                // Render gene labels
                var labels = d3.select(this).selectAll("text.lz-data_layer-genes.lz-label")
                    .data([gene], function(d){ return d.gene_name + "_label"; });

                labels.enter().append("text")
                    .attr("class", "lz-data_layer-genes lz-label");

                labels
                    .attr("text-anchor", function(d){
                        return d.display_range.text_anchor;
                    })
                    .text(function(d){
                        return (d.strand == "+") ? d.gene_name + "→" : "←" + d.gene_name;
                    })
                    .style("font-size", gene.parent.layout.label_font_size);

                x = function(d){
                    if (d.display_range.text_anchor == "middle"){
                        return d.display_range.start + (d.display_range.width / 2);
                    } else if (d.display_range.text_anchor == "start"){
                        return d.display_range.start + data_layer.layout.bounding_box_padding;
                    } else if (d.display_range.text_anchor == "end"){
                        return d.display_range.end - data_layer.layout.bounding_box_padding;
                    }
                };
                y = function(d){
                    return ((d.track-1) * data_layer.getTrackHeight())
                        + data_layer.layout.bounding_box_padding
                        + data_layer.layout.label_font_size;
                };
                if (data_layer.canTransition()){
                    labels
                        .transition()
                        .duration(data_layer.layout.transition.duration || 0)
                        .ease(data_layer.layout.transition.ease || "cubic-in-out")
                        .attr("x", x).attr("y", y);
                } else {
                    labels
                        .attr("x", x).attr("y", y);
                }

                labels.exit().remove();

                // Render exon rects (first transcript only, for now)
                var exons = d3.select(this).selectAll("rect.lz-data_layer-genes.lz-exon")
                    .data(gene.transcripts[gene.parent.transcript_idx].exons, function(d){ return d.exon_id; });
                        
                exons.enter().append("rect")
                    .attr("class", "lz-data_layer-genes lz-exon");
                        
                width = function(d){
                    return data_layer.parent.x_scale(d.end) - data_layer.parent.x_scale(d.start);
                };
                height = function(){
                    return data_layer.layout.exon_height;
                };
                x = function(d){
                    return data_layer.parent.x_scale(d.start);
                };
                y = function(){
                    return ((gene.track-1) * data_layer.getTrackHeight())
                        + data_layer.layout.bounding_box_padding
                        + data_layer.layout.label_font_size
                        + data_layer.layout.label_exon_spacing;
                };
                if (data_layer.canTransition()){
                    exons
                        .transition()
                        .duration(data_layer.layout.transition.duration || 0)
                        .ease(data_layer.layout.transition.ease || "cubic-in-out")
                        .attr("width", width).attr("height", height).attr("x", x).attr("y", y);
                } else {
                    exons
                        .attr("width", width).attr("height", height).attr("x", x).attr("y", y);
                }

                exons.exit().remove();

                // Render gene click area
                var clickareas = d3.select(this).selectAll("rect.lz-data_layer-genes.lz-clickarea")
                    .data([gene], function(d){ return d.gene_name + "_clickarea"; });

                clickareas.enter().append("rect")
                    .attr("class", "lz-data_layer-genes lz-clickarea");

                clickareas
                    .attr("id", function(d){
                        return data_layer.getElementId(d) + "_clickarea";
                    })
                    .attr("rx", function(){
                        return data_layer.layout.bounding_box_padding;
                    })
                    .attr("ry", function(){
                        return data_layer.layout.bounding_box_padding;
                    });

                width = function(d){
                    return d.display_range.width;
                };
                height = function(){
                    return data_layer.getTrackHeight() - data_layer.layout.track_vertical_spacing;
                };
                x = function(d){
                    return d.display_range.start;
                };
                y = function(d){
                    return ((d.track-1) * data_layer.getTrackHeight());
                };
                if (data_layer.canTransition()){
                    clickareas
                        .transition()
                        .duration(data_layer.layout.transition.duration || 0)
                        .ease(data_layer.layout.transition.ease || "cubic-in-out")
                        .attr("width", width).attr("height", height).attr("x", x).attr("y", y);
                } else {
                    clickareas
                        .attr("width", width).attr("height", height).attr("x", x).attr("y", y);
                }

                // Remove old clickareas as needed
                clickareas.exit().remove();

                // Apply default event emitters to clickareas
                clickareas.on("click", function(element){
                    this.parent.emit("element_clicked", element);
                    this.parent_plot.emit("element_clicked", element);
                }.bind(this));

                // Apply selectable, tooltip, etc to clickareas
                data_layer.applyAllStatusBehaviors(clickareas);

            });

        // Remove old elements as needed
        selection.exit().remove();

    };

    // Reimplement the positionTooltip() method to be gene-specific
    this.positionTooltip = function(id){
        if (typeof id != "string"){
            throw ("Unable to position tooltip: id is not a string");
        }
        if (!this.tooltips[id]){
            throw ("Unable to position tooltip: id does not point to a valid tooltip");
        }
        var tooltip = this.tooltips[id];
        var arrow_width = 7; // as defined in the default stylesheet
        var stroke_width = 1; // as defined in the default stylesheet
        var page_origin = this.getPageOrigin();
        var tooltip_box = tooltip.selector.node().getBoundingClientRect();
        var gene_bbox_id = this.getElementId(tooltip.data) + "_bounding_box";
        var gene_bbox = d3.select("#" + gene_bbox_id).node().getBBox();
        var data_layer_height = this.parent.layout.height - (this.parent.layout.margin.top + this.parent.layout.margin.bottom);
        var data_layer_width = this.parent.layout.width - (this.parent.layout.margin.left + this.parent.layout.margin.right);
        // Position horizontally: attempt to center on the portion of the gene that's visible,
        // pad to either side if bumping up against the edge of the data layer
        var gene_center_x = ((tooltip.data.display_range.start + tooltip.data.display_range.end) / 2) - (this.layout.bounding_box_padding / 2);
        var offset_right = Math.max((tooltip_box.width / 2) - gene_center_x, 0);
        var offset_left = Math.max((tooltip_box.width / 2) + gene_center_x - data_layer_width, 0);
        var left = page_origin.x + gene_center_x - (tooltip_box.width / 2) - offset_left + offset_right;
        var arrow_left = (tooltip_box.width / 2) - (arrow_width / 2) + offset_left - offset_right;
        // Position vertically below the gene unless there's insufficient space
        var top, arrow_type, arrow_top;
        if (tooltip_box.height + stroke_width + arrow_width > data_layer_height - (gene_bbox.y + gene_bbox.height)){
            top = page_origin.y + gene_bbox.y - (tooltip_box.height + stroke_width + arrow_width);
            arrow_type = "down";
            arrow_top = tooltip_box.height - stroke_width;
        } else {
            top = page_origin.y + gene_bbox.y + gene_bbox.height + stroke_width + arrow_width;
            arrow_type = "up";
            arrow_top = 0 - stroke_width - arrow_width;
        }
        // Apply positions to the main div
        tooltip.selector.style("left", left + "px").style("top", top + "px");
        // Create / update position on arrow connecting tooltip to data
        if (!tooltip.arrow){
            tooltip.arrow = tooltip.selector.append("div").style("position", "absolute");
        }
        tooltip.arrow
            .attr("class", "lz-data_layer-tooltip-arrow_" + arrow_type)
            .style("left", arrow_left + "px")
            .style("top", arrow_top + "px");
    };
       
    return this;

=======
>>>>>>> 5d4c33d2
});<|MERGE_RESOLUTION|>--- conflicted
+++ resolved
@@ -336,1617 +336,4 @@
     } else {
         return parameters.values[parameters.categories.indexOf(value)];
     }
-<<<<<<< HEAD
-});
-
-
-/************************
-  Data Layer Subclasses
-
-  The abstract Data Layer class has general methods and properties that apply universally to all Data Layers
-  Specific data layer subclasses (e.g. a scatter plot, a line plot, gene visualization, etc.) must be defined
-  and registered with this singleton to be accessible.
-
-  All new Data Layer subclasses must be defined by accepting an id string and a layout object.
-  Singleton for storing available Data Layer classes as well as updating existing and/or registering new ones
-*/
-
-LocusZoom.DataLayers = (function() {
-    var obj = {};
-    var datalayers = {};
-
-    obj.get = function(name, layout, parent) {
-        if (!name) {
-            return null;
-        } else if (datalayers[name]) {
-            if (typeof layout != "object"){
-                throw("invalid layout argument for data layer [" + name + "]");
-            } else {
-                return new datalayers[name](layout, parent);
-            }
-        } else {
-            throw("data layer [" + name + "] not found");
-        }
-    };
-
-    obj.set = function(name, datalayer) {
-        if (datalayer) {
-            if (typeof datalayer != "function"){
-                throw("unable to set data layer [" + name + "], argument provided is not a function");
-            } else {
-                datalayers[name] = datalayer;
-                datalayers[name].prototype = new LocusZoom.DataLayer();
-            }
-        } else {
-            delete datalayers[name];
-        }
-    };
-
-    obj.add = function(name, datalayer) {
-        if (datalayers[name]) {
-            throw("data layer already exists with name: " + name);
-        } else {
-            obj.set(name, datalayer);
-        }
-    };
-
-    obj.list = function() {
-        return Object.keys(datalayers);
-    };
-
-    return obj;
-})();
-
-
-
-/*********************
-  Scatter Data Layer
-  Implements a standard scatter plot
-*/
-
-LocusZoom.DataLayers.add("scatter", function(layout){
-
-    // Define a default layout for this DataLayer type and merge it with the passed argument
-    this.DefaultLayout = {
-        point_size: 40,
-        point_shape: "circle",
-        color: "#888888",
-        y_axis: {
-            axis: 1
-        },
-        id_field: "id"
-    };
-    layout = LocusZoom.mergeLayouts(layout, this.DefaultLayout);
-
-    // Extra default for layout spacing
-    // Not in default layout since that would make the label attribute always present
-    if (layout.label && isNaN(layout.label.spacing)){
-        layout.label.spacing = 4;
-    }
-
-    // Apply the arguments to set LocusZoom.DataLayer as the prototype
-    LocusZoom.DataLayer.apply(this, arguments);
-
-    // Reimplement the positionTooltip() method to be scatter-specific
-    this.positionTooltip = function(id){
-        if (typeof id != "string"){
-            throw ("Unable to position tooltip: id is not a string");
-        }
-        if (!this.tooltips[id]){
-            throw ("Unable to position tooltip: id does not point to a valid tooltip");
-        }
-        var tooltip = this.tooltips[id];
-        var point_size = this.resolveScalableParameter(this.layout.point_size, tooltip.data);
-        var arrow_width = 7; // as defined in the default stylesheet
-        var stroke_width = 1; // as defined in the default stylesheet
-        var border_radius = 6; // as defined in the default stylesheet
-        var page_origin = this.getPageOrigin();
-        var x_center = this.parent.x_scale(tooltip.data[this.layout.x_axis.field]);
-        var y_scale  = "y"+this.layout.y_axis.axis+"_scale";
-        var y_center = this.parent[y_scale](tooltip.data[this.layout.y_axis.field]);
-        var tooltip_box = tooltip.selector.node().getBoundingClientRect();
-        // Position horizontally on the left or the right depending on which side of the plot the point is on
-        var offset = Math.sqrt(point_size / Math.PI);
-        var left, arrow_type, arrow_left;
-        if (x_center <= this.parent.layout.width / 2){
-            left = page_origin.x + x_center + offset + arrow_width + stroke_width;
-            arrow_type = "left";
-            arrow_left = -1 * (arrow_width + stroke_width);
-        } else {
-            left = page_origin.x + x_center - tooltip_box.width - offset - arrow_width - stroke_width;
-            arrow_type = "right";
-            arrow_left = tooltip_box.width - stroke_width;
-        }
-        // Position vertically centered unless we're at the top or bottom of the plot
-        var data_layer_height = this.parent.layout.height - (this.parent.layout.margin.top + this.parent.layout.margin.bottom);
-        var top, arrow_top;
-        if (y_center - (tooltip_box.height / 2) <= 0){ // Too close to the top, push it down
-            top = page_origin.y + y_center - (1.5 * arrow_width) - border_radius;
-            arrow_top = border_radius;
-        } else if (y_center + (tooltip_box.height / 2) >= data_layer_height){ // Too close to the bottom, pull it up
-            top = page_origin.y + y_center + arrow_width + border_radius - tooltip_box.height;
-            arrow_top = tooltip_box.height - (2 * arrow_width) - border_radius;
-        } else { // vertically centered
-            top = page_origin.y + y_center - (tooltip_box.height / 2);
-            arrow_top = (tooltip_box.height / 2) - arrow_width;
-        }        
-        // Apply positions to the main div
-        tooltip.selector.style("left", left + "px").style("top", top + "px");
-        // Create / update position on arrow connecting tooltip to data
-        if (!tooltip.arrow){
-            tooltip.arrow = tooltip.selector.append("div").style("position", "absolute");
-        }
-        tooltip.arrow
-            .attr("class", "lz-data_layer-tooltip-arrow_" + arrow_type)
-            .style("left", arrow_left + "px")
-            .style("top", arrow_top + "px");
-    };
-
-    // Function to flip labels from being anchored at the start of the text to the end
-    // Both to keep labels from running outside the data layer and  also as a first
-    // pass on recursive separation
-    this.flip_labels = function(){
-        var data_layer = this;
-        var point_size = data_layer.resolveScalableParameter(data_layer.layout.point_size, {});
-        var spacing = data_layer.layout.label.spacing;
-        var handle_lines = Boolean(data_layer.layout.label.lines);
-        var min_x = 2 * spacing;
-        var max_x = data_layer.parent.layout.width - data_layer.parent.layout.margin.left - data_layer.parent.layout.margin.right - (2 * spacing);
-        var flip = function(dn, dnl){
-            var dnx = +dn.attr("x");
-            var text_swing = (2 * spacing) + (2 * Math.sqrt(point_size));
-            if (handle_lines){
-                var dnlx2 = +dnl.attr("x2");
-                var line_swing = spacing + (2 * Math.sqrt(point_size));
-            }
-            if (dn.style("text-anchor") == "start"){
-                dn.style("text-anchor", "end");
-                dn.attr("x", dnx - text_swing);
-                if (handle_lines){ dnl.attr("x2", dnlx2 - line_swing); }
-            } else {
-                dn.style("text-anchor", "start");
-                dn.attr("x", dnx + text_swing);
-                if (handle_lines){ dnl.attr("x2", dnlx2 + line_swing); }
-            }
-        };
-        // Flip any going over the right edge from the right side to the left side
-        // (all labels start on the right side)
-        data_layer.label_texts.each(function (d, i) {
-            var a = this;
-            var da = d3.select(a);
-            var dax = +da.attr("x");
-            var abound = da.node().getBoundingClientRect();
-            if (dax + abound.width + spacing > max_x){
-                var dal = handle_lines ? d3.select(data_layer.label_lines[0][i]) : null;
-                flip(da, dal);
-            }
-        });
-        // Second pass to flip any others that haven't flipped yet if they collide with another label
-        data_layer.label_texts.each(function (d, i) {
-            var a = this;
-            var da = d3.select(a);
-            if (da.style("text-anchor") == "end") return;
-            var dax = +da.attr("x");
-            var abound = da.node().getBoundingClientRect();
-            var dal = handle_lines ? d3.select(data_layer.label_lines[0][i]) : null;
-            data_layer.label_texts.each(function () {
-                var b = this;
-                var db = d3.select(b);
-                var bbound = db.node().getBoundingClientRect();
-                var collision = abound.left < bbound.left + bbound.width + (2*spacing) &&
-                    abound.left + abound.width + (2*spacing) > bbound.left &&
-                    abound.top < bbound.top + bbound.height + (2*spacing) &&
-                    abound.height + abound.top + (2*spacing) > bbound.top;
-                if (collision){
-                    flip(da, dal);
-                    // Double check that this flip didn't push the label past min_x. If it did, immediately flip back.
-                    dax = +da.attr("x");
-                    if (dax - abound.width - spacing < min_x){
-                        flip(da, dal);
-                    }
-                }
-                return;
-            });
-        });
-    };
-
-    // Recursive function to space labels apart immediately after initial render
-    // Adapted from thudfactor's fiddle here: https://jsfiddle.net/thudfactor/HdwTH/
-    // TODO: Make labels also aware of data elements
-    this.separate_labels = function(){
-        this.seperate_iterations++;
-        var data_layer = this;
-        var alpha = 0.5;
-        var spacing = this.layout.label.spacing;
-        var again = false;
-        data_layer.label_texts.each(function () {
-            var a = this;
-            var da = d3.select(a);
-            var y1 = da.attr("y");
-            data_layer.label_texts.each(function () {
-                var b = this;
-                // a & b are the same element and don't collide.
-                if (a == b) return;
-                var db = d3.select(b);
-                // a & b are on opposite sides of the chart and
-                // don't collide
-                if (da.attr("text-anchor") != db.attr("text-anchor")) return;
-                // Determine if the  bounding rects for the two text elements collide
-                var abound = da.node().getBoundingClientRect();
-                var bbound = db.node().getBoundingClientRect();
-                var collision = abound.left < bbound.left + bbound.width + (2*spacing) &&
-                    abound.left + abound.width + (2*spacing) > bbound.left &&
-                    abound.top < bbound.top + bbound.height + (2*spacing) &&
-                    abound.height + abound.top + (2*spacing) > bbound.top;
-                if (!collision) return;
-                again = true;
-                // If the labels collide, we'll push each
-                // of the two labels up and down a little bit.
-                var y2 = db.attr("y");
-                var sign = abound.top < bbound.top ? 1 : -1;
-                var adjust = sign * alpha;
-                var new_a_y = +y1 - adjust;
-                var new_b_y = +y2 + adjust;
-                // Keep new values from extending outside the data layer
-                var min_y = 2 * spacing;
-                var max_y = data_layer.parent.layout.height - data_layer.parent.layout.margin.top - data_layer.parent.layout.margin.bottom - (2 * spacing);
-                var delta;
-                if (new_a_y - (abound.height/2) < min_y){
-                    delta = +y1 - new_a_y;
-                    new_a_y = +y1;
-                    new_b_y += delta;
-                } else if (new_b_y - (bbound.height/2) < min_y){
-                    delta = +y2 - new_b_y;
-                    new_b_y = +y2;
-                    new_a_y += delta;
-                }
-                if (new_a_y + (abound.height/2) > max_y){
-                    delta = new_a_y - +y1;
-                    new_a_y = +y1;
-                    new_b_y -= delta;
-                } else if (new_b_y + (bbound.height/2) > max_y){
-                    delta = new_b_y - +y2;
-                    new_b_y = +y2;
-                    new_a_y -= delta;
-                }
-                da.attr("y",new_a_y);
-                db.attr("y",new_b_y);
-            });
-        });
-        if (again) {
-            // Adjust lines to follow the labels
-            if (data_layer.layout.label.lines){
-                var label_elements = data_layer.label_texts[0];
-                data_layer.label_lines.attr("y2",function(d,i) {
-                    var label_line = d3.select(label_elements[i]);
-                    return label_line.attr("y");
-                });
-            }
-            // After ~150 iterations we're probably beyond diminising returns, so stop recursing
-            if (this.seperate_iterations < 150){
-                setTimeout(function(){
-                    this.separate_labels();
-                }.bind(this), 1);
-            }
-        }
-    };
-
-    // Implement the main render function
-    this.render = function(){
-
-        var data_layer = this;
-        var x_scale = "x_scale";
-        var y_scale = "y"+this.layout.y_axis.axis+"_scale";
-
-        // Generate labels first (if defined)
-        if (this.layout.label){
-            // Apply filters to generate a filtered data set
-            var filtered_data = this.data.filter(function(d){
-                if (!data_layer.layout.label.filters){
-                    return true;
-                } else {
-                    // Start by assuming a match, run through all filters to test if not a match on any one
-                    var match = true;
-                    data_layer.layout.label.filters.forEach(function(filter){
-                        if (isNaN(d[filter.field])){
-                            match = false;
-                        } else {
-                            switch (filter.operator){
-                            case "<":
-                                if (!(d[filter.field] < filter.value)){ match = false; }
-                                break;
-                            case "<=":
-                                if (!(d[filter.field] <= filter.value)){ match = false; }
-                                break;
-                            case ">":
-                                if (!(d[filter.field] > filter.value)){ match = false; }
-                                break;
-                            case ">=":
-                                if (!(d[filter.field] >= filter.value)){ match = false; }
-                                break;
-                            case "=":
-                                if (!(d[filter.field] == filter.value)){ match = false; }
-                                break;
-                            default:
-                                // If we got here the operator is not valid, so the filter should fail
-                                match = false;
-                                break;
-                            }
-                        }
-                    });
-                    return match;
-                }
-            });
-            // Render label groups
-            this.label_groups = this.svg.group
-                .selectAll("g.lz-data_layer-scatter-label")
-                .data(filtered_data, function(d){ return d.id + "_label"; });
-            this.label_groups.enter()
-                .append("g")
-                .attr("class", "lz-data_layer-scatter-label");
-            // Render label texts
-            if (this.label_texts){ this.label_texts.remove(); }
-            this.label_texts = this.label_groups.append("text")
-                .attr("class", "lz-data_layer-scatter-label");
-            this.label_texts
-                .text(function(d){
-                    return LocusZoom.parseFields(d, data_layer.layout.label.text || "");
-                })
-                .style(data_layer.layout.label.style || {})
-                .attr({
-                    "x": function(d){
-                        var x = data_layer.parent[x_scale](d[data_layer.layout.x_axis.field])
-                              + Math.sqrt(data_layer.resolveScalableParameter(data_layer.layout.point_size, d))
-                              + data_layer.layout.label.spacing;
-                        if (isNaN(x)){ x = -1000; }
-                        return x;
-                    },
-                    "y": function(d){
-                        var y = data_layer.parent[y_scale](d[data_layer.layout.y_axis.field]);
-                        if (isNaN(y)){ y = -1000; }
-                        return y;
-                    },
-                    "text-anchor": function(){
-                        return "start";
-                    }
-                });
-            // Render label lines
-            if (data_layer.layout.label.lines){
-                if (this.label_lines){ this.label_lines.remove(); }
-                this.label_lines = this.label_groups.append("line")
-                    .attr("class", "lz-data_layer-scatter-label");
-                this.label_lines
-                    .style(data_layer.layout.label.lines.style || {})
-                    .attr({
-                        "x1": function(d){
-                            var x = data_layer.parent[x_scale](d[data_layer.layout.x_axis.field]);
-                            if (isNaN(x)){ x = -1000; }
-                            return x;
-                        },
-                        "y1": function(d){
-                            var y = data_layer.parent[y_scale](d[data_layer.layout.y_axis.field]);
-                            if (isNaN(y)){ y = -1000; }
-                            return y;
-                        },
-                        "x2": function(d){
-                            var x = data_layer.parent[x_scale](d[data_layer.layout.x_axis.field])
-                                  + Math.sqrt(data_layer.resolveScalableParameter(data_layer.layout.point_size, d))
-                                  + (data_layer.layout.label.spacing/2);
-                            if (isNaN(x)){ x = -1000; }
-                            return x;
-                        },
-                        "y2": function(d){
-                            var y = data_layer.parent[y_scale](d[data_layer.layout.y_axis.field]);
-                            if (isNaN(y)){ y = -1000; }
-                            return y;
-                        }
-                    });
-            }
-            // Remove labels when they're no longer in the filtered data set
-            this.label_groups.exit().remove();
-        }
-            
-        // Generate main scatter data elements
-        var selection = this.svg.group
-            .selectAll("path.lz-data_layer-scatter")
-            .data(this.data, function(d){ return d[this.layout.id_field]; }.bind(this));
-
-        // Create elements, apply class, ID, and initial position
-        var initial_y = isNaN(this.parent.layout.height) ? 0 : this.parent.layout.height;
-        selection.enter()
-            .append("path")
-            .attr("class", "lz-data_layer-scatter")
-            .attr("id", function(d){ return this.getElementId(d); }.bind(this))
-            .attr("transform", "translate(0," + initial_y + ")");
-
-        // Generate new values (or functions for them) for position, color, size, and shape
-        var transform = function(d) {
-            var x = this.parent[x_scale](d[this.layout.x_axis.field]);
-            var y = this.parent[y_scale](d[this.layout.y_axis.field]);
-            if (isNaN(x)){ x = -1000; }
-            if (isNaN(y)){ y = -1000; }
-            return "translate(" + x + "," + y + ")";
-        }.bind(this);
-
-        var fill = function(d){ return this.resolveScalableParameter(this.layout.color, d); }.bind(this);
-
-        var shape = d3.svg.symbol()
-            .size(function(d){ return this.resolveScalableParameter(this.layout.point_size, d); }.bind(this))
-            .type(function(d){ return this.resolveScalableParameter(this.layout.point_shape, d); }.bind(this));
-
-        // Apply position and color, using a transition if necessary
-
-        if (this.canTransition()){
-            selection
-                .transition()
-                .duration(this.layout.transition.duration || 0)
-                .ease(this.layout.transition.ease || "cubic-in-out")
-                .attr("transform", transform)
-                .attr("fill", fill)
-                .attr("d", shape);
-        } else {
-            selection
-                .attr("transform", transform)
-                .attr("fill", fill)
-                .attr("d", shape);
-        }
-
-        // Remove old elements as needed
-        selection.exit().remove();
-
-        // Apply default event emitters to selection
-        selection.on("click", function(element){
-            this.parent.emit("element_clicked", element);
-            this.parent_plot.emit("element_clicked", element);
-        }.bind(this));
-       
-        // Apply selectable, tooltip, etc
-        this.applyAllStatusBehaviors(selection);
-
-        // Apply method to keep labels from overlapping each other
-        if (this.layout.label){
-            this.flip_labels();
-            this.seperate_iterations = 0;
-            this.separate_labels();
-        }
-        
-    };
-       
-    return this;
-
-});
-
-/*********************
-  Line Data Layer
-  Implements a standard line plot
-*/
-
-LocusZoom.DataLayers.add("line", function(layout){
-
-    // Define a default layout for this DataLayer type and merge it with the passed argument
-    this.DefaultLayout = {
-        style: {
-            fill: "none",
-            "stroke-width": "2px"
-        },
-        interpolate: "linear",
-        x_axis: { field: "x" },
-        y_axis: { field: "y", axis: 1 },
-        hitarea_width: 5
-    };
-    layout = LocusZoom.mergeLayouts(layout, this.DefaultLayout);
-
-    // Var for storing mouse events for use in tool tip positioning
-    this.mouse_event = null;
-
-    // Var for storing the generated line function itself
-    this.line = null;
-
-    this.tooltip_timeout = null;
-
-    // Apply the arguments to set LocusZoom.DataLayer as the prototype
-    LocusZoom.DataLayer.apply(this, arguments);
-
-    // Helper function to get display and data objects representing
-    // the x/y coordinates of the current mouse event with respect to the line in terms of the display
-    // and the interpolated values of the x/y fields with respect to the line
-    this.getMouseDisplayAndData = function(){
-        var ret = {
-            display: {
-                x: d3.mouse(this.mouse_event)[0],
-                y: null
-            },
-            data: {},
-            slope: null
-        };
-        var x_field = this.layout.x_axis.field;
-        var y_field = this.layout.y_axis.field;
-        var x_scale = "x_scale";
-        var y_scale = "y" + this.layout.y_axis.axis + "_scale";
-        ret.data[x_field] = this.parent[x_scale].invert(ret.display.x);
-        var bisect = d3.bisector(function(datum) { return +datum[x_field]; }).left;
-        var index = bisect(this.data, ret.data[x_field]) - 1;
-        var startDatum = this.data[index];
-        var endDatum = this.data[index + 1];
-        var interpolate = d3.interpolateNumber(+startDatum[y_field], +endDatum[y_field]);
-        var range = +endDatum[x_field] - +startDatum[x_field];
-        ret.data[y_field] = interpolate((ret.data[x_field] % range) / range);
-        ret.display.y = this.parent[y_scale](ret.data[y_field]);
-        if (this.layout.tooltip.x_precision){
-            ret.data[x_field] = ret.data[x_field].toPrecision(this.layout.tooltip.x_precision);
-        }
-        if (this.layout.tooltip.y_precision){
-            ret.data[y_field] = ret.data[y_field].toPrecision(this.layout.tooltip.y_precision);
-        }
-        ret.slope = (this.parent[y_scale](endDatum[y_field]) - this.parent[y_scale](startDatum[y_field]))
-                  / (this.parent[x_scale](endDatum[x_field]) - this.parent[x_scale](startDatum[x_field]));
-        return ret;
-    };
-
-    // Reimplement the positionTooltip() method to be line-specific
-    this.positionTooltip = function(id){
-        if (typeof id != "string"){
-            throw ("Unable to position tooltip: id is not a string");
-        }
-        if (!this.tooltips[id]){
-            throw ("Unable to position tooltip: id does not point to a valid tooltip");
-        }
-        var tooltip = this.tooltips[id];
-        var tooltip_box = tooltip.selector.node().getBoundingClientRect();
-        var arrow_width = 7; // as defined in the default stylesheet
-        var border_radius = 6; // as defined in the default stylesheet
-        var stroke_width = parseFloat(this.layout.style["stroke-width"]) || 1;
-        var page_origin = this.getPageOrigin();
-        var data_layer_height = this.parent.layout.height - (this.parent.layout.margin.top + this.parent.layout.margin.bottom);
-        var data_layer_width = this.parent.layout.width - (this.parent.layout.margin.left + this.parent.layout.margin.right);
-        var top, left, arrow_top, arrow_left, arrow_type;
-
-        // Determine x/y coordinates for display and data
-        var dd = this.getMouseDisplayAndData();
-
-        // If the absolute value of the slope of the line at this point is above 1 (including Infinity)
-        // then position the tool tip left/right. Otherwise position top/bottom.
-        if (Math.abs(dd.slope) > 1){
-
-            // Position horizontally on the left or the right depending on which side of the plot the point is on
-            if (dd.display.x <= this.parent.layout.width / 2){
-                left = page_origin.x + dd.display.x + stroke_width + arrow_width + stroke_width;
-                arrow_type = "left";
-                arrow_left = -1 * (arrow_width + stroke_width);
-            } else {
-                left = page_origin.x + dd.display.x - tooltip_box.width - stroke_width - arrow_width - stroke_width;
-                arrow_type = "right";
-                arrow_left = tooltip_box.width - stroke_width;
-            }
-            // Position vertically centered unless we're at the top or bottom of the plot
-            if (dd.display.y - (tooltip_box.height / 2) <= 0){ // Too close to the top, push it down
-                top = page_origin.y + dd.display.y - (1.5 * arrow_width) - border_radius;
-                arrow_top = border_radius;
-            } else if (dd.display.y + (tooltip_box.height / 2) >= data_layer_height){ // Too close to the bottom, pull it up
-                top = page_origin.y + dd.display.y + arrow_width + border_radius - tooltip_box.height;
-                arrow_top = tooltip_box.height - (2 * arrow_width) - border_radius;
-            } else { // vertically centered
-                top = page_origin.y + dd.display.y - (tooltip_box.height / 2);
-                arrow_top = (tooltip_box.height / 2) - arrow_width;
-            }
-
-        } else {
-
-            // Position horizontally: attempt to center on the mouse's x coordinate
-            // pad to either side if bumping up against the edge of the data layer
-            var offset_right = Math.max((tooltip_box.width / 2) - dd.display.x, 0);
-            var offset_left = Math.max((tooltip_box.width / 2) + dd.display.x - data_layer_width, 0);
-            left = page_origin.x + dd.display.x - (tooltip_box.width / 2) - offset_left + offset_right;
-            var min_arrow_left = arrow_width / 2;
-            var max_arrow_left = tooltip_box.width - (2.5 * arrow_width);
-            arrow_left = (tooltip_box.width / 2) - arrow_width + offset_left - offset_right;
-            arrow_left = Math.min(Math.max(arrow_left, min_arrow_left), max_arrow_left);
-
-            // Position vertically above the line unless there's insufficient space
-            if (tooltip_box.height + stroke_width + arrow_width > dd.display.y){
-                top = page_origin.y + dd.display.y + stroke_width + arrow_width;
-                arrow_type = "up";
-                arrow_top = 0 - stroke_width - arrow_width;
-            } else {
-                top = page_origin.y + dd.display.y - (tooltip_box.height + stroke_width + arrow_width);
-                arrow_type = "down";
-                arrow_top = tooltip_box.height - stroke_width;
-            }
-        }
-
-        // Apply positions to the main div
-        tooltip.selector.style({ left: left + "px", top: top + "px" });
-        // Create / update position on arrow connecting tooltip to data
-        if (!tooltip.arrow){
-            tooltip.arrow = tooltip.selector.append("div").style("position", "absolute");
-        }
-        tooltip.arrow
-            .attr("class", "lz-data_layer-tooltip-arrow_" + arrow_type)
-            .style({ "left": arrow_left + "px", top: arrow_top + "px" });
-
-    };
-
-
-    // Implement the main render function
-    this.render = function(){
-
-        // Several vars needed to be in scope
-        var data_layer = this;
-        var panel = this.parent;
-        var x_field = this.layout.x_axis.field;
-        var y_field = this.layout.y_axis.field;
-        var x_scale = "x_scale";
-        var y_scale = "y" + this.layout.y_axis.axis + "_scale";
-
-        // Join data to the line selection
-        var selection = this.svg.group
-            .selectAll("path.lz-data_layer-line")
-            .data([this.data]);
-
-        // Create path element, apply class
-        selection.enter()
-            .append("path")
-            .attr("class", "lz-data_layer-line");
-
-        // Generate the line
-        this.line = d3.svg.line()
-            .x(function(d) { return panel[x_scale](d[x_field]); })
-            .y(function(d) { return panel[y_scale](d[y_field]); })
-            .interpolate(this.layout.interpolate);
-
-        // Apply line and style
-        if (this.canTransition()){
-            selection
-                .transition()
-                .duration(this.layout.transition.duration || 0)
-                .ease(this.layout.transition.ease || "cubic-in-out")
-                .attr("d", this.line)
-                .style(this.layout.style);
-        } else {
-            selection
-                .attr("d", this.line)
-                .style(this.layout.style);
-        }
-
-        // Apply tooltip, etc
-        if (this.layout.tooltip){
-            // Generate an overlaying transparent "hit area" line for more intuitive mouse events
-            var hitarea_width = parseFloat(this.layout.hitarea_width).toString() + "px";
-            var hitarea = this.svg.group
-                .selectAll("path.lz-data_layer-line-hitarea")
-                .data([this.data]);
-            hitarea.enter()
-                .append("path")
-                .attr("class", "lz-data_layer-line-hitarea")
-                .style("stroke-width", hitarea_width);
-            var hitarea_line = d3.svg.line()
-                .x(function(d) { return panel[x_scale](d[x_field]); })
-                .y(function(d) { return panel[y_scale](d[y_field]); })
-                .interpolate(this.layout.interpolate);
-            hitarea
-                .attr("d", hitarea_line)
-                .on("mouseover", function(){
-                    clearTimeout(data_layer.tooltip_timeout);
-                    data_layer.mouse_event = this;
-                    var dd = data_layer.getMouseDisplayAndData();
-                    data_layer.createTooltip(dd.data);
-                })
-                .on("mousemove", function(){
-                    clearTimeout(data_layer.tooltip_timeout);
-                    data_layer.mouse_event = this;
-                    var dd = data_layer.getMouseDisplayAndData();
-                    data_layer.updateTooltip(dd.data);
-                    data_layer.positionTooltip(data_layer.getElementId());
-                })
-                .on("mouseout", function(){
-                    data_layer.tooltip_timeout = setTimeout(function(){
-                        data_layer.mouse_event = null;
-                        data_layer.destroyTooltip(data_layer.getElementId());
-                    }, 300);
-                });
-            hitarea.exit().remove();
-        }
-
-        // Remove old elements as needed
-        selection.exit().remove();
-        
-    };
-       
-    return this;
-
-});
-
-/*********************
-  Genes Data Layer
-  Implements a data layer that will render gene tracks
-*/
-
-LocusZoom.DataLayers.add("genes", function(layout){
-
-    // Define a default layout for this DataLayer type and merge it with the passed argument
-    this.DefaultLayout = {
-        label_font_size: 12,
-        label_exon_spacing: 4,
-        exon_height: 16,
-        bounding_box_padding: 6,
-        track_vertical_spacing: 10,
-        hover_element: "bounding_box"
-    };
-    layout = LocusZoom.mergeLayouts(layout, this.DefaultLayout);
-
-    // Apply the arguments to set LocusZoom.DataLayer as the prototype
-    LocusZoom.DataLayer.apply(this, arguments);
-    
-    // Helper function to sum layout values to derive total height for a single gene track
-    this.getTrackHeight = function(){
-        return 2 * this.layout.bounding_box_padding
-            + this.layout.label_font_size
-            + this.layout.label_exon_spacing
-            + this.layout.exon_height
-            + this.layout.track_vertical_spacing;
-    };
-
-    // A gene may have arbitrarily many transcripts, but this data layer isn't set up to render them yet.
-    // Stash a transcript_idx to point to the first transcript and use that for all transcript refs.
-    this.transcript_idx = 0;
-    
-    this.tracks = 1;
-    this.gene_track_index = { 1: [] }; // track-number-indexed object with arrays of gene indexes in the dataset
-
-    // After we've loaded the genes interpret them to assign
-    // each to a track so that they do not overlap in the view
-    this.assignTracks = function(){
-
-        // Function to get the width in pixels of a label given the text and layout attributes
-        this.getLabelWidth = function(gene_name, font_size){
-            var temp_text = this.svg.group.append("text")
-                .attr("x", 0).attr("y", 0).attr("class", "lz-data_layer-genes lz-label")
-                .style("font-size", font_size)
-                .text(gene_name + "→");
-            var label_width = temp_text.node().getBBox().width;
-            temp_text.remove();
-            return label_width;
-        };
-
-        // Reinitialize some metadata
-        this.tracks = 1;
-        this.gene_track_index = { 1: [] };
-
-        this.data.map(function(d, g){
-
-            // If necessary, split combined gene id / version fields into discrete fields.
-            // NOTE: this may be an issue with CSG's genes data source that may eventually be solved upstream.
-            if (this.data[g].gene_id && this.data[g].gene_id.indexOf(".")){
-                var split = this.data[g].gene_id.split(".");
-                this.data[g].gene_id = split[0];
-                this.data[g].gene_version = split[1];
-            }
-
-            // Stash the transcript ID on the parent gene
-            this.data[g].transcript_id = this.data[g].transcripts[this.transcript_idx].transcript_id;
-
-            // Determine display range start and end, based on minimum allowable gene display width, bounded by what we can see
-            // (range: values in terms of pixels on the screen)
-            this.data[g].display_range = {
-                start: this.parent.x_scale(Math.max(d.start, this.state.start)),
-                end:   this.parent.x_scale(Math.min(d.end, this.state.end))
-            };
-            this.data[g].display_range.label_width = this.getLabelWidth(this.data[g].gene_name, this.layout.label_font_size);
-            this.data[g].display_range.width = this.data[g].display_range.end - this.data[g].display_range.start;
-            // Determine label text anchor (default to middle)
-            this.data[g].display_range.text_anchor = "middle";
-            if (this.data[g].display_range.width < this.data[g].display_range.label_width){
-                if (d.start < this.state.start){
-                    this.data[g].display_range.end = this.data[g].display_range.start
-                        + this.data[g].display_range.label_width
-                        + this.layout.label_font_size;
-                    this.data[g].display_range.text_anchor = "start";
-                } else if (d.end > this.state.end){
-                    this.data[g].display_range.start = this.data[g].display_range.end
-                        - this.data[g].display_range.label_width
-                        - this.layout.label_font_size;
-                    this.data[g].display_range.text_anchor = "end";
-                } else {
-                    var centered_margin = ((this.data[g].display_range.label_width - this.data[g].display_range.width) / 2)
-                        + this.layout.label_font_size;
-                    if ((this.data[g].display_range.start - centered_margin) < this.parent.x_scale(this.state.start)){
-                        this.data[g].display_range.start = this.parent.x_scale(this.state.start);
-                        this.data[g].display_range.end = this.data[g].display_range.start + this.data[g].display_range.label_width;
-                        this.data[g].display_range.text_anchor = "start";
-                    } else if ((this.data[g].display_range.end + centered_margin) > this.parent.x_scale(this.state.end)) {
-                        this.data[g].display_range.end = this.parent.x_scale(this.state.end);
-                        this.data[g].display_range.start = this.data[g].display_range.end - this.data[g].display_range.label_width;
-                        this.data[g].display_range.text_anchor = "end";
-                    } else {
-                        this.data[g].display_range.start -= centered_margin;
-                        this.data[g].display_range.end += centered_margin;
-                    }
-                }
-                this.data[g].display_range.width = this.data[g].display_range.end - this.data[g].display_range.start;
-            }
-            // Add bounding box padding to the calculated display range start, end, and width
-            this.data[g].display_range.start -= this.layout.bounding_box_padding;
-            this.data[g].display_range.end   += this.layout.bounding_box_padding;
-            this.data[g].display_range.width += 2 * this.layout.bounding_box_padding;
-            // Convert and stash display range values into domain values
-            // (domain: values in terms of the data set, e.g. megabases)
-            this.data[g].display_domain = {
-                start: this.parent.x_scale.invert(this.data[g].display_range.start),
-                end:   this.parent.x_scale.invert(this.data[g].display_range.end)
-            };
-            this.data[g].display_domain.width = this.data[g].display_domain.end - this.data[g].display_domain.start;
-
-            // Using display range/domain data generated above cast each gene to tracks such that none overlap
-            this.data[g].track = null;
-            var potential_track = 1;
-            while (this.data[g].track == null){
-                var collision_on_potential_track = false;
-                this.gene_track_index[potential_track].map(function(placed_gene){
-                    if (!collision_on_potential_track){
-                        var min_start = Math.min(placed_gene.display_range.start, this.display_range.start);
-                        var max_end = Math.max(placed_gene.display_range.end, this.display_range.end);
-                        if ((max_end - min_start) < (placed_gene.display_range.width + this.display_range.width)){
-                            collision_on_potential_track = true;
-                        }
-                    }
-                }.bind(this.data[g]));
-                if (!collision_on_potential_track){
-                    this.data[g].track = potential_track;
-                    this.gene_track_index[potential_track].push(this.data[g]);
-                } else {
-                    potential_track++;
-                    if (potential_track > this.tracks){
-                        this.tracks = potential_track;
-                        this.gene_track_index[potential_track] = [];
-                    }
-                }
-            }
-
-            // Stash parent references on all genes, trascripts, and exons
-            this.data[g].parent = this;
-            this.data[g].transcripts.map(function(d, t){
-                this.data[g].transcripts[t].parent = this.data[g];
-                this.data[g].transcripts[t].exons.map(function(d, e){
-                    this.data[g].transcripts[t].exons[e].parent = this.data[g].transcripts[t];
-                }.bind(this));
-            }.bind(this));
-
-        }.bind(this));
-        return this;
-    };
-
-    // Implement the main render function
-    this.render = function(){
-
-        this.assignTracks();
-
-        var width, height, x, y;
-
-        // Render gene groups
-        var selection = this.svg.group.selectAll("g.lz-data_layer-genes")
-            .data(this.data, function(d){ return d.gene_name; });
-
-        selection.enter().append("g")
-            .attr("class", "lz-data_layer-genes");
-        
-        selection.attr("id", function(d){ return this.getElementId(d); }.bind(this))
-            .each(function(gene){
-
-                var data_layer = gene.parent;
-
-                // Render gene bounding box
-                var bboxes = d3.select(this).selectAll("rect.lz-data_layer-genes.lz-data_layer-genes-bounding_box")
-                    .data([gene], function(d){ return d.gene_name + "_bbox"; });
-
-                bboxes.enter().append("rect")
-                    .attr("class", "lz-data_layer-genes lz-data_layer-genes-bounding_box");
-                
-                bboxes
-                    .attr("id", function(d){
-                        return data_layer.getElementId(d) + "_bounding_box";
-                    })
-                    .attr("rx", function(){
-                        return data_layer.layout.bounding_box_padding;
-                    })
-                    .attr("ry", function(){
-                        return data_layer.layout.bounding_box_padding;
-                    });
-
-                width = function(d){
-                    return d.display_range.width;
-                };
-                height = function(){
-                    return data_layer.getTrackHeight() - data_layer.layout.track_vertical_spacing;
-                };
-                x = function(d){
-                    return d.display_range.start;
-                };
-                y = function(d){
-                    return ((d.track-1) * data_layer.getTrackHeight());
-                };
-                if (data_layer.canTransition()){
-                    bboxes
-                        .transition()
-                        .duration(data_layer.layout.transition.duration || 0)
-                        .ease(data_layer.layout.transition.ease || "cubic-in-out")
-                        .attr("width", width).attr("height", height).attr("x", x).attr("y", y);
-                } else {
-                    bboxes
-                        .attr("width", width).attr("height", height).attr("x", x).attr("y", y);
-                }
-
-                bboxes.exit().remove();
-
-                // Render gene boundaries
-                var boundaries = d3.select(this).selectAll("rect.lz-data_layer-genes.lz-boundary")
-                    .data([gene], function(d){ return d.gene_name + "_boundary"; });
-
-                boundaries.enter().append("rect")
-                    .attr("class", "lz-data_layer-genes lz-boundary");
-
-                width = function(d){
-                    return data_layer.parent.x_scale(d.end) - data_layer.parent.x_scale(d.start);
-                };
-                height = function(){
-                    return 1; // TODO: scale dynamically?
-                };
-                x = function(d){
-                    return data_layer.parent.x_scale(d.start);
-                };
-                y = function(d){
-                    return ((d.track-1) * data_layer.getTrackHeight())
-                        + data_layer.layout.bounding_box_padding
-                        + data_layer.layout.label_font_size
-                        + data_layer.layout.label_exon_spacing
-                        + (Math.max(data_layer.layout.exon_height, 3) / 2);
-                };
-                if (data_layer.canTransition()){
-                    boundaries
-                        .transition()
-                        .duration(data_layer.layout.transition.duration || 0)
-                        .ease(data_layer.layout.transition.ease || "cubic-in-out")
-                        .attr("width", width).attr("height", height).attr("x", x).attr("y", y);
-                } else {
-                    boundaries
-                        .attr("width", width).attr("height", height).attr("x", x).attr("y", y);
-                }
-                
-                boundaries.exit().remove();
-
-                // Render gene labels
-                var labels = d3.select(this).selectAll("text.lz-data_layer-genes.lz-label")
-                    .data([gene], function(d){ return d.gene_name + "_label"; });
-
-                labels.enter().append("text")
-                    .attr("class", "lz-data_layer-genes lz-label");
-
-                labels
-                    .attr("text-anchor", function(d){
-                        return d.display_range.text_anchor;
-                    })
-                    .text(function(d){
-                        return (d.strand == "+") ? d.gene_name + "→" : "←" + d.gene_name;
-                    })
-                    .style("font-size", gene.parent.layout.label_font_size);
-
-                x = function(d){
-                    if (d.display_range.text_anchor == "middle"){
-                        return d.display_range.start + (d.display_range.width / 2);
-                    } else if (d.display_range.text_anchor == "start"){
-                        return d.display_range.start + data_layer.layout.bounding_box_padding;
-                    } else if (d.display_range.text_anchor == "end"){
-                        return d.display_range.end - data_layer.layout.bounding_box_padding;
-                    }
-                };
-                y = function(d){
-                    return ((d.track-1) * data_layer.getTrackHeight())
-                        + data_layer.layout.bounding_box_padding
-                        + data_layer.layout.label_font_size;
-                };
-                if (data_layer.canTransition()){
-                    labels
-                        .transition()
-                        .duration(data_layer.layout.transition.duration || 0)
-                        .ease(data_layer.layout.transition.ease || "cubic-in-out")
-                        .attr("x", x).attr("y", y);
-                } else {
-                    labels
-                        .attr("x", x).attr("y", y);
-                }
-
-                labels.exit().remove();
-
-                // Render exon rects (first transcript only, for now)
-                var exons = d3.select(this).selectAll("rect.lz-data_layer-genes.lz-exon")
-                    .data(gene.transcripts[gene.parent.transcript_idx].exons, function(d){ return d.exon_id; });
-                        
-                exons.enter().append("rect")
-                    .attr("class", "lz-data_layer-genes lz-exon");
-                        
-                width = function(d){
-                    return data_layer.parent.x_scale(d.end) - data_layer.parent.x_scale(d.start);
-                };
-                height = function(){
-                    return data_layer.layout.exon_height;
-                };
-                x = function(d){
-                    return data_layer.parent.x_scale(d.start);
-                };
-                y = function(){
-                    return ((gene.track-1) * data_layer.getTrackHeight())
-                        + data_layer.layout.bounding_box_padding
-                        + data_layer.layout.label_font_size
-                        + data_layer.layout.label_exon_spacing;
-                };
-                if (data_layer.canTransition()){
-                    exons
-                        .transition()
-                        .duration(data_layer.layout.transition.duration || 0)
-                        .ease(data_layer.layout.transition.ease || "cubic-in-out")
-                        .attr("width", width).attr("height", height).attr("x", x).attr("y", y);
-                } else {
-                    exons
-                        .attr("width", width).attr("height", height).attr("x", x).attr("y", y);
-                }
-
-                exons.exit().remove();
-
-                // Render gene click area
-                var clickareas = d3.select(this).selectAll("rect.lz-data_layer-genes.lz-clickarea")
-                    .data([gene], function(d){ return d.gene_name + "_clickarea"; });
-
-                clickareas.enter().append("rect")
-                    .attr("class", "lz-data_layer-genes lz-clickarea");
-
-                clickareas
-                    .attr("id", function(d){
-                        return data_layer.getElementId(d) + "_clickarea";
-                    })
-                    .attr("rx", function(){
-                        return data_layer.layout.bounding_box_padding;
-                    })
-                    .attr("ry", function(){
-                        return data_layer.layout.bounding_box_padding;
-                    });
-
-                width = function(d){
-                    return d.display_range.width;
-                };
-                height = function(){
-                    return data_layer.getTrackHeight() - data_layer.layout.track_vertical_spacing;
-                };
-                x = function(d){
-                    return d.display_range.start;
-                };
-                y = function(d){
-                    return ((d.track-1) * data_layer.getTrackHeight());
-                };
-                if (data_layer.canTransition()){
-                    clickareas
-                        .transition()
-                        .duration(data_layer.layout.transition.duration || 0)
-                        .ease(data_layer.layout.transition.ease || "cubic-in-out")
-                        .attr("width", width).attr("height", height).attr("x", x).attr("y", y);
-                } else {
-                    clickareas
-                        .attr("width", width).attr("height", height).attr("x", x).attr("y", y);
-                }
-
-                // Remove old clickareas as needed
-                clickareas.exit().remove();
-
-                // Apply default event emitters to clickareas
-                clickareas.on("click", function(element){
-                    this.parent.emit("element_clicked", element);
-                    this.parent_plot.emit("element_clicked", element);
-                }.bind(this));
-
-                // Apply selectable, tooltip, etc to clickareas
-                data_layer.applyAllStatusBehaviors(clickareas);
-
-            });
-
-        // Remove old elements as needed
-        selection.exit().remove();
-
-    };
-
-    // Reimplement the positionTooltip() method to be gene-specific
-    this.positionTooltip = function(id){
-        if (typeof id != "string"){
-            throw ("Unable to position tooltip: id is not a string");
-        }
-        if (!this.tooltips[id]){
-            throw ("Unable to position tooltip: id does not point to a valid tooltip");
-        }
-        var tooltip = this.tooltips[id];
-        var arrow_width = 7; // as defined in the default stylesheet
-        var stroke_width = 1; // as defined in the default stylesheet
-        var page_origin = this.getPageOrigin();
-        var tooltip_box = tooltip.selector.node().getBoundingClientRect();
-        var gene_bbox_id = this.getElementId(tooltip.data) + "_bounding_box";
-        var gene_bbox = d3.select("#" + gene_bbox_id).node().getBBox();
-        var data_layer_height = this.parent.layout.height - (this.parent.layout.margin.top + this.parent.layout.margin.bottom);
-        var data_layer_width = this.parent.layout.width - (this.parent.layout.margin.left + this.parent.layout.margin.right);
-        // Position horizontally: attempt to center on the portion of the gene that's visible,
-        // pad to either side if bumping up against the edge of the data layer
-        var gene_center_x = ((tooltip.data.display_range.start + tooltip.data.display_range.end) / 2) - (this.layout.bounding_box_padding / 2);
-        var offset_right = Math.max((tooltip_box.width / 2) - gene_center_x, 0);
-        var offset_left = Math.max((tooltip_box.width / 2) + gene_center_x - data_layer_width, 0);
-        var left = page_origin.x + gene_center_x - (tooltip_box.width / 2) - offset_left + offset_right;
-        var arrow_left = (tooltip_box.width / 2) - (arrow_width / 2) + offset_left - offset_right;
-        // Position vertically below the gene unless there's insufficient space
-        var top, arrow_type, arrow_top;
-        if (tooltip_box.height + stroke_width + arrow_width > data_layer_height - (gene_bbox.y + gene_bbox.height)){
-            top = page_origin.y + gene_bbox.y - (tooltip_box.height + stroke_width + arrow_width);
-            arrow_type = "down";
-            arrow_top = tooltip_box.height - stroke_width;
-        } else {
-            top = page_origin.y + gene_bbox.y + gene_bbox.height + stroke_width + arrow_width;
-            arrow_type = "up";
-            arrow_top = 0 - stroke_width - arrow_width;
-        }
-        // Apply positions to the main div
-        tooltip.selector.style("left", left + "px").style("top", top + "px");
-        // Create / update position on arrow connecting tooltip to data
-        if (!tooltip.arrow){
-            tooltip.arrow = tooltip.selector.append("div").style("position", "absolute");
-        }
-        tooltip.arrow
-            .attr("class", "lz-data_layer-tooltip-arrow_" + arrow_type)
-            .style("left", arrow_left + "px")
-            .style("top", arrow_top + "px");
-    };
-       
-    return this;
-
-});
-
-
-/*********************
-  Genes Data Layer
-  Implements a data layer that will render gene tracks
-*/
-
-LocusZoom.DataLayers.add("intervals", function(layout){
-
-    // Define a default layout for this DataLayer type and merge it with the passed argument
-    this.DefaultLayout = {
-        label_font_size: 12,
-        label_exon_spacing: 4,
-        exon_height: 16,
-        bounding_box_padding: 6,
-        track_vertical_spacing: 10,
-        hover_element: "bounding_box"
-    };
-    layout = LocusZoom.mergeLayouts(layout, this.DefaultLayout);
-
-    // Apply the arguments to set LocusZoom.DataLayer as the prototype
-    LocusZoom.DataLayer.apply(this, arguments);
-    
-    // Helper function to sum layout values to derive total height for a single gene track
-    this.getTrackHeight = function(){
-        return 2 * this.layout.bounding_box_padding
-            + this.layout.label_font_size
-            + this.layout.label_exon_spacing
-            + this.layout.exon_height
-            + this.layout.track_vertical_spacing;
-    };
-
-    // A gene may have arbitrarily many transcripts, but this data layer isn't set up to render them yet.
-    // Stash a transcript_idx to point to the first transcript and use that for all transcript refs.
-    this.transcript_idx = 0;
-    
-    this.tracks = 1;
-    this.gene_track_index = { 1: [] }; // track-number-indexed object with arrays of gene indexes in the dataset
-
-    // After we've loaded the genes interpret them to assign
-    // each to a track so that they do not overlap in the view
-    this.assignTracks = function(){
-
-        // Function to get the width in pixels of a label given the text and layout attributes
-        this.getLabelWidth = function(gene_name, font_size){
-            var temp_text = this.svg.group.append("text")
-                .attr("x", 0).attr("y", 0).attr("class", "lz-data_layer-genes lz-label")
-                .style("font-size", font_size)
-                .text(gene_name + "→");
-            var label_width = temp_text.node().getBBox().width;
-            temp_text.remove();
-            return label_width;
-        };
-
-        // Reinitialize some metadata
-        this.tracks = 1;
-        this.gene_track_index = { 1: [] };
-
-        this.data.map(function(d, g){
-
-            // If necessary, split combined gene id / version fields into discrete fields.
-            // NOTE: this may be an issue with CSG's genes data source that may eventually be solved upstream.
-            if (this.data[g].gene_id && this.data[g].gene_id.indexOf(".")){
-                var split = this.data[g].gene_id.split(".");
-                this.data[g].gene_id = split[0];
-                this.data[g].gene_version = split[1];
-            }
-
-            // Stash the transcript ID on the parent gene
-            this.data[g].transcript_id = this.data[g].transcripts[this.transcript_idx].transcript_id;
-
-            // Determine display range start and end, based on minimum allowable gene display width, bounded by what we can see
-            // (range: values in terms of pixels on the screen)
-            this.data[g].display_range = {
-                start: this.parent.x_scale(Math.max(d.start, this.state.start)),
-                end:   this.parent.x_scale(Math.min(d.end, this.state.end))
-            };
-            this.data[g].display_range.label_width = this.getLabelWidth(this.data[g].gene_name, this.layout.label_font_size);
-            this.data[g].display_range.width = this.data[g].display_range.end - this.data[g].display_range.start;
-            // Determine label text anchor (default to middle)
-            this.data[g].display_range.text_anchor = "middle";
-            if (this.data[g].display_range.width < this.data[g].display_range.label_width){
-                if (d.start < this.state.start){
-                    this.data[g].display_range.end = this.data[g].display_range.start
-                        + this.data[g].display_range.label_width
-                        + this.layout.label_font_size;
-                    this.data[g].display_range.text_anchor = "start";
-                } else if (d.end > this.state.end){
-                    this.data[g].display_range.start = this.data[g].display_range.end
-                        - this.data[g].display_range.label_width
-                        - this.layout.label_font_size;
-                    this.data[g].display_range.text_anchor = "end";
-                } else {
-                    var centered_margin = ((this.data[g].display_range.label_width - this.data[g].display_range.width) / 2)
-                        + this.layout.label_font_size;
-                    if ((this.data[g].display_range.start - centered_margin) < this.parent.x_scale(this.state.start)){
-                        this.data[g].display_range.start = this.parent.x_scale(this.state.start);
-                        this.data[g].display_range.end = this.data[g].display_range.start + this.data[g].display_range.label_width;
-                        this.data[g].display_range.text_anchor = "start";
-                    } else if ((this.data[g].display_range.end + centered_margin) > this.parent.x_scale(this.state.end)) {
-                        this.data[g].display_range.end = this.parent.x_scale(this.state.end);
-                        this.data[g].display_range.start = this.data[g].display_range.end - this.data[g].display_range.label_width;
-                        this.data[g].display_range.text_anchor = "end";
-                    } else {
-                        this.data[g].display_range.start -= centered_margin;
-                        this.data[g].display_range.end += centered_margin;
-                    }
-                }
-                this.data[g].display_range.width = this.data[g].display_range.end - this.data[g].display_range.start;
-            }
-            // Add bounding box padding to the calculated display range start, end, and width
-            this.data[g].display_range.start -= this.layout.bounding_box_padding;
-            this.data[g].display_range.end   += this.layout.bounding_box_padding;
-            this.data[g].display_range.width += 2 * this.layout.bounding_box_padding;
-            // Convert and stash display range values into domain values
-            // (domain: values in terms of the data set, e.g. megabases)
-            this.data[g].display_domain = {
-                start: this.parent.x_scale.invert(this.data[g].display_range.start),
-                end:   this.parent.x_scale.invert(this.data[g].display_range.end)
-            };
-            this.data[g].display_domain.width = this.data[g].display_domain.end - this.data[g].display_domain.start;
-
-            // Using display range/domain data generated above cast each gene to tracks such that none overlap
-            this.data[g].track = null;
-            var potential_track = 1;
-            while (this.data[g].track == null){
-                var collision_on_potential_track = false;
-                this.gene_track_index[potential_track].map(function(placed_gene){
-                    if (!collision_on_potential_track){
-                        var min_start = Math.min(placed_gene.display_range.start, this.display_range.start);
-                        var max_end = Math.max(placed_gene.display_range.end, this.display_range.end);
-                        if ((max_end - min_start) < (placed_gene.display_range.width + this.display_range.width)){
-                            collision_on_potential_track = true;
-                        }
-                    }
-                }.bind(this.data[g]));
-                if (!collision_on_potential_track){
-                    this.data[g].track = potential_track;
-                    this.gene_track_index[potential_track].push(this.data[g]);
-                } else {
-                    potential_track++;
-                    if (potential_track > this.tracks){
-                        this.tracks = potential_track;
-                        this.gene_track_index[potential_track] = [];
-                    }
-                }
-            }
-
-            // Stash parent references on all genes, trascripts, and exons
-            this.data[g].parent = this;
-            this.data[g].transcripts.map(function(d, t){
-                this.data[g].transcripts[t].parent = this.data[g];
-                this.data[g].transcripts[t].exons.map(function(d, e){
-                    this.data[g].transcripts[t].exons[e].parent = this.data[g].transcripts[t];
-                }.bind(this));
-            }.bind(this));
-
-        }.bind(this));
-        return this;
-    };
-
-    // Implement the main render function
-    this.render = function(){
-
-        this.assignTracks();
-
-        var width, height, x, y;
-
-        // Render gene groups
-        var selection = this.svg.group.selectAll("g.lz-data_layer-genes")
-            .data(this.data, function(d){ return d.gene_name; });
-
-        selection.enter().append("g")
-            .attr("class", "lz-data_layer-genes");
-        
-        selection.attr("id", function(d){ return this.getElementId(d); }.bind(this))
-            .each(function(gene){
-
-                var data_layer = gene.parent;
-
-                // Render gene bounding box
-                var bboxes = d3.select(this).selectAll("rect.lz-data_layer-genes.lz-data_layer-genes-bounding_box")
-                    .data([gene], function(d){ return d.gene_name + "_bbox"; });
-
-                bboxes.enter().append("rect")
-                    .attr("class", "lz-data_layer-genes lz-data_layer-genes-bounding_box");
-                
-                bboxes
-                    .attr("id", function(d){
-                        return data_layer.getElementId(d) + "_bounding_box";
-                    })
-                    .attr("rx", function(){
-                        return data_layer.layout.bounding_box_padding;
-                    })
-                    .attr("ry", function(){
-                        return data_layer.layout.bounding_box_padding;
-                    });
-
-                width = function(d){
-                    return d.display_range.width;
-                };
-                height = function(){
-                    return data_layer.getTrackHeight() - data_layer.layout.track_vertical_spacing;
-                };
-                x = function(d){
-                    return d.display_range.start;
-                };
-                y = function(d){
-                    return ((d.track-1) * data_layer.getTrackHeight());
-                };
-                if (data_layer.canTransition()){
-                    bboxes
-                        .transition()
-                        .duration(data_layer.layout.transition.duration || 0)
-                        .ease(data_layer.layout.transition.ease || "cubic-in-out")
-                        .attr("width", width).attr("height", height).attr("x", x).attr("y", y);
-                } else {
-                    bboxes
-                        .attr("width", width).attr("height", height).attr("x", x).attr("y", y);
-                }
-
-                bboxes.exit().remove();
-
-                // Render gene boundaries
-                var boundaries = d3.select(this).selectAll("rect.lz-data_layer-genes.lz-boundary")
-                    .data([gene], function(d){ return d.gene_name + "_boundary"; });
-
-                boundaries.enter().append("rect")
-                    .attr("class", "lz-data_layer-genes lz-boundary");
-
-                width = function(d){
-                    return data_layer.parent.x_scale(d.end) - data_layer.parent.x_scale(d.start);
-                };
-                height = function(){
-                    return 1; // TODO: scale dynamically?
-                };
-                x = function(d){
-                    return data_layer.parent.x_scale(d.start);
-                };
-                y = function(d){
-                    return ((d.track-1) * data_layer.getTrackHeight())
-                        + data_layer.layout.bounding_box_padding
-                        + data_layer.layout.label_font_size
-                        + data_layer.layout.label_exon_spacing
-                        + (Math.max(data_layer.layout.exon_height, 3) / 2);
-                };
-                if (data_layer.canTransition()){
-                    boundaries
-                        .transition()
-                        .duration(data_layer.layout.transition.duration || 0)
-                        .ease(data_layer.layout.transition.ease || "cubic-in-out")
-                        .attr("width", width).attr("height", height).attr("x", x).attr("y", y);
-                } else {
-                    boundaries
-                        .attr("width", width).attr("height", height).attr("x", x).attr("y", y);
-                }
-                
-                boundaries.exit().remove();
-
-                // Render gene labels
-                var labels = d3.select(this).selectAll("text.lz-data_layer-genes.lz-label")
-                    .data([gene], function(d){ return d.gene_name + "_label"; });
-
-                labels.enter().append("text")
-                    .attr("class", "lz-data_layer-genes lz-label");
-
-                labels
-                    .attr("text-anchor", function(d){
-                        return d.display_range.text_anchor;
-                    })
-                    .text(function(d){
-                        return (d.strand == "+") ? d.gene_name + "→" : "←" + d.gene_name;
-                    })
-                    .style("font-size", gene.parent.layout.label_font_size);
-
-                x = function(d){
-                    if (d.display_range.text_anchor == "middle"){
-                        return d.display_range.start + (d.display_range.width / 2);
-                    } else if (d.display_range.text_anchor == "start"){
-                        return d.display_range.start + data_layer.layout.bounding_box_padding;
-                    } else if (d.display_range.text_anchor == "end"){
-                        return d.display_range.end - data_layer.layout.bounding_box_padding;
-                    }
-                };
-                y = function(d){
-                    return ((d.track-1) * data_layer.getTrackHeight())
-                        + data_layer.layout.bounding_box_padding
-                        + data_layer.layout.label_font_size;
-                };
-                if (data_layer.canTransition()){
-                    labels
-                        .transition()
-                        .duration(data_layer.layout.transition.duration || 0)
-                        .ease(data_layer.layout.transition.ease || "cubic-in-out")
-                        .attr("x", x).attr("y", y);
-                } else {
-                    labels
-                        .attr("x", x).attr("y", y);
-                }
-
-                labels.exit().remove();
-
-                // Render exon rects (first transcript only, for now)
-                var exons = d3.select(this).selectAll("rect.lz-data_layer-genes.lz-exon")
-                    .data(gene.transcripts[gene.parent.transcript_idx].exons, function(d){ return d.exon_id; });
-                        
-                exons.enter().append("rect")
-                    .attr("class", "lz-data_layer-genes lz-exon");
-                        
-                width = function(d){
-                    return data_layer.parent.x_scale(d.end) - data_layer.parent.x_scale(d.start);
-                };
-                height = function(){
-                    return data_layer.layout.exon_height;
-                };
-                x = function(d){
-                    return data_layer.parent.x_scale(d.start);
-                };
-                y = function(){
-                    return ((gene.track-1) * data_layer.getTrackHeight())
-                        + data_layer.layout.bounding_box_padding
-                        + data_layer.layout.label_font_size
-                        + data_layer.layout.label_exon_spacing;
-                };
-                if (data_layer.canTransition()){
-                    exons
-                        .transition()
-                        .duration(data_layer.layout.transition.duration || 0)
-                        .ease(data_layer.layout.transition.ease || "cubic-in-out")
-                        .attr("width", width).attr("height", height).attr("x", x).attr("y", y);
-                } else {
-                    exons
-                        .attr("width", width).attr("height", height).attr("x", x).attr("y", y);
-                }
-
-                exons.exit().remove();
-
-                // Render gene click area
-                var clickareas = d3.select(this).selectAll("rect.lz-data_layer-genes.lz-clickarea")
-                    .data([gene], function(d){ return d.gene_name + "_clickarea"; });
-
-                clickareas.enter().append("rect")
-                    .attr("class", "lz-data_layer-genes lz-clickarea");
-
-                clickareas
-                    .attr("id", function(d){
-                        return data_layer.getElementId(d) + "_clickarea";
-                    })
-                    .attr("rx", function(){
-                        return data_layer.layout.bounding_box_padding;
-                    })
-                    .attr("ry", function(){
-                        return data_layer.layout.bounding_box_padding;
-                    });
-
-                width = function(d){
-                    return d.display_range.width;
-                };
-                height = function(){
-                    return data_layer.getTrackHeight() - data_layer.layout.track_vertical_spacing;
-                };
-                x = function(d){
-                    return d.display_range.start;
-                };
-                y = function(d){
-                    return ((d.track-1) * data_layer.getTrackHeight());
-                };
-                if (data_layer.canTransition()){
-                    clickareas
-                        .transition()
-                        .duration(data_layer.layout.transition.duration || 0)
-                        .ease(data_layer.layout.transition.ease || "cubic-in-out")
-                        .attr("width", width).attr("height", height).attr("x", x).attr("y", y);
-                } else {
-                    clickareas
-                        .attr("width", width).attr("height", height).attr("x", x).attr("y", y);
-                }
-
-                // Remove old clickareas as needed
-                clickareas.exit().remove();
-
-                // Apply default event emitters to clickareas
-                clickareas.on("click", function(element){
-                    this.parent.emit("element_clicked", element);
-                    this.parent_plot.emit("element_clicked", element);
-                }.bind(this));
-
-                // Apply selectable, tooltip, etc to clickareas
-                data_layer.applyAllStatusBehaviors(clickareas);
-
-            });
-
-        // Remove old elements as needed
-        selection.exit().remove();
-
-    };
-
-    // Reimplement the positionTooltip() method to be gene-specific
-    this.positionTooltip = function(id){
-        if (typeof id != "string"){
-            throw ("Unable to position tooltip: id is not a string");
-        }
-        if (!this.tooltips[id]){
-            throw ("Unable to position tooltip: id does not point to a valid tooltip");
-        }
-        var tooltip = this.tooltips[id];
-        var arrow_width = 7; // as defined in the default stylesheet
-        var stroke_width = 1; // as defined in the default stylesheet
-        var page_origin = this.getPageOrigin();
-        var tooltip_box = tooltip.selector.node().getBoundingClientRect();
-        var gene_bbox_id = this.getElementId(tooltip.data) + "_bounding_box";
-        var gene_bbox = d3.select("#" + gene_bbox_id).node().getBBox();
-        var data_layer_height = this.parent.layout.height - (this.parent.layout.margin.top + this.parent.layout.margin.bottom);
-        var data_layer_width = this.parent.layout.width - (this.parent.layout.margin.left + this.parent.layout.margin.right);
-        // Position horizontally: attempt to center on the portion of the gene that's visible,
-        // pad to either side if bumping up against the edge of the data layer
-        var gene_center_x = ((tooltip.data.display_range.start + tooltip.data.display_range.end) / 2) - (this.layout.bounding_box_padding / 2);
-        var offset_right = Math.max((tooltip_box.width / 2) - gene_center_x, 0);
-        var offset_left = Math.max((tooltip_box.width / 2) + gene_center_x - data_layer_width, 0);
-        var left = page_origin.x + gene_center_x - (tooltip_box.width / 2) - offset_left + offset_right;
-        var arrow_left = (tooltip_box.width / 2) - (arrow_width / 2) + offset_left - offset_right;
-        // Position vertically below the gene unless there's insufficient space
-        var top, arrow_type, arrow_top;
-        if (tooltip_box.height + stroke_width + arrow_width > data_layer_height - (gene_bbox.y + gene_bbox.height)){
-            top = page_origin.y + gene_bbox.y - (tooltip_box.height + stroke_width + arrow_width);
-            arrow_type = "down";
-            arrow_top = tooltip_box.height - stroke_width;
-        } else {
-            top = page_origin.y + gene_bbox.y + gene_bbox.height + stroke_width + arrow_width;
-            arrow_type = "up";
-            arrow_top = 0 - stroke_width - arrow_width;
-        }
-        // Apply positions to the main div
-        tooltip.selector.style("left", left + "px").style("top", top + "px");
-        // Create / update position on arrow connecting tooltip to data
-        if (!tooltip.arrow){
-            tooltip.arrow = tooltip.selector.append("div").style("position", "absolute");
-        }
-        tooltip.arrow
-            .attr("class", "lz-data_layer-tooltip-arrow_" + arrow_type)
-            .style("left", arrow_left + "px")
-            .style("top", arrow_top + "px");
-    };
-       
-    return this;
-
-=======
->>>>>>> 5d4c33d2
 });