--- conflicted
+++ resolved
@@ -506,24 +506,6 @@
         toggle = true;
     }
 
-<<<<<<< HEAD
-    var element_id = this.getElementId(element);
-    
-    // Set/unset the proper status class on the appropriate DOM element
-    var selector = d3.select("#" + element_id);
-    var attr_class = "lz-data_layer-" + this.layout.type + "-" + status;
-    if (this.layout.hover_element){
-        if (this.layout.group_hover_elements_on_field){
-            selector = this.group_hover_elements[element[this.layout.group_hover_elements_on_field]];
-        } else {
-            selector = d3.select("#" + element_id + "_" + this.layout.hover_element);
-        }
-        attr_class = "lz-data_layer-" + this.layout.type + "-" + this.layout.hover_element + "-" + status;
-    }
-    if (selector && !selector.empty()){
-        selector.classed(attr_class, toggle);
-    }
-=======
     // Get an ID for the elment or return having changed nothing
     try {
         var element_id = this.getElementId(element);
@@ -539,11 +521,13 @@
     // Set/unset the proper status class on the appropriate DOM element(s)
     d3.select("#" + element_id).classed("lz-data_layer-" + this.layout.type + "-" + status, toggle);
     if (this.layout.hover_element){
-        var hover_element_id = element_id + "_" + this.layout.hover_element;
         var hover_element_class = "lz-data_layer-" + this.layout.type + "-" + this.layout.hover_element + "-" + status;
-        d3.select("#" + hover_element_id).classed(hover_element_class, toggle);
-    }
->>>>>>> c6948134
+        var selector = d3.select("#" + element_id + "_" + this.layout.hover_element);
+        if (this.layout.group_hover_elements_on_field){
+            selector = this.group_hover_elements[element[this.layout.group_hover_elements_on_field]];
+        }
+        selector.classed(hover_element_class, toggle);
+    }
     
     // Track element ID in the proper status state array
     var element_status_idx = this.state[this.state_id][status].indexOf(element_id);
