--- conflicted
+++ resolved
@@ -9,11 +9,7 @@
     <!-- Necessary includes for LocusZoom.js -->
     <script src="dist/locuszoom.vendor.min.js" type="text/javascript"></script>
     <script src="dist/locuszoom.app.min.js" type="text/javascript"></script>
-<<<<<<< HEAD
-    <script type="application/javascript" src="ext/lz-dynamic-urls.js"></script>
-=======
     <script type="application/javascript" src="dist/ext/lz-dynamic-urls.min.js"></script>
->>>>>>> a5142333
 
     <link rel="stylesheet" href="dist/locuszoom.css" type="text/css"/>
     
