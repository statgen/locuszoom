"use strict";

/**
  Instance.js Tests
  Test composition of the LocusZoom.Panel object and its base classes
*/

var jsdom = require('mocha-jsdom');
var fs = require("fs");
var assert = require('assert');
var should = require("should");

describe('LocusZoom.Panel', function(){

    // Load all javascript files
    jsdom({
        src: [ fs.readFileSync('./assets/js/vendor/should.min.js'),
               fs.readFileSync('./assets/js/vendor/d3.min.js'),
               fs.readFileSync('./assets/js/vendor/q.min.js'),
               fs.readFileSync('./assets/js/app/LocusZoom.js'),
               fs.readFileSync('./assets/js/app/Instance.js'),
               fs.readFileSync('./assets/js/app/Panel.js'),
               fs.readFileSync('./assets/js/app/DataLayer.js'),
               fs.readFileSync('./assets/js/app/Singletons.js'),
               fs.readFileSync('./assets/js/app/Data.js')
             ]
    });

    // Reset DOM after each test
    afterEach(function(){
        d3.select("body").selectAll("*").remove();
    });

    // Tests
    it("creates an object for its name space", function() {
        should.exist(LocusZoom.Panel);
    });

    it("defines its layout defaults", function() {
        LocusZoom.Panel.should.have.property('DefaultLayout').which.is.an.Object;
    });

    describe("Constructor", function() {
        beforeEach(function(){
            d3.select("body").append("div").attr("id", "instance_id");
            this.instance = LocusZoom.populate("#instance_id");
            this.panel = this.instance.panels.positions;
        });
        it("returns an object", function() {
            this.panel.should.be.an.Object;
        });
        it('should have an id', function(){
            this.panel.should.have.property('id');
        });
        it('should have an object for tracking data layers', function(){
            this.panel.should.have.property('data_layers').which.is.an.Object;
        });
        it('should track dimensions, margins, and positioning with a layout object', function(){
            this.panel.should.have.property('layout').which.is.an.Object;
            this.panel.layout.width.should.be.a.Number;
            this.panel.layout.height.should.be.a.Number;
            this.panel.layout.min_width.should.be.a.Number;
            this.panel.layout.min_height.should.be.a.Number;
            this.panel.layout.proportional_width.should.be.a.Number;
            this.panel.layout.proportional_height.should.be.a.Number;
            this.panel.layout.origin.should.be.an.Object;
            this.panel.layout.origin.should.have.property('x').which.is.a.Number
            this.panel.layout.origin.should.have.property('y').which.is.a.Number;
            this.panel.layout.margin.should.be.an.Object;
            this.panel.layout.margin.should.have.property('top').which.is.a.Number
            this.panel.layout.margin.should.have.property('right').which.is.a.Number;
            this.panel.layout.margin.should.have.property('bottom').which.is.a.Number;
            this.panel.layout.margin.should.have.property('left').which.is.a.Number;
            this.panel.layout.cliparea.should.be.an.Object;
            this.panel.layout.cliparea.should.have.property('width').which.is.a.Number
            this.panel.layout.cliparea.should.have.property('height').which.is.a.Number;
            this.panel.layout.cliparea.should.have.property('origin').which.is.an.Object;
            this.panel.layout.cliparea.origin.should.have.property('x').which.is.a.Number;
            this.panel.layout.cliparea.origin.should.have.property('y').which.is.a.Number;
        });
        it('should generate an ID if passed a layout that does not define one', function(){
            this.instance.addPanel({ "foo": "bar" });
            var panel_idx = this.instance.layout.panels.length - 1;
            this.instance.layout.panels[panel_idx].should.have.property("id").which.is.a.String;
            this.instance.layout.panels[panel_idx].foo.should.be.exactly("bar");
            this.instance.panels[this.instance.layout.panels[panel_idx].id].should.be.an.Object;
            this.instance.panels[this.instance.layout.panels[panel_idx].id].layout.foo.should.be.exactly("bar");
        });
        it('should throw an error if adding a panel with an ID that is already used', function(){
            this.instance.addPanel({ "id": "duplicate", "foo": "bar" });
            assert.throws(function(){
                this.instance.addPanel({ "id": "duplicate", "foo2": "bar2" });
            }.bind(this));
        });
    });

    describe("Geometry methods", function() {
        beforeEach(function(){
            d3.select("body").append("div").attr("id", "instance_id");
            this.instance = LocusZoom.populate("#instance_id");
            this.panel = this.instance.panels.positions;
        });
        it('should allow changing dimensions', function(){
            this.panel.setDimensions(840, 560);
            this.panel.layout.should.have.property('width').which.is.exactly(840);
            this.panel.layout.should.have.property('height').which.is.exactly(560);
            this.panel.setDimensions(9000, -50);
            this.panel.layout.should.have.property('width').which.is.exactly(840);
            this.panel.layout.should.have.property('height').which.is.exactly(560);
            this.panel.setDimensions("q", 942);
            this.panel.layout.should.have.property('width').which.is.exactly(840);
            this.panel.layout.should.have.property('height').which.is.exactly(560);
        });
        it('should enforce minimum dimensions', function(){
            this.panel.layout.width.should.not.be.lessThan(this.panel.layout.min_width);
            this.panel.layout.height.should.not.be.lessThan(this.panel.layout.min_height);
            this.panel.setDimensions(this.panel.layout.min_width / 2, 0);
            this.panel.layout.width.should.not.be.lessThan(this.panel.layout.min_width);
            this.panel.layout.height.should.not.be.lessThan(this.panel.layout.min_height);
            this.panel.setDimensions(0, this.panel.layout.min_height / 2);
            this.panel.layout.width.should.not.be.lessThan(this.panel.layout.min_width);
            this.panel.layout.height.should.not.be.lessThan(this.panel.layout.min_height);
        });
        it('should allow setting origin irrespective of instance dimensions', function(){
            this.instance.setDimensions(500, 600);
            this.panel.setOrigin(20, 50);
            this.panel.layout.origin.x.should.be.exactly(20);
            this.panel.layout.origin.y.should.be.exactly(50);
            this.panel.setOrigin(0, 0);
            this.panel.layout.origin.x.should.be.exactly(0);
            this.panel.layout.origin.y.should.be.exactly(0);
            this.panel.setOrigin("q", { foo: "bar" });
            this.panel.layout.origin.x.should.be.exactly(0);
            this.panel.layout.origin.y.should.be.exactly(0);
            this.panel.setOrigin(700, 800);
            this.panel.layout.origin.x.should.be.exactly(700);
            this.panel.layout.origin.y.should.be.exactly(800);
        });
        it('should allow setting margin, which sets cliparea origin and dimensions', function(){
            this.panel.setMargin(1, 2, 3, 4);
            this.panel.layout.margin.top.should.be.exactly(1);
            this.panel.layout.margin.right.should.be.exactly(2);
            this.panel.layout.margin.bottom.should.be.exactly(3);
            this.panel.layout.margin.left.should.be.exactly(4);
            this.panel.layout.cliparea.origin.x.should.be.exactly(4);
            this.panel.layout.cliparea.origin.y.should.be.exactly(1);
            this.panel.layout.cliparea.width.should.be.exactly(this.panel.layout.width - (2 + 4));
            this.panel.layout.cliparea.height.should.be.exactly(this.panel.layout.height - (1 + 3));
            this.panel.setMargin(0, "12", -17, {foo: "bar"});
            this.panel.layout.margin.top.should.be.exactly(0);
            this.panel.layout.margin.right.should.be.exactly(12);
            this.panel.layout.margin.bottom.should.be.exactly(3);
            this.panel.layout.margin.left.should.be.exactly(4);
            this.panel.layout.cliparea.origin.x.should.be.exactly(4);
            this.panel.layout.cliparea.origin.y.should.be.exactly(0);
            this.panel.layout.cliparea.width.should.be.exactly(this.panel.layout.width - (12 + 4));
            this.panel.layout.cliparea.height.should.be.exactly(this.panel.layout.height - (0 + 3));
        });
        it('should prevent margins from overlapping', function(){
            this.panel.setDimensions(500, 500);
            this.panel.setMargin(700, 1000, 900, 800);
            this.panel.layout.margin.should.have.property('top').which.is.exactly(150);
            this.panel.layout.margin.should.have.property('right').which.is.exactly(350);
            this.panel.layout.margin.should.have.property('bottom').which.is.exactly(350);
            this.panel.layout.margin.should.have.property('left').which.is.exactly(150);
        });
    });

    describe("Panel Curtain and Loader", function() {
        beforeEach(function(){
            var datasources = new LocusZoom.DataSources();
            this.layout = {
                width: 100,
                height: 100,
                min_width: 100,
                min_height: 100,
                resizable: false,
                aspect_ratio: 1,
                panels: [
                    { id: "test",
                      width: 100,
                      height: 100 }
                ],
                controls: false
            };
            d3.select("body").append("div").attr("id", "plot");
            this.plot = LocusZoom.populate("#plot", datasources, this.layout);
            this.panel = this.plot.panels.test;
        });
        it("should have a curtain object with show/update/hide methods, a showing boolean, and selectors", function(){
            this.panel.should.have.property("curtain").which.is.an.Object;
            this.panel.curtain.should.have.property("showing").which.is.exactly(false);
            this.panel.curtain.should.have.property("show").which.is.a.Function;
            this.panel.curtain.should.have.property("update").which.is.a.Function;
            this.panel.curtain.should.have.property("hide").which.is.a.Function;
            this.panel.curtain.should.have.property("selector").which.is.exactly(null);
            this.panel.curtain.should.have.property("content_selector").which.is.exactly(null);
        });
        it("should show/hide/update on command and track shown status", function(){
            this.panel.curtain.showing.should.be.false;
            this.panel.curtain.should.have.property("selector").which.is.exactly(null);
            this.panel.curtain.should.have.property("content_selector").which.is.exactly(null);
            this.panel.curtain.show("test content");
            this.panel.curtain.showing.should.be.true;
            this.panel.curtain.selector.empty().should.be.false;
            this.panel.curtain.content_selector.empty().should.be.false;
            this.panel.curtain.content_selector.html().should.be.exactly("test content");
            this.panel.curtain.hide();
            this.panel.curtain.showing.should.be.false;
            this.panel.curtain.should.have.property("selector").which.is.exactly(null);
            this.panel.curtain.should.have.property("content_selector").which.is.exactly(null);
        });
        it("should have a loader object with show/update/animate/setPercentCompleted/hide methods, a showing boolean, and selectors", function(){
            this.panel.should.have.property("loader").which.is.an.Object;
            this.panel.loader.should.have.property("showing").which.is.false;
            this.panel.loader.should.have.property("show").which.is.a.Function;
            this.panel.loader.should.have.property("update").which.is.a.Function;
            this.panel.loader.should.have.property("animate").which.is.a.Function;
            this.panel.loader.should.have.property("update").which.is.a.Function;
            this.panel.loader.should.have.property("setPercentCompleted").which.is.a.Function;
            this.panel.loader.should.have.property("selector").which.is.exactly(null);
            this.panel.loader.should.have.property("content_selector").which.is.exactly(null);
            this.panel.loader.should.have.property("progress_selector").which.is.exactly(null);
        });
        it("should show/hide/update on command and track shown status", function(){
            this.panel.loader.showing.should.be.false;
            this.panel.loader.should.have.property("selector").which.is.exactly(null);
            this.panel.loader.should.have.property("content_selector").which.is.exactly(null);
            this.panel.loader.should.have.property("progress_selector").which.is.exactly(null);
            this.panel.loader.show("test content");
            this.panel.loader.showing.should.be.true;
            this.panel.loader.selector.empty().should.be.false;
            this.panel.loader.content_selector.empty().should.be.false;
            this.panel.loader.content_selector.html().should.be.exactly("test content");
            this.panel.loader.progress_selector.empty().should.be.false;
            this.panel.loader.hide();
            this.panel.loader.showing.should.be.false;
            this.panel.loader.should.have.property("selector").which.is.exactly(null);
            this.panel.loader.should.have.property("content_selector").which.is.exactly(null);
            this.panel.loader.should.have.property("progress_selector").which.is.exactly(null);
        });
        it("should allow for animating or showing discrete percentages of completion", function(){
            this.panel.loader.show("test content").animate();
            this.panel.loader.progress_selector.classed("lz-loader-progress-animated").should.be.true;
            this.panel.loader.setPercentCompleted(15);
            this.panel.loader.content_selector.html().should.be.exactly("test content");
            this.panel.loader.progress_selector.classed("lz-loader-progress-animated").should.be.false;
            this.panel.loader.progress_selector.style("width").should.be.exactly("15%");
            this.panel.loader.update("still loading...", 62);
            this.panel.loader.content_selector.html().should.be.exactly("still loading...");
            this.panel.loader.progress_selector.style("width").should.be.exactly("62%");
            this.panel.loader.setPercentCompleted(200);
            this.panel.loader.progress_selector.style("width").should.be.exactly("100%");
            this.panel.loader.setPercentCompleted(-43);
            this.panel.loader.progress_selector.style("width").should.be.exactly("1%");
            this.panel.loader.setPercentCompleted("foo");
            this.panel.loader.progress_selector.style("width").should.be.exactly("1%");
        });
    });

<<<<<<< HEAD
    describe("Panel Controls and Control Buttons", function() {
        beforeEach(function(){
            var datasources = new LocusZoom.DataSources();
            this.layout = {
                width: 100,
                height: 100,
                min_width: 100,
                min_height: 100,
                resizable: false,
                aspect_ratio: 1,
                panels: [],
                controls: false
            };
            d3.select("body").append("div").attr("id", "plot");
            this.plot = LocusZoom.populate("#plot", datasources, this.layout);
            this.panel = this.plot.panels.test;
        });
        it("panels should have a controls element with buttons as defined in the panel layout", function(){
            var test1 = this.plot.addPanel({
                id: "test1",
                controls: { remove: true }
            });
            test1.should.have.property("controls").which.is.an.Object;
            test1.controls.should.have.property("showing").which.is.exactly(false);
            test1.controls.should.have.property("selector").which.is.exactly(null);
            test1.controls.should.have.property("show").which.is.a.Function;
            test1.controls.should.have.property("update").which.is.a.Function;
            test1.controls.should.have.property("position").which.is.a.Function;
            test1.controls.should.have.property("hide").which.is.a.Function;
            test1.controls.should.have.property("buttons").which.is.an.Object;
            assert.deepEqual(Object.keys(test1.controls.buttons), ["remove"]);
            assert.ok(test1.controls.buttons.remove instanceof LocusZoom.PanelControlsButton);
            var test2 = this.plot.addPanel({
                id: "test2",
                description: "Lorem ipsum",
                controls: { description: true }
            });
            assert.deepEqual(Object.keys(test2.controls.buttons), ["description"]);
            assert.ok(test2.controls.buttons.description instanceof LocusZoom.PanelControlsButton);
            var test3 = this.plot.addPanel({
                id: "test3",
                controls: { model: true, reposition: true }
            });
            assert.deepEqual(Object.keys(test3.controls.buttons), ["model", "reposition_down", "reposition_up"]);
            assert.ok(test3.controls.buttons.model instanceof LocusZoom.PanelControlsButton);
            assert.ok(test3.controls.buttons.reposition_down instanceof LocusZoom.PanelControlsButton);
            assert.ok(test3.controls.buttons.reposition_up instanceof LocusZoom.PanelControlsButton);
        });
        it("panel buttons should have show/hide/update and various property setter methods", function(){
            var test1 = this.plot.addPanel({
                id: "test1",
                controls: { remove: true }
            });
            var btn = test1.controls.buttons.remove;
            btn.should.have.property("id").which.is.a.String;
            assert.equal(btn.id, "remove");
            btn.should.have.property("parent").which.is.an.Object;
            assert.deepEqual(btn.parent, test1);
            btn.should.have.property("showing").which.is.exactly(false);
            btn.should.have.property("persist").which.is.exactly(false);
            btn.should.have.property("selector").which.is.exactly(null);
            btn.should.have.property("text").which.is.a.String;
            btn.should.have.property("setText").which.is.a.Function;
            btn.setText("foo");
            assert.equal(btn.text, "foo");
            btn.should.have.property("title").which.is.a.String;
            btn.should.have.property("setTitle").which.is.a.Function;
            btn.setTitle("bar");
            assert.equal(btn.title, "bar");
            btn.should.have.property("color").which.is.a.String;
            btn.should.have.property("setColor").which.is.a.Function;
            btn.setColor("red");
            assert.equal(btn.color, "red");
            btn.should.have.property("status").which.is.a.String;
            btn.should.have.property("setStatus").which.is.a.Function;
            btn.setStatus("highlighted");
            assert.equal(btn.status, "highlighted");
            btn.should.have.property("disable").which.is.a.Function;
            btn.should.have.property("highlight").which.is.a.Function;
            btn.disable();
            assert.equal(btn.status, "disabled");
            btn.disable(false);
            assert.equal(btn.status, "");
            btn.highlight();
            assert.equal(btn.status, "highlighted");
            btn.should.have.property("onclick").which.is.a.Function;
            btn.should.have.property("setOnclick").which.is.a.Function;
            var func = function(){ return "foo"; };
            btn.setOnclick(func);
            assert.deepEqual(btn.onclick, func);
            btn.should.have.property("show").which.is.a.Function;
            btn.should.have.property("preUpdate").which.is.a.Function;
            btn.should.have.property("update").which.is.a.Function;
            btn.should.have.property("postUpdate").which.is.a.Function;
            btn.should.have.property("hide").which.is.a.Function;
        });
        it("panel controls show and hide methods should add/remove DOM object", function(){
            var test1 = this.plot.addPanel({
                id: "test1",
                controls: { remove: true }
            });
            test1.controls.show();
            assert.ok(test1.controls.showing);
            test1.controls.selector.should.have.property("empty").which.is.a.Function;
            assert.equal(test1.controls.selector.empty(), false);
            assert.ok(test1.controls.selector.classed("lz-panel-controls"));
            assert.ok(test1.controls.buttons.remove.showing);
            test1.controls.buttons.remove.selector.should.have.property("empty").which.is.a.Function;
            assert.equal(test1.controls.buttons.remove.selector.empty(), false);
            assert.ok(test1.controls.buttons.remove.selector.classed("lz-panel-controls-button"));
            test1.controls.hide();
            assert.equal(test1.controls.showing, false);
            assert.equal(test1.controls.selector, null);
            assert.equal(test1.controls.buttons.remove.showing, false);
            assert.equal(test1.controls.buttons.remove.selector, null);
        });
        it("panel controls buttons that implement a menu should create/destroy menu DOM element on click", function(){
            var test1 = this.plot.addPanel({
                id: "test1",
                description: "Lorem ipsum",
                controls: { description: true }
            });
            test1.controls.buttons.description.should.have.property("menu").which.is.an.Object;
            test1.controls.buttons.description.menu.should.have.property("showing").which.is.exactly(false);
            test1.controls.buttons.description.menu.should.have.property("enabled").which.is.exactly(true);
            test1.controls.buttons.description.menu.should.have.property("outer_selector").which.is.exactly(null);
            test1.controls.buttons.description.menu.should.have.property("inner_selector").which.is.exactly(null);
            test1.controls.buttons.description.menu.should.have.property("show").which.is.a.Function;
            test1.controls.buttons.description.menu.should.have.property("update").which.is.a.Function;
            test1.controls.buttons.description.menu.should.have.property("position").which.is.a.Function;
            test1.controls.buttons.description.menu.should.have.property("hide").which.is.a.Function;
            test1.controls.show();
            test1.controls.buttons.description.selector.on("click")(); // toggle menu on
            assert.equal(test1.controls.buttons.description.status, "highlighted");
            assert.ok(test1.controls.buttons.description.menu.showing);
            test1.controls.buttons.description.menu.outer_selector.should.have.property("empty").which.is.a.Function;
            assert.equal(test1.controls.buttons.description.menu.outer_selector.empty(), false);
            assert.ok(test1.controls.buttons.description.menu.outer_selector.classed("lz-panel-controls-menu"));
            test1.controls.buttons.description.menu.inner_selector.should.have.property("empty").which.is.a.Function;
            assert.equal(test1.controls.buttons.description.menu.inner_selector.empty(), false);
            assert.ok(test1.controls.buttons.description.menu.inner_selector.classed("lz-panel-controls-menu-content"));
            assert.equal(test1.controls.buttons.description.menu.inner_selector.html(), "Lorem ipsum");
            test1.controls.buttons.description.selector.on("click")(); // toggle menu off
            assert.equal(test1.controls.buttons.description.menu.showing, false);
            assert.equal(test1.controls.buttons.description.menu.outer_selector, null);
            assert.equal(test1.controls.buttons.description.menu.inner_selector, null);
=======
    describe("Panel Interactions", function() {
        beforeEach(function(){
            this.plot = null;
            this.datasources = new LocusZoom.DataSources()
                .add("static", ["StaticJSON", [{ id: "a", x: 1, y: 2 }, { id: "b", x: 3, y: 4 }, { id: "c", x: 5, y: 6 }] ]);
            this.layout = {
                width: 100,
                height: 100,
                panels: [
                    {
                        id: "p",
                        width: 100,
                        height: 100,
                        axes: {
                            x: { label: "x" },
                            y1: { label: "y1" }
                        },
                        interaction: {},
                        data_layers: [
                            {
                                id: "d",
                                type: "scatter",
                                fields: ["static:id", "static:x", "static:y"],
                                id_field: "static:id",
                                z_index: 0,
                                x_axis: {
                                    field: "static:x"
                                },
                                y_axis: {
                                    axis: 1,
                                    field: "static:y"
                                }
                            }
                        ]
                    }
                ]
            };
            // Stash the original d3.mouse function as some of the tests in this suite will override it to simulate clicks
            this.d3_mouse_orig = d3.mouse;
            d3.select("body").append("div").attr("id", "plot");
        });
        afterEach(function(){
            d3.select("#plot").remove();
            d3.mouse = this.d3_mouse_orig;
            delete this.plot;
            delete this.datasources;
            delete this.layout;
        });
        it("should not establish any interaction mouse event handlers when no interaction layout directives are defined", function(){
            this.plot = LocusZoom.populate("#plot", this.datasources, this.layout);
            should.not.exist(this.plot.panels.p.svg.container.select(".lz-panel-background")["__onmousedown.plot.p.interaction.drag.background"]);
            should.not.exist(this.plot.svg.node()["__onmouseup.plot.p.interaction.drag.background"]);
            should.not.exist(this.plot.svg.node()["__onmousemove.plot.p.interaction.drag"]);
            should.not.exist(this.plot.panels.p.svg.container.node()["__onwheel.zoom"]);
        });
        it("should establish background drag interaction handlers when the layout directive is present", function(done){
            this.layout.panels[0].interaction.drag_background_to_pan = true;
            this.plot = LocusZoom.populate("#plot", this.datasources, this.layout);
            Q.all(this.plot.remap_promises).then(function(){
                assert.equal(typeof this.plot.panels.p.svg.container.select(".lz-panel-background").node()["__onmousedown.plot.p.interaction.drag.background"], "function");
                assert.equal(typeof this.plot.svg.node()["__onmouseup.plot.p.interaction.drag"], "function");
                assert.equal(typeof this.plot.svg.node()["__onmousemove.plot.p.interaction.drag"], "function");
                done();
            }.bind(this));
        });
        it("should establish x tick drag interaction handlers when the layout directives are present", function(done){
            this.layout.panels[0].interaction.drag_x_ticks_to_scale = true;
            this.plot = LocusZoom.populate("#plot", this.datasources, this.layout);
            Q.all(this.plot.remap_promises).then(function(){
                assert.equal(typeof this.plot.svg.node()["__onmouseup.plot.p.interaction.drag"], "function");
                assert.equal(typeof this.plot.svg.node()["__onmousemove.plot.p.interaction.drag"], "function");
                assert.equal(typeof this.plot.panels.p.svg.container.select(".lz-axis.lz-x .tick text").node()["__onmousedown.plot.p.interaction.drag"], "function");
                done();
            }.bind(this));
        });
        it("should establish y1 tick drag interaction handlers when the layout directives are present", function(done){
            this.layout.panels[0].interaction.drag_y1_ticks_to_scale = true;
            this.plot = LocusZoom.populate("#plot", this.datasources, this.layout);
            Q.all(this.plot.remap_promises).then(function(){
                assert.equal(typeof this.plot.svg.node()["__onmouseup.plot.p.interaction.drag"], "function");
                assert.equal(typeof this.plot.svg.node()["__onmousemove.plot.p.interaction.drag"], "function");
                assert.equal(typeof this.plot.panels.p.svg.container.select(".lz-axis.lz-y1 .tick text").node()["__onmousedown.plot.p.interaction.drag"], "function");
                done();
            }.bind(this));
        });
        it("should establish a zoom interaction handler on the panel when the layout directive is present", function(done){
            this.layout.panels[0].interaction.scroll_to_zoom = true;
            this.plot = LocusZoom.populate("#plot", this.datasources, this.layout);
            Q.all(this.plot.remap_promises).then(function(){
                assert.equal(typeof this.plot.panels.p.svg.container.node()["__onmousedown.zoom"], "function");
                done();
            }.bind(this));
        });
        it ("should pan along the x axis when dragging the background", function(done){
            this.layout.panels[0].interaction.drag_background_to_pan = true;
            this.plot = LocusZoom.populate("#plot", this.datasources, this.layout);
            Q.all(this.plot.remap_promises).then(function(){
                // Simulate click (mousedown) at [ 50, 50 ]
                d3.mouse = function(){ return [ 50, 50 ]; };
                this.plot.panels.p.svg.container.select(".lz-panel-background").node()["__onmousedown.plot.p.interaction.drag.background"]();
                this.plot.panels.p.interactions.should.be.an.Object;
                this.plot.panels.p.interactions.dragging.should.be.an.Object;
                this.plot.panels.p.interactions.dragging.method.should.be.exactly("background");
                this.plot.panels.p.interactions.dragging.start_x.should.be.exactly(50);
                this.plot.panels.p.interactions.dragging.start_y.should.be.exactly(50);
                this.plot.panels.p.interactions.dragging.dragged_x.should.be.exactly(0);
                this.plot.panels.p.interactions.dragging.dragged_y.should.be.exactly(0);
                // Simulate drag (mousemove) to [ 25, 50 ] (x -25)
                d3.mouse = function(){ return [ 25, 50 ]; };
                this.plot.svg.node()["__onmousemove.plot.p.interaction.drag"]();
                this.plot.panels.p.interactions.dragging.method.should.be.exactly("background");
                this.plot.panels.p.interactions.dragging.start_x.should.be.exactly(50);
                this.plot.panels.p.interactions.dragging.start_y.should.be.exactly(50);
                this.plot.panels.p.interactions.dragging.dragged_x.should.be.exactly(-25);
                this.plot.panels.p.interactions.dragging.dragged_y.should.be.exactly(0);
                assert.deepEqual(this.plot.panels.p.x_extent, [1,5]);
                assert.deepEqual(this.plot.panels.p.x_extent_shifted, [2,6]);
                // Simulate mouseup at new location
                this.plot.svg.node()["__onmouseup.plot.p.interaction.drag"]();
                this.plot.panels.p.interactions.dragging.should.be.false;
                this.plot.panels.p.data_layers.d.layout.x_axis.floor.should.be.exactly(2);
                this.plot.panels.p.data_layers.d.layout.x_axis.ceiling.should.be.exactly(6);
                done();
            }.bind(this));
        });
        it ("should scale along the x axis when dragging an x tick", function(done){
            this.layout.panels[0].interaction.drag_x_ticks_to_scale = true;
            this.plot = LocusZoom.populate("#plot", this.datasources, this.layout);
            Q.all(this.plot.remap_promises).then(function(){
                // Simulate click (mousedown) at [ 50, 0 ] (x tick probably doesn't exist there but that's okay)
                d3.mouse = function(){ return [ 50, 0 ]; };
                this.plot.panels.p.svg.container.select(".lz-axis.lz-x .tick text").node()["__onmousedown.plot.p.interaction.drag"]();
                this.plot.panels.p.interactions.should.be.an.Object;
                this.plot.panels.p.interactions.dragging.should.be.an.Object;
                this.plot.panels.p.interactions.dragging.method.should.be.exactly("x_tick");
                this.plot.panels.p.interactions.dragging.start_x.should.be.exactly(50);
                this.plot.panels.p.interactions.dragging.start_y.should.be.exactly(0);
                this.plot.panels.p.interactions.dragging.dragged_x.should.be.exactly(0);
                this.plot.panels.p.interactions.dragging.dragged_y.should.be.exactly(0);
                // Simulate drag (mousemove) to [ 25, 0 ] (x -25)
                d3.mouse = function(){ return [ 25, 0 ]; };
                this.plot.svg.node()["__onmousemove.plot.p.interaction.drag"]();
                this.plot.panels.p.interactions.dragging.method.should.be.exactly("x_tick");
                this.plot.panels.p.interactions.dragging.start_x.should.be.exactly(50);
                this.plot.panels.p.interactions.dragging.start_y.should.be.exactly(0);
                this.plot.panels.p.interactions.dragging.dragged_x.should.be.exactly(-25);
                this.plot.panels.p.interactions.dragging.dragged_y.should.be.exactly(0);
                assert.deepEqual(this.plot.panels.p.x_extent, [1,5]);
                assert.deepEqual(this.plot.panels.p.x_extent_shifted, [1,9]);
                // Simulate mouseup at new location
                this.plot.svg.node()["__onmouseup.plot.p.interaction.drag"]();
                this.plot.panels.p.interactions.dragging.should.be.false;
                this.plot.panels.p.data_layers.d.layout.x_axis.floor.should.be.exactly(1);
                this.plot.panels.p.data_layers.d.layout.x_axis.ceiling.should.be.exactly(9);
                done();
            }.bind(this));
        });
        it ("should pan along the x axis when shift+dragging an x tick", function(done){
            this.layout.panels[0].interaction.drag_x_ticks_to_scale = true;
            this.plot = LocusZoom.populate("#plot", this.datasources, this.layout);
            Q.all(this.plot.remap_promises).then(function(){
                var event = { shiftKey: true, preventDefault: function(){ return null; } };
                // Simulate shift+click (mousedown) at [ 50, 0 ] (x tick probably doesn't exist there but that's okay)
                d3.mouse = function(){ return [ 50, 0 ]; };
                this.plot.panels.p.svg.container.select(".lz-axis.lz-x .tick text").node()["__onmousedown.plot.p.interaction.drag"](event);
                this.plot.panels.p.interactions.should.be.an.Object;
                this.plot.panels.p.interactions.dragging.should.be.an.Object;
                this.plot.panels.p.interactions.dragging.method.should.be.exactly("x_tick");
                this.plot.panels.p.interactions.dragging.start_x.should.be.exactly(50);
                this.plot.panels.p.interactions.dragging.start_y.should.be.exactly(0);
                this.plot.panels.p.interactions.dragging.dragged_x.should.be.exactly(0);
                this.plot.panels.p.interactions.dragging.dragged_y.should.be.exactly(0);
                // Simulate drag (mousemove) to [ 25, 0 ] (x -25)
                d3.mouse = function(){ return [ 25, 0 ]; };
                this.plot.svg.node()["__onmousemove.plot.p.interaction.drag"](event);
                this.plot.panels.p.interactions.dragging.method.should.be.exactly("x_tick");
                this.plot.panels.p.interactions.dragging.start_x.should.be.exactly(50);
                this.plot.panels.p.interactions.dragging.start_y.should.be.exactly(0);
                this.plot.panels.p.interactions.dragging.dragged_x.should.be.exactly(-25);
                this.plot.panels.p.interactions.dragging.dragged_y.should.be.exactly(0);
                assert.deepEqual(this.plot.panels.p.x_extent, [1,5]);
                assert.deepEqual(this.plot.panels.p.x_extent_shifted, [2,6]);
                // Simulate mouseup at new location
                this.plot.svg.node()["__onmouseup.plot.p.interaction.drag"](event);
                this.plot.panels.p.interactions.dragging.should.be.false;
                this.plot.panels.p.data_layers.d.layout.x_axis.floor.should.be.exactly(2);
                this.plot.panels.p.data_layers.d.layout.x_axis.ceiling.should.be.exactly(6);
                done();
            }.bind(this));
        });
        it ("should scale along the y1 axis when dragging a y1 tick", function(done){
            this.layout.panels[0].interaction.drag_y1_ticks_to_scale = true;
            this.plot = LocusZoom.populate("#plot", this.datasources, this.layout);
            Q.all(this.plot.remap_promises).then(function(){
                // Simulate click (mousedown) at [ 0, 25 ] (y1 tick probably doesn't exist there but that's okay)
                d3.mouse = function(){ return [ 0, 25 ]; };
                this.plot.panels.p.svg.container.select(".lz-axis.lz-y1 .tick text").node()["__onmousedown.plot.p.interaction.drag"]();
                this.plot.panels.p.interactions.should.be.an.Object;
                this.plot.panels.p.interactions.dragging.should.be.an.Object;
                this.plot.panels.p.interactions.dragging.method.should.be.exactly("y1_tick");
                this.plot.panels.p.interactions.dragging.start_x.should.be.exactly(0);
                this.plot.panels.p.interactions.dragging.start_y.should.be.exactly(25);
                this.plot.panels.p.interactions.dragging.dragged_x.should.be.exactly(0);
                this.plot.panels.p.interactions.dragging.dragged_y.should.be.exactly(0);
                // Simulate drag (mousemove) to [ 0, 75 ] (x +50)
                d3.mouse = function(){ return [ 0, 75 ]; };
                this.plot.svg.node()["__onmousemove.plot.p.interaction.drag"]();
                this.plot.panels.p.interactions.dragging.method.should.be.exactly("y1_tick");
                this.plot.panels.p.interactions.dragging.start_x.should.be.exactly(0);
                this.plot.panels.p.interactions.dragging.start_y.should.be.exactly(25);
                this.plot.panels.p.interactions.dragging.dragged_x.should.be.exactly(0);
                this.plot.panels.p.interactions.dragging.dragged_y.should.be.exactly(50);
                assert.deepEqual(this.plot.panels.p.y1_extent, [2,6]);
                assert.deepEqual(this.plot.panels.p.y1_extent_shifted, [2,14]);
                // Simulate mouseup at new location
                this.plot.svg.node()["__onmouseup.plot.p.interaction.drag"]();
                this.plot.panels.p.interactions.dragging.should.be.false;
                this.plot.panels.p.data_layers.d.layout.y_axis.floor.should.be.exactly(2);
                this.plot.panels.p.data_layers.d.layout.y_axis.ceiling.should.be.exactly(14);
                done();
            }.bind(this));
        });
        it ("should pan along the y axis when shift+dragging a y tick", function(done){
            this.layout.panels[0].interaction.drag_y1_ticks_to_scale = true;
            this.plot = LocusZoom.populate("#plot", this.datasources, this.layout);
            Q.all(this.plot.remap_promises).then(function(){
                var event = { shiftKey: true, preventDefault: function(){ return null; } };
                // Simulate shift+click (mousedown) at [ 0, 25 ] (y1 tick probably doesn't exist there but that's okay)
                d3.mouse = function(){ return [ 0, 25 ]; };
                this.plot.panels.p.svg.container.select(".lz-axis.lz-y1 .tick text").node()["__onmousedown.plot.p.interaction.drag"](event);
                this.plot.panels.p.interactions.should.be.an.Object;
                this.plot.panels.p.interactions.dragging.should.be.an.Object;
                this.plot.panels.p.interactions.dragging.method.should.be.exactly("y1_tick");
                this.plot.panels.p.interactions.dragging.start_x.should.be.exactly(0);
                this.plot.panels.p.interactions.dragging.start_y.should.be.exactly(25);
                this.plot.panels.p.interactions.dragging.dragged_x.should.be.exactly(0);
                this.plot.panels.p.interactions.dragging.dragged_y.should.be.exactly(0);
                // Simulate drag (mousemove) to [ 0, 75 ] (x +50)
                d3.mouse = function(){ return [ 0, 75 ]; };
                this.plot.svg.node()["__onmousemove.plot.p.interaction.drag"](event);
                this.plot.panels.p.interactions.dragging.method.should.be.exactly("y1_tick");
                this.plot.panels.p.interactions.dragging.start_x.should.be.exactly(0);
                this.plot.panels.p.interactions.dragging.start_y.should.be.exactly(25);
                this.plot.panels.p.interactions.dragging.dragged_x.should.be.exactly(0);
                this.plot.panels.p.interactions.dragging.dragged_y.should.be.exactly(50);
                assert.deepEqual(this.plot.panels.p.y1_extent, [2,6]);
                assert.deepEqual(this.plot.panels.p.y1_extent_shifted, [4,8]);
                // Simulate mouseup at new location
                this.plot.svg.node()["__onmouseup.plot.p.interaction.drag"](event);
                this.plot.panels.p.interactions.dragging.should.be.false;
                this.plot.panels.p.data_layers.d.layout.y_axis.floor.should.be.exactly(4);
                this.plot.panels.p.data_layers.d.layout.y_axis.ceiling.should.be.exactly(8);
                done();
            }.bind(this));
        });
        it ("should zoom along x axis when scrolling", function(done){
            this.layout.panels[0].interaction.scroll_to_zoom = true;
            this.plot = LocusZoom.populate("#plot", this.datasources, this.layout);
            Q.all(this.plot.remap_promises).then(function(){
                // NOTE: d3 xoom behaviors are much more complicated than drag behaviors and as such are very
                // difficult to simulate programmatically in a node environment. This test therefore only checks
                // that the interaction object correctly tracks zoom start and end.
                this.plot.panels.p.zoom_listener.on("zoom")();
                this.plot.panels.p.interactions.should.be.an.Object;
                this.plot.panels.p.interactions.zooming.should.be.true;
                this.plot.panels.p.zoom_listener.on("zoomend")();
                this.plot.panels.p.interactions.zooming.should.be.false;
                done();
            }.bind(this));
>>>>>>> 0c9218fb
        });
    });

});<|MERGE_RESOLUTION|>--- conflicted
+++ resolved
@@ -258,7 +258,6 @@
         });
     });
 
-<<<<<<< HEAD
     describe("Panel Controls and Control Buttons", function() {
         beforeEach(function(){
             var datasources = new LocusZoom.DataSources();
@@ -405,7 +404,9 @@
             assert.equal(test1.controls.buttons.description.menu.showing, false);
             assert.equal(test1.controls.buttons.description.menu.outer_selector, null);
             assert.equal(test1.controls.buttons.description.menu.inner_selector, null);
-=======
+        });
+    });
+
     describe("Panel Interactions", function() {
         beforeEach(function(){
             this.plot = null;
@@ -675,7 +676,6 @@
                 this.plot.panels.p.interactions.zooming.should.be.false;
                 done();
             }.bind(this));
->>>>>>> 0c9218fb
         });
     });
 
