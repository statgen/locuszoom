/* global require, describe, d3, Q, LocusZoom, beforeEach, afterEach, it */

"use strict";

/**
  Panel.js Tests
  Test composition of the LocusZoom.Panel object and its base classes
*/

var jsdom = require("mocha-jsdom");
var fs = require("fs");
var assert = require("assert");
var should = require("should");
var files = require("../files.js");

describe("LocusZoom.Panel", function(){

    // Load all javascript files
    var src = [];
    files.test_include.forEach(function(file){ src.push(fs.readFileSync(file)); });
    jsdom({ src: src });

    // Reset DOM after each test
    afterEach(function(){
        d3.select("body").selectAll("*").remove();
    });

    // Tests
    it("creates an object for its name space", function() {
        should.exist(LocusZoom.Panel);
    });

    it("defines its layout defaults", function() {
        LocusZoom.Panel.should.have.property("DefaultLayout").which.is.an.Object;
    });

    describe("Constructor", function() {
        beforeEach(function(){
            d3.select("body").append("div").attr("id", "plot_id");
            this.plot = LocusZoom.populate("#plot_id");
            this.panel = this.plot.panels.gwas;
        });
        afterEach(function(){
            d3.select("#plot_id").remove();
            this.plot = null;
            this.panel = null;
        });
        it("returns an object", function() {
            this.panel.should.be.an.Object;
        });
        it("should have an id", function(){
            this.panel.should.have.property("id");
        });
        it("should have an object for tracking data layers", function(){
            this.panel.should.have.property("data_layers").which.is.an.Object;
        });
        it("should track dimensions, margins, and positioning with a layout object", function(){
            this.panel.should.have.property("layout").which.is.an.Object;
            this.panel.layout.width.should.be.a.Number;
            this.panel.layout.height.should.be.a.Number;
            this.panel.layout.min_width.should.be.a.Number;
            this.panel.layout.min_height.should.be.a.Number;
            this.panel.layout.proportional_width.should.be.a.Number;
            this.panel.layout.proportional_height.should.be.a.Number;
            this.panel.layout.origin.should.be.an.Object;
            this.panel.layout.origin.should.have.property("x").which.is.a.Number;
            this.panel.layout.origin.should.have.property("y").which.is.a.Number;
            this.panel.layout.margin.should.be.an.Object;
            this.panel.layout.margin.should.have.property("top").which.is.a.Number;
            this.panel.layout.margin.should.have.property("right").which.is.a.Number;
            this.panel.layout.margin.should.have.property("bottom").which.is.a.Number;
            this.panel.layout.margin.should.have.property("left").which.is.a.Number;
            this.panel.layout.cliparea.should.be.an.Object;
            this.panel.layout.cliparea.should.have.property("width").which.is.a.Number;
            this.panel.layout.cliparea.should.have.property("height").which.is.a.Number;
            this.panel.layout.cliparea.should.have.property("origin").which.is.an.Object;
            this.panel.layout.cliparea.origin.should.have.property("x").which.is.a.Number;
            this.panel.layout.cliparea.origin.should.have.property("y").which.is.a.Number;
        });
        it("should generate an ID if passed a layout that does not define one", function(){
            this.plot.addPanel({ "foo": "bar" });
            var panel_idx = this.plot.layout.panels.length - 1;
            this.plot.layout.panels[panel_idx].should.have.property("id").which.is.a.String;
            this.plot.layout.panels[panel_idx].foo.should.be.exactly("bar");
            this.plot.panels[this.plot.layout.panels[panel_idx].id].should.be.an.Object;
            this.plot.panels[this.plot.layout.panels[panel_idx].id].layout.foo.should.be.exactly("bar");
        });
        it("should throw an error if adding a panel with an ID that is already used", function(){
            this.plot.addPanel({ "id": "duplicate", "foo": "bar" });
            assert.throws(function(){
                this.plot.addPanel({ "id": "duplicate", "foo2": "bar2" });
            }.bind(this));
        });
    });

    describe("Geometry methods", function() {
        beforeEach(function(){
            d3.select("body").append("div").attr("id", "plot_id");
            this.plot = LocusZoom.populate("#plot_id");
            this.gwas_panel = this.plot.panels.gwas;
            this.genes_panel = this.plot.panels.genes;
        });
        afterEach(function(){
            d3.select("#plot_id").remove();
            this.plot = null;
            this.gwas_panel = null;
            this.genes_panel = null;
        });
        it("should allow changing dimensions", function(){
            this.gwas_panel.setDimensions(840, 560);
            this.gwas_panel.layout.should.have.property("width").which.is.exactly(840);
            this.gwas_panel.layout.should.have.property("height").which.is.exactly(560);
            this.gwas_panel.setDimensions(9000, -50);
            this.gwas_panel.layout.should.have.property("width").which.is.exactly(840);
            this.gwas_panel.layout.should.have.property("height").which.is.exactly(560);
            this.gwas_panel.setDimensions("q", 942);
            this.gwas_panel.layout.should.have.property("width").which.is.exactly(840);
            this.gwas_panel.layout.should.have.property("height").which.is.exactly(560);
        });
        it("should enforce minimum dimensions", function(){
            this.gwas_panel.layout.width.should.not.be.lessThan(this.gwas_panel.layout.min_width);
            this.gwas_panel.layout.height.should.not.be.lessThan(this.gwas_panel.layout.min_height);
            this.gwas_panel.setDimensions(this.gwas_panel.layout.min_width / 2, 0);
            this.gwas_panel.layout.width.should.not.be.lessThan(this.gwas_panel.layout.min_width);
            this.gwas_panel.layout.height.should.not.be.lessThan(this.gwas_panel.layout.min_height);
            this.gwas_panel.setDimensions(0, this.gwas_panel.layout.min_height / 2);
            this.gwas_panel.layout.width.should.not.be.lessThan(this.gwas_panel.layout.min_width);
            this.gwas_panel.layout.height.should.not.be.lessThan(this.gwas_panel.layout.min_height);
        });
        it("should allow setting origin irrespective of plot dimensions", function(){
            this.plot.setDimensions(500, 600);
            this.gwas_panel.setOrigin(20, 50);
            this.gwas_panel.layout.origin.x.should.be.exactly(20);
            this.gwas_panel.layout.origin.y.should.be.exactly(50);
            this.gwas_panel.setOrigin(0, 0);
            this.gwas_panel.layout.origin.x.should.be.exactly(0);
            this.gwas_panel.layout.origin.y.should.be.exactly(0);
            this.gwas_panel.setOrigin("q", { foo: "bar" });
            this.gwas_panel.layout.origin.x.should.be.exactly(0);
            this.gwas_panel.layout.origin.y.should.be.exactly(0);
            this.gwas_panel.setOrigin(700, 800);
            this.gwas_panel.layout.origin.x.should.be.exactly(700);
            this.gwas_panel.layout.origin.y.should.be.exactly(800);
        });
        it("should allow setting margin, which sets cliparea origin and dimensions", function(){
            this.gwas_panel.setMargin(1, 2, 3, 4);
            this.gwas_panel.layout.margin.top.should.be.exactly(1);
            this.gwas_panel.layout.margin.right.should.be.exactly(2);
            this.gwas_panel.layout.margin.bottom.should.be.exactly(3);
            this.gwas_panel.layout.margin.left.should.be.exactly(4);
            this.gwas_panel.layout.cliparea.origin.x.should.be.exactly(4);
            this.gwas_panel.layout.cliparea.origin.y.should.be.exactly(1);
            this.gwas_panel.layout.cliparea.width.should.be.exactly(this.gwas_panel.layout.width - (2 + 4));
            this.gwas_panel.layout.cliparea.height.should.be.exactly(this.gwas_panel.layout.height - (1 + 3));
            this.gwas_panel.setMargin(0, "12", -17, {foo: "bar"});
            this.gwas_panel.layout.margin.top.should.be.exactly(0);
            this.gwas_panel.layout.margin.right.should.be.exactly(12);
            this.gwas_panel.layout.margin.bottom.should.be.exactly(3);
            this.gwas_panel.layout.margin.left.should.be.exactly(4);
            this.gwas_panel.layout.cliparea.origin.x.should.be.exactly(4);
            this.gwas_panel.layout.cliparea.origin.y.should.be.exactly(0);
            this.gwas_panel.layout.cliparea.width.should.be.exactly(this.gwas_panel.layout.width - (12 + 4));
            this.gwas_panel.layout.cliparea.height.should.be.exactly(this.gwas_panel.layout.height - (0 + 3));
        });
        it("should prevent margins from overlapping", function(){
            this.gwas_panel.setDimensions(500, 500);
            this.gwas_panel.setMargin(700, 1000, 900, 800);
            this.gwas_panel.layout.margin.should.have.property("top").which.is.exactly(150);
            this.gwas_panel.layout.margin.should.have.property("right").which.is.exactly(350);
            this.gwas_panel.layout.margin.should.have.property("bottom").which.is.exactly(350);
            this.gwas_panel.layout.margin.should.have.property("left").which.is.exactly(150);
        });
        it("should have a method for moving panels up that stops at the top", function(){
<<<<<<< HEAD
            this.genes_panel.should.have.property('moveUp').which.is.a.Function;
            assert.deepEqual(this.plot.panel_ids_by_y_index, ["positions", "genes", "intervals"]);
            this.positions_panel.layout.should.have.property("y_index").which.is.exactly(0);
            this.genes_panel.layout.should.have.property("y_index").which.is.exactly(1);
            this.genes_panel.moveUp();
            assert.deepEqual(this.plot.panel_ids_by_y_index, ["genes", "positions", "intervals"]);
            this.positions_panel.layout.should.have.property("y_index").which.is.exactly(1);
            this.genes_panel.layout.should.have.property("y_index").which.is.exactly(0);
            this.genes_panel.moveUp();
            assert.deepEqual(this.plot.panel_ids_by_y_index, ["genes", "positions", "intervals"]);
            this.positions_panel.layout.should.have.property("y_index").which.is.exactly(1);
            this.genes_panel.layout.should.have.property("y_index").which.is.exactly(0);
        });
        it("should have a method for moving panels down that stops at the bottom", function(){
            this.genes_panel.should.have.property('moveDown').which.is.a.Function;
            assert.deepEqual(this.plot.panel_ids_by_y_index, ["positions", "genes", "intervals"]);
            this.positions_panel.layout.should.have.property("y_index").which.is.exactly(0);
            this.genes_panel.layout.should.have.property("y_index").which.is.exactly(1);
            this.positions_panel.moveDown();
            assert.deepEqual(this.plot.panel_ids_by_y_index, ["genes", "positions", "intervals"]);
            this.positions_panel.layout.should.have.property("y_index").which.is.exactly(1);
            this.genes_panel.layout.should.have.property("y_index").which.is.exactly(0);
            this.positions_panel.moveDown().moveDown();
            assert.deepEqual(this.plot.panel_ids_by_y_index, ["genes", "intervals", "positions"]);
            this.positions_panel.layout.should.have.property("y_index").which.is.exactly(2);
=======
            this.genes_panel.should.have.property("moveUp").which.is.a.Function;
            assert.deepEqual(this.plot.panel_ids_by_y_index, ["gwas", "genes"]);
            this.gwas_panel.layout.should.have.property("y_index").which.is.exactly(0);
            this.genes_panel.layout.should.have.property("y_index").which.is.exactly(1);
            this.genes_panel.moveUp();
            assert.deepEqual(this.plot.panel_ids_by_y_index, ["genes", "gwas"]);
            this.gwas_panel.layout.should.have.property("y_index").which.is.exactly(1);
            this.genes_panel.layout.should.have.property("y_index").which.is.exactly(0);
            this.genes_panel.moveUp();
            assert.deepEqual(this.plot.panel_ids_by_y_index, ["genes", "gwas"]);
            this.gwas_panel.layout.should.have.property("y_index").which.is.exactly(1);
            this.genes_panel.layout.should.have.property("y_index").which.is.exactly(0);
        });
        it("should have a method for moving panels down that stops at the bottom", function(){
            this.genes_panel.should.have.property("moveDown").which.is.a.Function;
            assert.deepEqual(this.plot.panel_ids_by_y_index, ["gwas", "genes"]);
            this.gwas_panel.layout.should.have.property("y_index").which.is.exactly(0);
            this.genes_panel.layout.should.have.property("y_index").which.is.exactly(1);
            this.gwas_panel.moveDown();
            assert.deepEqual(this.plot.panel_ids_by_y_index, ["genes", "gwas"]);
            this.gwas_panel.layout.should.have.property("y_index").which.is.exactly(1);
            this.genes_panel.layout.should.have.property("y_index").which.is.exactly(0);
            this.gwas_panel.moveDown();
            assert.deepEqual(this.plot.panel_ids_by_y_index, ["genes", "gwas"]);
            this.gwas_panel.layout.should.have.property("y_index").which.is.exactly(1);
>>>>>>> d3d725b5
            this.genes_panel.layout.should.have.property("y_index").which.is.exactly(0);
        });
    });

    describe("Panel Curtain and Loader", function() {
        beforeEach(function(){
            var datasources = new LocusZoom.DataSources();
            this.layout = {
                width: 100,
                height: 100,
                min_width: 100,
                min_height: 100,
                resizable: false,
                aspect_ratio: 1,
                panels: [
                    { id: "test",
                      width: 100,
                      height: 100 }
                ]
            };
            d3.select("body").append("div").attr("id", "plot");
            this.plot = LocusZoom.populate("#plot", datasources, this.layout);
            this.panel = this.plot.panels.test;
        });
        it("should have a curtain object with show/update/hide methods, a showing boolean, and selectors", function(){
            this.panel.should.have.property("curtain").which.is.an.Object;
            this.panel.curtain.should.have.property("showing").which.is.exactly(false);
            this.panel.curtain.should.have.property("show").which.is.a.Function;
            this.panel.curtain.should.have.property("update").which.is.a.Function;
            this.panel.curtain.should.have.property("hide").which.is.a.Function;
            this.panel.curtain.should.have.property("selector").which.is.exactly(null);
            this.panel.curtain.should.have.property("content_selector").which.is.exactly(null);
        });
        it("should show/hide/update on command and track shown status", function(){
            this.panel.curtain.showing.should.be.false;
            this.panel.curtain.should.have.property("selector").which.is.exactly(null);
            this.panel.curtain.should.have.property("content_selector").which.is.exactly(null);
            this.panel.curtain.show("test content");
            this.panel.curtain.showing.should.be.true;
            this.panel.curtain.selector.empty().should.be.false;
            this.panel.curtain.content_selector.empty().should.be.false;
            this.panel.curtain.content_selector.html().should.be.exactly("test content");
            this.panel.curtain.hide();
            this.panel.curtain.showing.should.be.false;
            this.panel.curtain.should.have.property("selector").which.is.exactly(null);
            this.panel.curtain.should.have.property("content_selector").which.is.exactly(null);
        });
        it("should have a loader object with show/update/animate/setPercentCompleted/hide methods, a showing boolean, and selectors", function(){
            this.panel.should.have.property("loader").which.is.an.Object;
            this.panel.loader.should.have.property("showing").which.is.false;
            this.panel.loader.should.have.property("show").which.is.a.Function;
            this.panel.loader.should.have.property("update").which.is.a.Function;
            this.panel.loader.should.have.property("animate").which.is.a.Function;
            this.panel.loader.should.have.property("update").which.is.a.Function;
            this.panel.loader.should.have.property("setPercentCompleted").which.is.a.Function;
            this.panel.loader.should.have.property("selector").which.is.exactly(null);
            this.panel.loader.should.have.property("content_selector").which.is.exactly(null);
            this.panel.loader.should.have.property("progress_selector").which.is.exactly(null);
        });
        it("should show/hide/update on command and track shown status", function(){
            this.panel.loader.showing.should.be.false;
            this.panel.loader.should.have.property("selector").which.is.exactly(null);
            this.panel.loader.should.have.property("content_selector").which.is.exactly(null);
            this.panel.loader.should.have.property("progress_selector").which.is.exactly(null);
            this.panel.loader.show("test content");
            this.panel.loader.showing.should.be.true;
            this.panel.loader.selector.empty().should.be.false;
            this.panel.loader.content_selector.empty().should.be.false;
            this.panel.loader.content_selector.html().should.be.exactly("test content");
            this.panel.loader.progress_selector.empty().should.be.false;
            this.panel.loader.hide();
            this.panel.loader.showing.should.be.false;
            this.panel.loader.should.have.property("selector").which.is.exactly(null);
            this.panel.loader.should.have.property("content_selector").which.is.exactly(null);
            this.panel.loader.should.have.property("progress_selector").which.is.exactly(null);
        });
        it("should allow for animating or showing discrete percentages of completion", function(){
            this.panel.loader.show("test content").animate();
            this.panel.loader.progress_selector.classed("lz-loader-progress-animated").should.be.true;
            this.panel.loader.setPercentCompleted(15);
            this.panel.loader.content_selector.html().should.be.exactly("test content");
            this.panel.loader.progress_selector.classed("lz-loader-progress-animated").should.be.false;
            this.panel.loader.progress_selector.style("width").should.be.exactly("15%");
            this.panel.loader.update("still loading...", 62);
            this.panel.loader.content_selector.html().should.be.exactly("still loading...");
            this.panel.loader.progress_selector.style("width").should.be.exactly("62%");
            this.panel.loader.setPercentCompleted(200);
            this.panel.loader.progress_selector.style("width").should.be.exactly("100%");
            this.panel.loader.setPercentCompleted(-43);
            this.panel.loader.progress_selector.style("width").should.be.exactly("1%");
            this.panel.loader.setPercentCompleted("foo");
            this.panel.loader.progress_selector.style("width").should.be.exactly("1%");
        });
    });

    describe("Panel Interactions", function() {
        beforeEach(function(){
            this.plot = null;
            this.datasources = new LocusZoom.DataSources()
                .add("static", ["StaticJSON", [{ id: "a", x: 1, y: 2 }, { id: "b", x: 3, y: 4 }, { id: "c", x: 5, y: 6 }] ]);
            this.layout = {
                width: 100,
                height: 100,
                panels: [
                    {
                        id: "p",
                        width: 100,
                        height: 100,
                        axes: {
                            x: { label: "x" },
                            y1: { label: "y1" }
                        },
                        interaction: {},
                        data_layers: [
                            {
                                id: "d",
                                type: "scatter",
                                fields: ["static:id", "static:x", "static:y"],
                                id_field: "static:id",
                                z_index: 0,
                                x_axis: {
                                    field: "static:x"
                                },
                                y_axis: {
                                    axis: 1,
                                    field: "static:y"
                                }
                            }
                        ]
                    }
                ]
            };
            // Stash the original d3.mouse function as some of the tests in this suite will override it to simulate clicks
            this.d3_mouse_orig = d3.mouse;
            d3.select("body").append("div").attr("id", "plot");
        });
        afterEach(function(){
            d3.select("#plot").remove();
            d3.mouse = this.d3_mouse_orig;
            delete this.plot;
            delete this.datasources;
            delete this.layout;
        });
        it("should not establish any interaction mouse event handlers when no interaction layout directives are defined", function(){
            this.plot = LocusZoom.populate("#plot", this.datasources, this.layout);
            should.not.exist(this.plot.panels.p.svg.container.select(".lz-panel-background")["__onmousedown.plot.p.interaction.drag.background"]);
            should.not.exist(this.plot.svg.node()["__onmouseup.plot.p.interaction.drag.background"]);
            should.not.exist(this.plot.svg.node()["__onmousemove.plot.p.interaction.drag"]);
            should.not.exist(this.plot.panels.p.svg.container.node()["__onwheel.zoom"]);
        });
        it("should establish background drag interaction handlers when the layout directive is present", function(done){
            this.layout.panels[0].interaction.drag_background_to_pan = true;
            this.plot = LocusZoom.populate("#plot", this.datasources, this.layout);
            Q.all(this.plot.remap_promises).then(function(){
                assert.equal(typeof this.plot.panels.p.svg.container.select(".lz-panel-background").node()["__onmousedown.plot.p.interaction.drag.background"], "function");
                assert.equal(typeof this.plot.svg.node()["__onmouseup.plot.p.interaction.drag"], "function");
                assert.equal(typeof this.plot.svg.node()["__onmousemove.plot.p.interaction.drag"], "function");
                done();
            }.bind(this));
        });
        it("should establish x tick drag interaction handlers when the layout directives are present", function(done){
            this.layout.panels[0].interaction.drag_x_ticks_to_scale = true;
            this.plot = LocusZoom.populate("#plot", this.datasources, this.layout);
            Q.all(this.plot.remap_promises).then(function(){
                assert.equal(typeof this.plot.svg.node()["__onmouseup.plot.p.interaction.drag"], "function");
                assert.equal(typeof this.plot.svg.node()["__onmousemove.plot.p.interaction.drag"], "function");
                assert.equal(typeof this.plot.panels.p.svg.container.select(".lz-axis.lz-x .tick text").node()["__onmousedown.plot.p.interaction.drag"], "function");
                done();
            }.bind(this));
        });
        it("should establish y1 tick drag interaction handlers when the layout directives are present", function(done){
            this.layout.panels[0].interaction.drag_y1_ticks_to_scale = true;
            this.plot = LocusZoom.populate("#plot", this.datasources, this.layout);
            Q.all(this.plot.remap_promises).then(function(){
                assert.equal(typeof this.plot.svg.node()["__onmouseup.plot.p.interaction.drag"], "function");
                assert.equal(typeof this.plot.svg.node()["__onmousemove.plot.p.interaction.drag"], "function");
                assert.equal(typeof this.plot.panels.p.svg.container.select(".lz-axis.lz-y1 .tick text").node()["__onmousedown.plot.p.interaction.drag"], "function");
                done();
            }.bind(this));
        });
        it("should establish a zoom interaction handler on the panel when the layout directive is present", function(done){
            this.layout.panels[0].interaction.scroll_to_zoom = true;
            this.plot = LocusZoom.populate("#plot", this.datasources, this.layout);
            Q.all(this.plot.remap_promises).then(function(){
                assert.equal(typeof this.plot.panels.p.svg.container.node()["__onmousedown.zoom"], "function");
                done();
            }.bind(this));
        });
        it ("should pan along the x axis when dragging the background", function(done){
            this.layout.panels[0].interaction.drag_background_to_pan = true;
            this.plot = LocusZoom.populate("#plot", this.datasources, this.layout);
            Q.allSettled(this.plot.remap_promises).then(function(){
                // Simulate click (mousedown) at [ 50, 50 ]
                d3.mouse = function(){ return [ 50, 50 ]; };
                this.plot.panels.p.svg.container.select(".lz-panel-background").node()["__onmousedown.plot.p.interaction.drag.background"]();
                this.plot.panels.p.interactions.should.be.an.Object;
                this.plot.panels.p.interactions.dragging.should.be.an.Object;
                this.plot.panels.p.interactions.dragging.method.should.be.exactly("background");
                this.plot.panels.p.interactions.dragging.panel_id.should.be.exactly(this.plot.panels.p.id);
                this.plot.panels.p.interactions.dragging.start_x.should.be.exactly(50);
                this.plot.panels.p.interactions.dragging.start_y.should.be.exactly(50);
                this.plot.panels.p.interactions.dragging.dragged_x.should.be.exactly(0);
                this.plot.panels.p.interactions.dragging.dragged_y.should.be.exactly(0);
                // Simulate drag (mousemove) to [ 25, 50 ] (x -25)
                d3.mouse = function(){ return [ 25, 50 ]; };
                this.plot.svg.node()["__onmousemove.plot.p.interaction.drag"]();
                this.plot.panels.p.interactions.dragging.method.should.be.exactly("background");
                this.plot.panels.p.interactions.dragging.panel_id.should.be.exactly(this.plot.panels.p.id);
                this.plot.panels.p.interactions.dragging.start_x.should.be.exactly(50);
                this.plot.panels.p.interactions.dragging.start_y.should.be.exactly(50);
                this.plot.panels.p.interactions.dragging.dragged_x.should.be.exactly(-25);
                this.plot.panels.p.interactions.dragging.dragged_y.should.be.exactly(0);
                assert.deepEqual(this.plot.panels.p.x_extent, [2,6]);
                // Simulate mouseup at new location
                this.plot.svg.node()["__onmouseup.plot.p.interaction.drag"]();
                this.plot.panels.p.interactions.dragging.should.be.false;
                this.plot.panels.p.data_layers.d.layout.x_axis.floor.should.be.exactly(2);
                this.plot.panels.p.data_layers.d.layout.x_axis.ceiling.should.be.exactly(6);
                done();
            }.bind(this));
        });
        it ("should scale along the x axis when dragging an x tick", function(done){
            this.layout.panels[0].interaction.drag_x_ticks_to_scale = true;
            this.plot = LocusZoom.populate("#plot", this.datasources, this.layout);
            Q.allSettled(this.plot.remap_promises).then(function(){
                // Simulate click (mousedown) at [ 50, 0 ] (x tick probably doesn't exist there but that's okay)
                d3.mouse = function(){ return [ 50, 0 ]; };
                this.plot.panels.p.svg.container.select(".lz-axis.lz-x .tick text").node()["__onmousedown.plot.p.interaction.drag"]();
                this.plot.panels.p.interactions.should.be.an.Object;
                this.plot.panels.p.interactions.dragging.should.be.an.Object;
                this.plot.panels.p.interactions.dragging.method.should.be.exactly("x_tick");
                this.plot.panels.p.interactions.dragging.start_x.should.be.exactly(50);
                this.plot.panels.p.interactions.dragging.start_y.should.be.exactly(0);
                this.plot.panels.p.interactions.dragging.dragged_x.should.be.exactly(0);
                this.plot.panels.p.interactions.dragging.dragged_y.should.be.exactly(0);
                // Simulate drag (mousemove) to [ 25, 0 ] (x -25)
                d3.mouse = function(){ return [ 25, 0 ]; };
                this.plot.svg.node()["__onmousemove.plot.p.interaction.drag"]();
                this.plot.panels.p.interactions.dragging.method.should.be.exactly("x_tick");
                this.plot.panels.p.interactions.dragging.start_x.should.be.exactly(50);
                this.plot.panels.p.interactions.dragging.start_y.should.be.exactly(0);
                this.plot.panels.p.interactions.dragging.dragged_x.should.be.exactly(-25);
                this.plot.panels.p.interactions.dragging.dragged_y.should.be.exactly(0);
                assert.deepEqual(this.plot.panels.p.x_extent, [1,9]);
                // Simulate mouseup at new location
                this.plot.svg.node()["__onmouseup.plot.p.interaction.drag"]();
                this.plot.panels.p.interactions.dragging.should.be.false;
                this.plot.panels.p.data_layers.d.layout.x_axis.floor.should.be.exactly(1);
                this.plot.panels.p.data_layers.d.layout.x_axis.ceiling.should.be.exactly(9);
                done();
            }.bind(this));
        });
        it ("should pan along the x axis when shift+dragging an x tick", function(done){
            this.layout.panels[0].interaction.drag_x_ticks_to_scale = true;
            this.plot = LocusZoom.populate("#plot", this.datasources, this.layout);
            Q.allSettled(this.plot.remap_promises).then(function(){
                var event = { shiftKey: true, preventDefault: function(){ return null; } };
                // Simulate shift+click (mousedown) at [ 50, 0 ] (x tick probably doesn't exist there but that's okay)
                d3.mouse = function(){ return [ 50, 0 ]; };
                this.plot.panels.p.svg.container.select(".lz-axis.lz-x .tick text").node()["__onmousedown.plot.p.interaction.drag"](event);
                this.plot.panels.p.interactions.should.be.an.Object;
                this.plot.panels.p.interactions.dragging.should.be.an.Object;
                this.plot.panels.p.interactions.dragging.method.should.be.exactly("x_tick");
                this.plot.panels.p.interactions.dragging.start_x.should.be.exactly(50);
                this.plot.panels.p.interactions.dragging.start_y.should.be.exactly(0);
                this.plot.panels.p.interactions.dragging.dragged_x.should.be.exactly(0);
                this.plot.panels.p.interactions.dragging.dragged_y.should.be.exactly(0);
                // Simulate drag (mousemove) to [ 25, 0 ] (x -25)
                d3.mouse = function(){ return [ 25, 0 ]; };
                this.plot.svg.node()["__onmousemove.plot.p.interaction.drag"](event);
                this.plot.panels.p.interactions.dragging.method.should.be.exactly("x_tick");
                this.plot.panels.p.interactions.dragging.start_x.should.be.exactly(50);
                this.plot.panels.p.interactions.dragging.start_y.should.be.exactly(0);
                this.plot.panels.p.interactions.dragging.dragged_x.should.be.exactly(-25);
                this.plot.panels.p.interactions.dragging.dragged_y.should.be.exactly(0);
                assert.deepEqual(this.plot.panels.p.x_extent, [2,6]);
                // Simulate mouseup at new location
                this.plot.svg.node()["__onmouseup.plot.p.interaction.drag"](event);
                this.plot.panels.p.interactions.dragging.should.be.false;
                this.plot.panels.p.data_layers.d.layout.x_axis.floor.should.be.exactly(2);
                this.plot.panels.p.data_layers.d.layout.x_axis.ceiling.should.be.exactly(6);
                done();
            }.bind(this));
        });
        it ("should scale along the y1 axis when dragging a y1 tick", function(done){
            this.layout.panels[0].interaction.drag_y1_ticks_to_scale = true;
            this.plot = LocusZoom.populate("#plot", this.datasources, this.layout);
            Q.allSettled(this.plot.remap_promises).then(function(){
                // Simulate click (mousedown) at [ 0, 25 ] (y1 tick probably doesn't exist there but that's okay)
                d3.mouse = function(){ return [ 0, 25 ]; };
                this.plot.panels.p.svg.container.select(".lz-axis.lz-y1 .tick text").node()["__onmousedown.plot.p.interaction.drag"]();
                this.plot.panels.p.interactions.should.be.an.Object;
                this.plot.panels.p.interactions.dragging.should.be.an.Object;
                this.plot.panels.p.interactions.dragging.method.should.be.exactly("y1_tick");
                this.plot.panels.p.interactions.dragging.start_x.should.be.exactly(0);
                this.plot.panels.p.interactions.dragging.start_y.should.be.exactly(25);
                this.plot.panels.p.interactions.dragging.dragged_x.should.be.exactly(0);
                this.plot.panels.p.interactions.dragging.dragged_y.should.be.exactly(0);
                // Simulate drag (mousemove) to [ 0, 75 ] (x +50)
                d3.mouse = function(){ return [ 0, 75 ]; };
                this.plot.svg.node()["__onmousemove.plot.p.interaction.drag"]();
                this.plot.panels.p.interactions.dragging.method.should.be.exactly("y1_tick");
                this.plot.panels.p.interactions.dragging.start_x.should.be.exactly(0);
                this.plot.panels.p.interactions.dragging.start_y.should.be.exactly(25);
                this.plot.panels.p.interactions.dragging.dragged_x.should.be.exactly(0);
                this.plot.panels.p.interactions.dragging.dragged_y.should.be.exactly(50);
                assert.deepEqual(this.plot.panels.p.y1_extent, [2,14]);
                // Simulate mouseup at new location
                this.plot.svg.node()["__onmouseup.plot.p.interaction.drag"]();
                this.plot.panels.p.interactions.dragging.should.be.false;
                this.plot.panels.p.data_layers.d.layout.y_axis.floor.should.be.exactly(2);
                this.plot.panels.p.data_layers.d.layout.y_axis.ceiling.should.be.exactly(14);
                done();
            }.bind(this));
        });
        it ("should pan along the y axis when shift+dragging a y tick", function(done){
            this.layout.panels[0].interaction.drag_y1_ticks_to_scale = true;
            this.plot = LocusZoom.populate("#plot", this.datasources, this.layout);
            Q.allSettled(this.plot.remap_promises).then(function(){
                var event = { shiftKey: true, preventDefault: function(){ return null; } };
                // Simulate shift+click (mousedown) at [ 0, 25 ] (y1 tick probably doesn't exist there but that's okay)
                d3.mouse = function(){ return [ 0, 25 ]; };
                this.plot.panels.p.svg.container.select(".lz-axis.lz-y1 .tick text").node()["__onmousedown.plot.p.interaction.drag"](event);
                this.plot.panels.p.interactions.should.be.an.Object;
                this.plot.panels.p.interactions.dragging.should.be.an.Object;
                this.plot.panels.p.interactions.dragging.method.should.be.exactly("y1_tick");
                this.plot.panels.p.interactions.dragging.start_x.should.be.exactly(0);
                this.plot.panels.p.interactions.dragging.start_y.should.be.exactly(25);
                this.plot.panels.p.interactions.dragging.dragged_x.should.be.exactly(0);
                this.plot.panels.p.interactions.dragging.dragged_y.should.be.exactly(0);
                // Simulate drag (mousemove) to [ 0, 75 ] (x +50)
                d3.mouse = function(){ return [ 0, 75 ]; };
                this.plot.svg.node()["__onmousemove.plot.p.interaction.drag"](event);
                this.plot.panels.p.interactions.dragging.method.should.be.exactly("y1_tick");
                this.plot.panels.p.interactions.dragging.start_x.should.be.exactly(0);
                this.plot.panels.p.interactions.dragging.start_y.should.be.exactly(25);
                this.plot.panels.p.interactions.dragging.dragged_x.should.be.exactly(0);
                this.plot.panels.p.interactions.dragging.dragged_y.should.be.exactly(50);
                assert.deepEqual(this.plot.panels.p.y1_extent, [4,8]);
                // Simulate mouseup at new location
                this.plot.svg.node()["__onmouseup.plot.p.interaction.drag"](event);
                this.plot.panels.p.interactions.dragging.should.be.false;
                this.plot.panels.p.data_layers.d.layout.y_axis.floor.should.be.exactly(4);
                this.plot.panels.p.data_layers.d.layout.y_axis.ceiling.should.be.exactly(8);
                done();
            }.bind(this));
        });
    });

});<|MERGE_RESOLUTION|>--- conflicted
+++ resolved
@@ -171,59 +171,31 @@
             this.gwas_panel.layout.margin.should.have.property("left").which.is.exactly(150);
         });
         it("should have a method for moving panels up that stops at the top", function(){
-<<<<<<< HEAD
-            this.genes_panel.should.have.property('moveUp').which.is.a.Function;
-            assert.deepEqual(this.plot.panel_ids_by_y_index, ["positions", "genes", "intervals"]);
-            this.positions_panel.layout.should.have.property("y_index").which.is.exactly(0);
-            this.genes_panel.layout.should.have.property("y_index").which.is.exactly(1);
-            this.genes_panel.moveUp();
-            assert.deepEqual(this.plot.panel_ids_by_y_index, ["genes", "positions", "intervals"]);
-            this.positions_panel.layout.should.have.property("y_index").which.is.exactly(1);
-            this.genes_panel.layout.should.have.property("y_index").which.is.exactly(0);
-            this.genes_panel.moveUp();
-            assert.deepEqual(this.plot.panel_ids_by_y_index, ["genes", "positions", "intervals"]);
-            this.positions_panel.layout.should.have.property("y_index").which.is.exactly(1);
-            this.genes_panel.layout.should.have.property("y_index").which.is.exactly(0);
-        });
-        it("should have a method for moving panels down that stops at the bottom", function(){
-            this.genes_panel.should.have.property('moveDown').which.is.a.Function;
-            assert.deepEqual(this.plot.panel_ids_by_y_index, ["positions", "genes", "intervals"]);
-            this.positions_panel.layout.should.have.property("y_index").which.is.exactly(0);
-            this.genes_panel.layout.should.have.property("y_index").which.is.exactly(1);
-            this.positions_panel.moveDown();
-            assert.deepEqual(this.plot.panel_ids_by_y_index, ["genes", "positions", "intervals"]);
-            this.positions_panel.layout.should.have.property("y_index").which.is.exactly(1);
-            this.genes_panel.layout.should.have.property("y_index").which.is.exactly(0);
-            this.positions_panel.moveDown().moveDown();
-            assert.deepEqual(this.plot.panel_ids_by_y_index, ["genes", "intervals", "positions"]);
-            this.positions_panel.layout.should.have.property("y_index").which.is.exactly(2);
-=======
             this.genes_panel.should.have.property("moveUp").which.is.a.Function;
-            assert.deepEqual(this.plot.panel_ids_by_y_index, ["gwas", "genes"]);
+            assert.deepEqual(this.plot.panel_ids_by_y_index, ["gwas", "genes", "intervals"]);
             this.gwas_panel.layout.should.have.property("y_index").which.is.exactly(0);
             this.genes_panel.layout.should.have.property("y_index").which.is.exactly(1);
             this.genes_panel.moveUp();
-            assert.deepEqual(this.plot.panel_ids_by_y_index, ["genes", "gwas"]);
+            assert.deepEqual(this.plot.panel_ids_by_y_index, ["genes", "gwas", "intervals"]);
             this.gwas_panel.layout.should.have.property("y_index").which.is.exactly(1);
             this.genes_panel.layout.should.have.property("y_index").which.is.exactly(0);
             this.genes_panel.moveUp();
-            assert.deepEqual(this.plot.panel_ids_by_y_index, ["genes", "gwas"]);
+            assert.deepEqual(this.plot.panel_ids_by_y_index, ["genes", "gwas", "intervals"]);
             this.gwas_panel.layout.should.have.property("y_index").which.is.exactly(1);
             this.genes_panel.layout.should.have.property("y_index").which.is.exactly(0);
         });
         it("should have a method for moving panels down that stops at the bottom", function(){
             this.genes_panel.should.have.property("moveDown").which.is.a.Function;
-            assert.deepEqual(this.plot.panel_ids_by_y_index, ["gwas", "genes"]);
+            assert.deepEqual(this.plot.panel_ids_by_y_index, ["gwas", "genes", "intervals"]);
             this.gwas_panel.layout.should.have.property("y_index").which.is.exactly(0);
             this.genes_panel.layout.should.have.property("y_index").which.is.exactly(1);
             this.gwas_panel.moveDown();
-            assert.deepEqual(this.plot.panel_ids_by_y_index, ["genes", "gwas"]);
+            assert.deepEqual(this.plot.panel_ids_by_y_index, ["genes", "gwas", "intervals"]);
             this.gwas_panel.layout.should.have.property("y_index").which.is.exactly(1);
             this.genes_panel.layout.should.have.property("y_index").which.is.exactly(0);
-            this.gwas_panel.moveDown();
-            assert.deepEqual(this.plot.panel_ids_by_y_index, ["genes", "gwas"]);
-            this.gwas_panel.layout.should.have.property("y_index").which.is.exactly(1);
->>>>>>> d3d725b5
+            this.gwas_panel.moveDown().moveDown();
+            assert.deepEqual(this.plot.panel_ids_by_y_index, ["genes", "intervals", "gwas"]);
+            this.gwas_panel.layout.should.have.property("y_index").which.is.exactly(2);
             this.genes_panel.layout.should.have.property("y_index").which.is.exactly(0);
         });
     });
