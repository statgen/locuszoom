"use strict";

/**
  Instance.js Tests
  Test composition of the LocusZoom.Instance object and its base classes
*/

var jsdom = require('mocha-jsdom');
var fs = require("fs");
var assert = require('assert');
var should = require("should");

describe('LocusZoom.Instance', function(){

    // Load all javascript files
    jsdom({
        src: [ fs.readFileSync('./assets/js/vendor/should.min.js'),
               fs.readFileSync('./assets/js/vendor/d3.min.js'),
               fs.readFileSync('./assets/js/vendor/q.min.js'),
               fs.readFileSync('./assets/js/app/LocusZoom.js'),
               fs.readFileSync('./assets/js/app/Data.js'),
               fs.readFileSync('./assets/js/app/Instance.js'),
               fs.readFileSync('./assets/js/app/Panel.js'),
               fs.readFileSync('./assets/js/app/DataLayer.js')
             ]
    });

    // Reset DOM and LocusZoom singleton after each test
    afterEach(function(){
        d3.select("body").selectAll("*").remove();
    });

    // Tests
    it("creates an object for its name space", function() {
        should.exist(LocusZoom.Instance);
    });
    describe("Constructor", function() {
        beforeEach(function() {
            this.instance = new LocusZoom.Instance("instance_id");
        });
        it("returns an object", function() {
            this.instance.should.be.an.Object;
        });
        it('should have an id', function(){
            this.instance.should.have.property('id').which.is.a.String;
        });
        it('should point to LocusZoom with parent', function(){
            this.instance.should.have.property('parent').which.is.exactly(LocusZoom);
        });
    });
    describe("Configuration API", function() {
        beforeEach(function() {
            d3.select("body").append("div").attr("id", "instance_id");
            this.instance = new LocusZoom.Instance("instance_id");
        });
        it('should allow changing width and height', function(){
            this.instance.setDimensions(0, 0);
            this.instance.view.should.have.property('width').which.is.exactly(0);
            this.instance.view.should.have.property('height').which.is.exactly(0);
            this.instance.setDimensions(100.3, -50);
            this.instance.view.should.have.property('width').which.is.exactly(100);
            this.instance.view.should.have.property('height').which.is.exactly(0);
            this.instance.setDimensions("q", 75);
            this.instance.view.should.have.property('width').which.is.exactly(100);
            this.instance.view.should.have.property('height').which.is.exactly(75);
        });
        it('should allow for adding panels', function(){
            this.instance.addPanel.should.be.a.Function;
            var panel = this.instance.addPanel(LocusZoom.PositionsPanel);
            this.instance._panels.should.have.property(panel.id).which.is.exactly(panel);
            this.instance._panels[panel.id].should.have.property("parent").which.is.exactly(this.instance);
        });
        it('should enforce minimum dimensions based on its panels', function(){
            var positions_panel = this.instance.addPanel(LocusZoom.PositionsPanel);
            var genes_panel = this.instance.addPanel(LocusZoom.GenesPanel);
            var calculated_min_width = Math.max(positions_panel.view.min_width, genes_panel.view.min_width);
            var calculated_min_height = positions_panel.view.min_height + genes_panel.view.min_height;
            assert.equal(this.instance.view.min_width, calculated_min_width);
            assert.equal(this.instance.view.min_height, calculated_min_height);
            this.instance.view.width.should.not.be.lessThan(this.instance.view.min_width);
            this.instance.view.height.should.not.be.lessThan(this.instance.view.min_height);
        });
        it('should track whether it\'s initialized', function(){
            this.instance.initialize.should.be.a.Function;
            assert.equal(this.instance.initialized, false);
            d3.select("body").append("div").attr("id", "another_instance_id");
            var another_instance = LocusZoom.populate("#another_instance_id");
            assert.equal(another_instance.initialized, true);
        });
        it('should allow for mapping to new coordinates', function(){
            this.instance.mapTo.should.be.a.Function;
            this.instance.mapTo(10, 400000, 500000);
            this.instance.state.chr.should.be.exactly(10);
            this.instance.state.start.should.be.exactly(400000);
            this.instance.state.end.should.be.exactly(500000);
        });
    });
    describe("SVG Composition", function() {
<<<<<<< HEAD
        describe("UI Layer", function() {
=======
        describe("Mouse Guide Layer", function() {
            beforeEach(function(){
                d3.select("body").append("div").attr("id", "instance_id");
                this.instance = LocusZoom.populate("#instance_id");
            });
            it('first child should be a mouse guide layer group element', function(){
                d3.select(this.instance.svg.node().firstChild).attr("id").should.be.exactly("instance_id.mouse_guide");
            });
            it('should have a mouse guide object with mouse guide svg selectors', function(){
                this.instance.mouse_guide.should.be.an.Object;
                this.instance.mouse_guide.svg.should.be.an.Object;
                assert.equal(this.instance.mouse_guide.svg.html(), this.instance.svg.select("#instance_id\\.mouse_guide").html());
                this.instance.mouse_guide.vertical.should.be.an.Object;
                assert.equal(this.instance.mouse_guide.vertical.html(), this.instance.svg.select("#instance_id\\.mouse_guide rect.lz-mouse_guide-vertical").html());
                this.instance.mouse_guide.horizontal.should.be.an.Object;
                assert.equal(this.instance.mouse_guide.horizontal.html(), this.instance.svg.select("#instance_id\\.mouse_guide rect.lz-mouse_guide-horizontal").html());
            });
        });
        describe("UI Layer", function() {
            beforeEach(function(){
                d3.select("body").append("div").attr("id", "instance_id");
                this.instance = LocusZoom.populate("#instance_id");
            });
            it('second-to-last child should be a ui group element', function(){
                var childNodes = this.instance.svg.node().childNodes.length;
                d3.select(this.instance.svg.node().childNodes[childNodes-2]).attr("id").should.be.exactly("instance_id.ui");
                d3.select(this.instance.svg.node().childNodes[childNodes-2]).attr("class").should.be.exactly("lz-ui");
            });
            it('should have a ui object with ui svg selectors', function(){
                this.instance.ui.should.be.an.Object;
                this.instance.ui.svg.should.be.an.Object;
                assert.equal(this.instance.ui.svg.html(), this.instance.svg.select("#instance_id\\.ui").html());
                assert.equal(this.instance.ui.resize_handle.html(), this.instance.svg.select("#instance_id\\.ui\\.resize_handle").html());
            });
            it('should be hidden by default', function(){
                assert.equal(this.instance.ui.svg.style("display"), "none");
            });
            it('should have a method that shows the UI layer', function(){
                this.instance.ui.show.should.be.a.Function;
                this.instance.ui.show();
                assert.equal(this.instance.ui.svg.style("display"), "");
            });
            it('should have a method that hides the UI layer', function(){
                this.instance.ui.hide.should.be.a.Function;
                this.instance.ui.show();
                this.instance.ui.hide();
                assert.equal(this.instance.ui.svg.style("display"), "none");
            });
        });
        describe("Curtain Layer", function() {
>>>>>>> 3ef35d90
            beforeEach(function(){
                d3.select("body").append("div").attr("id", "instance_id");
                this.instance = LocusZoom.populate("#instance_id");
            });
<<<<<<< HEAD
            it('second-to-last child should be a ui group element', function(){
                var childNodes = this.instance.svg.node().childNodes.length;
                d3.select(this.instance.svg.node().childNodes[childNodes-2]).attr("id").should.be.exactly("instance_id.ui");
                d3.select(this.instance.svg.node().childNodes[childNodes-2]).attr("class").should.be.exactly("lz-ui");
            });
            it('should have a ui object with ui svg selectors', function(){
                this.instance.ui.should.be.an.Object;
                this.instance.ui.svg.should.be.an.Object;
                assert.equal(this.instance.ui.svg.html(), this.instance.svg.select("#instance_id\\.ui").html());
                assert.equal(this.instance.ui.resize_handle.html(), this.instance.svg.select("#instance_id\\.ui\\.resize_handle").html());
            });
            it('should be hidden by default', function(){
                assert.equal(this.instance.ui.svg.style("display"), "none");
            });
            it('should have a method that shows the UI layer', function(){
                this.instance.ui.show.should.be.a.Function;
                this.instance.ui.show();
                assert.equal(this.instance.ui.svg.style("display"), "");
            });
            it('should have a method that hides the UI layer', function(){
                this.instance.ui.hide.should.be.a.Function;
                this.instance.ui.show();
                this.instance.ui.hide();
                assert.equal(this.instance.ui.svg.style("display"), "none");
            });
        });
        describe("Curtain Layer", function() {
            beforeEach(function(){
                d3.select("body").append("div").attr("id", "instance_id");
                this.instance = LocusZoom.populate("#instance_id");
            });
=======
>>>>>>> 3ef35d90
            it('last child should be a curtain group element', function(){
                d3.select(this.instance.svg.node().lastChild).attr("id").should.be.exactly("instance_id.curtain");
                d3.select(this.instance.svg.node().lastChild).attr("class").should.be.exactly("lz-curtain");
            });
            it('should have a curtain object with stored svg selector', function(){
                this.instance.curtain.should.be.an.Object;
                this.instance.curtain.svg.should.be.an.Object;
                assert.equal(this.instance.curtain.svg.html(), this.instance.svg.select("#instance_id\\.curtain").html());
            });
            it('should be hidden by default', function(){
                assert.equal(this.instance.curtain.svg.style("display"), "none");
            });
            it('should have a method that drops the curtain', function(){
                this.instance.curtain.drop.should.be.a.Function;
                this.instance.curtain.drop();
                assert.equal(this.instance.curtain.svg.style("display"), "");
            });
            it('should have a method that raises the curtain', function(){
                this.instance.curtain.raise.should.be.a.Function;
                this.instance.curtain.drop();
                this.instance.curtain.raise();
                assert.equal(this.instance.curtain.svg.style("display"), "none");
            });
        });
    });
});<|MERGE_RESOLUTION|>--- conflicted
+++ resolved
@@ -96,9 +96,6 @@
         });
     });
     describe("SVG Composition", function() {
-<<<<<<< HEAD
-        describe("UI Layer", function() {
-=======
         describe("Mouse Guide Layer", function() {
             beforeEach(function(){
                 d3.select("body").append("div").attr("id", "instance_id");
@@ -149,45 +146,10 @@
             });
         });
         describe("Curtain Layer", function() {
->>>>>>> 3ef35d90
             beforeEach(function(){
                 d3.select("body").append("div").attr("id", "instance_id");
                 this.instance = LocusZoom.populate("#instance_id");
             });
-<<<<<<< HEAD
-            it('second-to-last child should be a ui group element', function(){
-                var childNodes = this.instance.svg.node().childNodes.length;
-                d3.select(this.instance.svg.node().childNodes[childNodes-2]).attr("id").should.be.exactly("instance_id.ui");
-                d3.select(this.instance.svg.node().childNodes[childNodes-2]).attr("class").should.be.exactly("lz-ui");
-            });
-            it('should have a ui object with ui svg selectors', function(){
-                this.instance.ui.should.be.an.Object;
-                this.instance.ui.svg.should.be.an.Object;
-                assert.equal(this.instance.ui.svg.html(), this.instance.svg.select("#instance_id\\.ui").html());
-                assert.equal(this.instance.ui.resize_handle.html(), this.instance.svg.select("#instance_id\\.ui\\.resize_handle").html());
-            });
-            it('should be hidden by default', function(){
-                assert.equal(this.instance.ui.svg.style("display"), "none");
-            });
-            it('should have a method that shows the UI layer', function(){
-                this.instance.ui.show.should.be.a.Function;
-                this.instance.ui.show();
-                assert.equal(this.instance.ui.svg.style("display"), "");
-            });
-            it('should have a method that hides the UI layer', function(){
-                this.instance.ui.hide.should.be.a.Function;
-                this.instance.ui.show();
-                this.instance.ui.hide();
-                assert.equal(this.instance.ui.svg.style("display"), "none");
-            });
-        });
-        describe("Curtain Layer", function() {
-            beforeEach(function(){
-                d3.select("body").append("div").attr("id", "instance_id");
-                this.instance = LocusZoom.populate("#instance_id");
-            });
-=======
->>>>>>> 3ef35d90
             it('last child should be a curtain group element', function(){
                 d3.select(this.instance.svg.node().lastChild).attr("id").should.be.exactly("instance_id.curtain");
                 d3.select(this.instance.svg.node().lastChild).attr("class").should.be.exactly("lz-curtain");
