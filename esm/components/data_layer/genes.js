--- conflicted
+++ resolved
@@ -116,29 +116,18 @@
         this.tracks = 1;
         this.gene_track_index = { 1: [] };
 
-<<<<<<< HEAD
-        data.map((item) => {
-            // If necessary, split combined gene id / version fields into discrete fields.
-            // NOTE: this may be an issue with CSG's genes data API that may eventually be solved upstream.
-            if (item.gene_id && item.gene_id.indexOf('.')) {
-                const split = item.gene_id.split('.');
-                item.gene_id = split[0];
-                item.gene_version = split[1];
-            }
-=======
         return data
             // Filter out any genes that are fully outside the region of interest. This allows us to use cached data
             //  when zooming in, without breaking the layout by allocating space for genes that are not visible.
             .filter((item) => !(item.end < this.state.start) && !(item.start > this.state.end))
             .map((item) => {
                 // If necessary, split combined gene id / version fields into discrete fields.
-                // NOTE: this may be an issue with CSG's genes data source that may eventually be solved upstream.
+                // NOTE: this may be an issue with CSG's genes data API that may eventually be solved upstream.
                 if (item.gene_id && item.gene_id.indexOf('.')) {
                     const split = item.gene_id.split('.');
                     item.gene_id = split[0];
                     item.gene_version = split[1];
                 }
->>>>>>> e8f1ca33
 
                 // Stash the transcript ID on the parent gene
                 item.transcript_id = item.transcripts[this.transcript_idx].transcript_id;
